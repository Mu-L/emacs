--- conflicted
+++ resolved
@@ -1002,11 +1002,7 @@
 search match, if there is one, instead of moving point to the other
 end of the current match.
 
-<<<<<<< HEAD
 *** New key 'M-s M-.' starts isearch looking for the thing at point.
-=======
-*** New key 'M-s M-.' starts isearch with the thing found at point.
->>>>>>> 9309dc9d
 This key is bound to the new command 'isearch-forward-thing-at-point'.
 The new user option 'isearch-forward-thing-at-point' defines
 a list of symbols to try to get the "thing" at point.  By default,
