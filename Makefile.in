### @configure_input@

# Copyright (C) 1992-2020 Free Software Foundation, Inc.

# This file is part of GNU Emacs.

# GNU Emacs is free software: you can redistribute it and/or modify
# it under the terms of the GNU General Public License as published by
# the Free Software Foundation, either version 3 of the License, or
# (at your option) any later version.

# GNU Emacs is distributed in the hope that it will be useful,
# but WITHOUT ANY WARRANTY; without even the implied warranty of
# MERCHANTABILITY or FITNESS FOR A PARTICULAR PURPOSE.  See the
# GNU General Public License for more details.

# You should have received a copy of the GNU General Public License
# along with GNU Emacs.  If not, see <https://www.gnu.org/licenses/>.

### Commentary:

# make all	to compile and build Emacs.
# make install	to install it.
# make TAGS	to update tags tables.
#
# make clean  or  make mostlyclean
#      Delete all files from the current directory that are normally
#      created by building the program.	 Don't delete the files that
#      record the configuration.  Also preserve files that could be made
#      by building, but normally aren't because the distribution comes
#      with them.
#
#      Delete '.dvi' files here if they are not part of the distribution.
#
# make distclean
#      Delete all files from the current directory that are created by
#      configuring or building the program.  If you have unpacked the
#      source and built the program without creating any other files,
#      'make distclean' should leave only the files that were in the
#      distribution.
#
# make maintainer-clean
#      Delete everything from the current directory that can be
#      reconstructed with this Makefile.  This typically includes
#      everything deleted by distclean, plus more: .elc files,
#      C source files produced by Bison, tags tables, info files,
#      and so on.
#
# make extraclean
#      Still more severe - delete backup and autosave files, too.
#      Also generated files that do not normally change and can be slow
#      to rebuild (eg leim/ja-dic).
#
# make bootstrap
#      Removes all the compiled files to force a new bootstrap from a
#      clean slate, and then build in the normal way.
#
# make docs
#      Make Emacs documentation files from their sources; requires makeinfo.
#
# make check (or check-expensive or check-all)
#      Run the Emacs test suite.
#      check-expensive includes additional tests that can be slow.
#      check-all runs all tests, including ones that can be slow, or
#        fail unpredictably

SHELL = @SHELL@

DUMPING=@DUMPING@

# This only matters when inheriting a CDPATH not starting with the
# current directory.
CDPATH=

# ==================== Things 'configure' Might Edit ====================

cache_file = @cache_file@
CONFIGURE_FLAGS = --cache-file=$(cache_file)

AWK = @AWK@

EXEEXT=@EXEEXT@

### These help us choose version- and architecture-specific directories
### to install files in.

### This should be the number of the Emacs version we're building,
### like '24.5' or '25.0.50'.
version=@version@

### This should be the name of the configuration we're building Emacs
### for, like 'x86_64-unknown-linux-gnu' or 'powerpc-ibm-aix7.1.2.0'.
configuration=@configuration@

### The nt/ subdirectory gets built only for MinGW
NTDIR=@NTDIR@

# 'make' verbosity.
AM_DEFAULT_VERBOSITY = @AM_DEFAULT_VERBOSITY@

AM_V_GEN = $(am__v_GEN_@AM_V@)
am__v_GEN_ = $(am__v_GEN_@AM_DEFAULT_V@)
am__v_GEN_0 = @echo "  GEN     " $@;
am__v_GEN_1 =

AM_V_at = $(am__v_at_@AM_V@)
am__v_at_ = $(am__v_at_@AM_DEFAULT_V@)
am__v_at_0 = @
am__v_at_1 =

HAVE_NATIVE_COMP = @HAVE_NATIVE_COMP@

# ==================== Where To Install Things ====================

# Location to install Emacs.app under GNUstep / macOS.
# Later values may use these.
ns_appbindir=@ns_appbindir@
ns_appresdir=@ns_appresdir@
# Either yes or no depending on whether this is a relocatable Emacs.app.
ns_self_contained=@ns_self_contained@

# The default location for installation.  Everything is placed in
# subdirectories of this directory.  The default values for many of
# the variables below are expressed in terms of this one, so you may
# not need to change them.  This defaults to /usr/local.
prefix=@prefix@

# Like 'prefix', but used for architecture-specific files.
exec_prefix=@exec_prefix@

# Where to install Emacs and other binaries that people will want to
# run directly (like etags).
bindir=@bindir@

# The root of the directory tree for read-only architecture-independent
# data files.  ${datadir}, ${infodir} and ${mandir} are based on this.
datarootdir=@datarootdir@

# Where to install architecture-independent data files.	 ${lispdir}
# and ${etcdir} are subdirectories of this.
datadir=@datadir@

# Where to install and expect the files that Emacs modifies as it
# runs.  These files are all architecture-independent.
# Right now, this is not used.
sharedstatedir=@sharedstatedir@

# Where to install and expect executable files to be run by Emacs
# rather than directly by users (and other architecture-dependent
# data, although Emacs does not have any).  The executables
# are actually installed in ${archlibdir}, which is (normally)
# a subdirectory of this.
libexecdir=@libexecdir@

# Currently only used for the systemd service file.
libdir=@libdir@

# Where to install emacs-module.h.
includedir=@includedir@

# Where to install Emacs's man pages.
# Note they contain cross-references that expect them to be in section 1.
mandir=@mandir@
man1dir=$(mandir)/man1

# Where to install and expect the info files describing Emacs.
infodir=@infodir@
# Info files not in the doc/misc directory (we get those via make echo-info).
INFO_NONMISC=emacs.info eintr.info elisp.info

# If no makeinfo was found and configured --without-makeinfo, "no"; else "yes".
HAVE_MAKEINFO=@HAVE_MAKEINFO@

# Directory for local state files for all programs.
localstatedir=@localstatedir@

# Where to look for bitmap files.
bitmapdir=@bitmapdir@

# Where to find the source code.  The source code for Emacs's C kernel is
# expected to be in ${srcdir}/src, and the source code for Emacs's
# utility programs is expected to be in ${srcdir}/lib-src.  This is
# set by the configure script's '--srcdir' option.

# We use $(srcdir) explicitly in dependencies so as not to depend on VPATH.
srcdir=@srcdir@
abs_srcdir=@abs_srcdir@

# Where the manpage source files are kept.
mansrcdir=$(srcdir)/doc/man

# Tell make where to find source files; this is needed for the makefiles.
VPATH=@srcdir@

# Where to find the application default.
x_default_search_path=@x_default_search_path@

# Where the etc/emacs.desktop file is to be installed.
desktopdir=$(datarootdir)/applications

# Where the etc/emacs.appdata.xml file is to be installed.
appdatadir=$(datarootdir)/metainfo

# Where the etc/emacs.service file is to be installed.
# The system value (typically /usr/lib/systemd/user) can be
# obtained with: pkg-config --variable=systemduserunitdir systemd
# but that does not respect configure's prefix.
# It is not clear where we should install this file when
# prefix != /usr (or /usr/local?) (eg for non-root installs).
# Other options include ~/.config/systemd/user/,
# $XDG_RUNTIME_DIR/systemd/user/
# It seems the user may end up having to make a manual link...
systemdunitdir=$(libdir)/systemd/user

# Where the etc/images/icons/hicolor directory is to be installed.
icondir=$(datarootdir)/icons

# The source directory for the icon files.
iconsrcdir=$(srcdir)/etc/images/icons

# ==================== Emacs-specific directories ====================

# These variables hold the values Emacs will actually use.  They are
# based on the values of the standard Make variables above.

# Where to install the lisp files distributed with Emacs.
# This includes the Emacs version, so that the lisp files for different
# versions of Emacs will install themselves in separate directories.
lispdir=@lispdir@

# Directories Emacs should search for standard lisp files.
# The default is ${lispdir}.
standardlisppath=@standardlisppath@

# Directories Emacs should search for lisp files specific to this
# site (i.e. customizations), before consulting ${standardlisppath}.
# This should be a colon-separated list of directories.
locallisppath=@locallisppath@

# Where Emacs will search to find its lisp files.  Before
# changing this, check to see if your purpose wouldn't
# better be served by changing locallisppath.  This
# should be a colon-separated list of directories.
# The default is ${locallisppath}:${standardlisppath}.
lisppath=@lisppath@

# Where Emacs will search for its lisp files while building.
# This is only used during the process of compiling Emacs,
# to help Emacs find its lisp files before they've been installed
# in their final location.
# This should be a colon-separated list of directories.
# Normally it points to the lisp/ directory in the sources.
# NB lread.c relies on lisp/ being first here.
buildlisppath=${abs_srcdir}/lisp

# Where to install the other architecture-independent
# data files distributed with Emacs (like the tutorial,
# the cookie recipes and the Zippy database). This path
# usually contains the Emacs version number, so the data
# files for multiple versions of Emacs may be installed
# at once.
etcdir=@etcdir@

# Where to put executables to be run by Emacs rather than
# the user.  This path usually includes the Emacs version
# and configuration name, so that multiple configurations
# for multiple versions of Emacs may be installed at
# once.
archlibdir=@archlibdir@

# Where to put the etc/DOC file.
etcdocdir=@etcdocdir@

# User or group of the auxiliary program update-game-score, which is
# installed on platforms with a game directory shared by multiple users.
# On other platforms Emacs can update the score files itself.
gameuser=@gameuser@
gamegroup=@gamegroup@
# Where to install game score files, if gameuser or gamegroup is nonempty.
gamedir=@gamedir@
# Nonempty if and only if a shared gamedir is used.
use_gamedir=$(gameuser)$(gamegroup)

# ==================== Utility Programs for the Build ====================

# Allow the user to specify the install program.
# Note that if the system does not provide a suitable install,
# configure will use build-aux/install-sh.  Annoyingly, it does
# not use an absolute path.  So we must take care to always run
# INSTALL-type commands from the directory containing the Makefile.
# This explains (I think) the cd thisdir seen in several install rules.
INSTALL = @INSTALL@
INSTALL_PROGRAM = @INSTALL_PROGRAM@
INSTALL_DATA = @INSTALL_DATA@
INSTALL_INFO = @INSTALL_INFO@
# By default, we uphold the dignity of our programs.
INSTALL_STRIP =
MKDIR_P = @MKDIR_P@
# Create a link to a file in the same directory as the target.
LN_S_FILEONLY = @LN_S_FILEONLY@

# We use gzip to compress installed .el and some .txt files.
GZIP_PROG = @GZIP_PROG@

# ============================= Targets ==============================

# Program name transformation.
TRANSFORM = @program_transform_name@

# What emacs should be called when installed.
EMACS_NAME = `echo emacs | sed '$(TRANSFORM)'`
EMACS = ${EMACS_NAME}${EXEEXT}
EMACSFULL = `echo emacs-${version} | sed '$(TRANSFORM)'`${EXEEXT}

# Subdirectories to make recursively.
SUBDIR = $(NTDIR) lib lib-src src lisp

# The subdir makefiles created by config.status.
SUBDIR_MAKEFILES_IN = @SUBDIR_MAKEFILES_IN@
SUBDIR_MAKEFILES = $(patsubst ${srcdir}/%,%,${SUBDIR_MAKEFILES_IN:.in=})

# Non-makefile files created by config.status.
CONFIG_STATUS_FILES_IN = \
 ${srcdir}/nt/emacs.rc.in ${srcdir}/nt/emacsclient.rc.in \
 ${srcdir}/doc/man/emacs.1.in ${srcdir}/src/emacs-module.h.in \
 ${srcdir}/src/module-env-*.h

# Subdirectories to install, and where they'll go.  lib-src's and nt's
# makefiles know how to install them, so we don't do that here.
# Directories that cannot simply be copied, eg info, are treated
# separately.
COPYDIR = ${srcdir}/etc ${srcdir}/lisp
COPYDESTS = "$(DESTDIR)${etcdir}" "$(DESTDIR)${lispdir}"

ELN_DESTDIR = "$(DESTDIR)${libexecdir}/emacs/${version}/${configuration}/"

all: ${SUBDIR} info

.PHONY: all ${SUBDIR} blessmail epaths-force epaths-force-w32 etc-emacsver

# If configure were to just generate emacsver.tex from emacsver.tex.in
# in the normal way, the timestamp of emacsver.tex would always be
# newer than that of the pdf files, which are prebuilt in release tarfiles.
# So we use this rule, and move-if-change, to avoid that.
etc-emacsver:
	majorversion=`echo ${version} | sed 's/\..*//'`; \
	sed "s/[@]majorversion@/$${majorversion}/" \
	  ${srcdir}/etc/refcards/emacsver.tex.in > emacsver.tex.$$$$ && \
	  ${srcdir}/build-aux/move-if-change emacsver.tex.$$$$ \
	  ${srcdir}/etc/refcards/emacsver.tex

# The shared gamedir name as a C string literal, or a null ptr if not in use.
PATH_GAME = $(if $(use_gamedir),"$(gamedir)",((char const *) 0))

# Generate epaths.h from epaths.in.  This target is invoked by 'configure'.
# See comments in configure.ac for why it is done this way, as opposed
# to just letting configure generate epaths.h from epaths.in in a
# similar way to how Makefile is made from Makefile.in.
epaths-force:
	@for dir in '$(abs_srcdir)' '$(lispdir)' '$(archlibdir)'; do \
	  case $$dir in \
	    *:*) \
	      printf >&2 "Build or installation directory '%s'\\n" "$$dir"; \
	      echo >&2 "cannot contain ':'."; \
	      exit 1;; \
	  esac; \
	done
	@(gamedir='${gamedir}'; \
	  sed < ${srcdir}/src/epaths.in > epaths.h.$$$$		\
	  -e 's;\(#.*PATH_LOADSEARCH\).*$$;\1 "${standardlisppath}";' \
	  -e 's;\(#.*PATH_SITELOADSEARCH\).*$$;\1 "${locallisppath}";' \
	  -e 's;\(#.*PATH_DUMPLOADSEARCH\).*$$;\1 "${buildlisppath}";' \
	  -e '/^#define PATH_[^ ]*SEARCH /s/\([":]\):*/\1/g'		\
	  -e '/^#define PATH_[^ ]*SEARCH /s/:"/"/'			\
	  -e 's;\(#.*PATH_EXEC\).*$$;\1 "${archlibdir}";'		\
	  -e 's;\(#.*PATH_INFO\).*$$;\1 "${infodir}";'			\
	  -e 's;\(#.*PATH_DATA\).*$$;\1 "${etcdir}";'			\
	  -e 's;\(#.*PATH_BITMAPS\).*$$;\1 "${bitmapdir}";'		\
	  -e 's;\(#.*PATH_X_DEFAULTS\).*$$;\1 "${x_default_search_path}";' \
	  -e 's;\(#.*PATH_GAME\).*$$;\1 $(PATH_GAME);'			\
	  -e 's;\(#.*PATH_DOC\).*$$;\1 "${etcdocdir}";') &&		\
	${srcdir}/build-aux/move-if-change epaths.h.$$$$ src/epaths.h

# The w32 build needs a slightly different editing, and it uses
# nt/epaths.nt as the template.
#
# Use the value of ${locallisppath} supplied by 'configure',
# to support the --enable-locallisppath argument.
#
# In this case, the paths written to 'src/epaths.h' must be in native
# MS-Windows format (e.g. 'c:/foo/bar'), because temacs is a MinGW
# program that doesn't support MSYS-style paths (e.g. '/c/foo/bar' or
# '/foo/bar').
epaths-force-w32:
	@(w32srcdir=`${srcdir}/build-aux/msys-to-w32 "${abs_srcdir}"`; \
	  w32prefix=`${srcdir}/build-aux/msys-to-w32 "${prefix}"`; \
	  w32locallisppath=`${srcdir}/build-aux/msys-to-w32 "${locallisppath}"` ; \
	  w32locallisppath=$${w32locallisppath//$${w32prefix}/"%emacs_dir%"} ; \
	  sed < ${srcdir}/nt/epaths.nt > epaths.h.$$$$		\
	  -e 's;\(#.*PATH_SITELOADSEARCH\).*$$;\1 "'"$${w32locallisppath//;/\\;}"'";' \
	  -e '/^.*#/s/@VER@/${version}/g' 			\
	  -e '/^.*#/s/@CFG@/${configuration}/g' 		\
	  -e "/^.*#/s|@SRC@|$${w32srcdir}|g") &&		\
	${srcdir}/build-aux/move-if-change epaths.h.$$$$ src/epaths.h

lib-src src: $(NTDIR) lib

src: lib-src

# We need to build 'emacs' in 'src' to compile the *.elc files in 'lisp'.
lisp: src

# These targets should be "${SUBDIR} without 'src'".
lib lib-src lisp nt: Makefile
	$(MAKE) -C $@ all

# Ideally, VCSWITNESS should be a file that is modified whenever the
# repository registers a commit from either a local checkin or a
# repository pull. In git there is no single file that guarantees
# this, but the local log for the current head should be close enough.
#
# Pass an unexpanded $srcdir to src's Makefile, which then
# expands it using its own value of srcdir (which points to the
# source directory of src/).
dirstate = .git/logs/HEAD
VCSWITNESS = $(if $(wildcard $(srcdir)/$(dirstate)),$$(srcdir)/../$(dirstate))
src: Makefile
ifeq (${ns_self_contained},no)
	$(MAKE) -C $@ VCSWITNESS='$(VCSWITNESS)' BIN_DESTDIR='$(DESTDIR)${bindir}/' \
<<<<<<< HEAD
		 LISP_DESTDIR='$(DESTDIR)${lispdir}/' all
else
	$(MAKE) -C $@ VCSWITNESS='$(VCSWITNESS)' BIN_DESTDIR='${ns_appbindir}/' \
		 LISP_DESTDIR='$(DESTDIR)${lispdir}/' all
endif
=======
		 ELN_DESTDIR='$(ELN_DESTDIR)' all

>>>>>>> c818c297
blessmail: Makefile src
	$(MAKE) -C lib-src maybe-blessmail

# We used to have one rule per */Makefile.in, but that leads to race
# conditions with parallel makes, so assume that the timestamp on
# ./Makefile represents the timestamp on all the other Makefiles.
# Similarly, assume the timestamp on ./configure represents the
# timestamp on src/config.in.
#
# config.status overrides MAKEFILE_NAME with a bogus name when creating
# src/epaths.h, so that 'make epaths-force' does not recursively invoke
# config.status and overwrite config.status while executing it (Bug#11214).
#
# 'make bootstrap' overrides MAKEFILE_NAME to a nonexistent file but
# then attempts to build that file.  This forces 'Makefile', 'lib/Makefile',
# etc. to be built without running into similar recursion problems.
MAKEFILE_NAME = Makefile
$(MAKEFILE_NAME): config.status $(srcdir)/configure \
	 $(srcdir)/lib/gnulib.mk.in \
         $(srcdir)/Makefile.in $(SUBDIR_MAKEFILES_IN) $(CONFIG_STATUS_FILES_IN)
	MAKE='$(MAKE)' ./config.status

# Don't erase these files if make is interrupted while refreshing them.
.PRECIOUS: Makefile config.status

config.status: ${srcdir}/configure
	if [ -x ./config.status ]; then	\
	    $(CFG) ./config.status --recheck;	\
	else				\
	    $(CFG) $(srcdir)/configure $(CONFIGURE_FLAGS); \
	fi

$(srcdir)/configure: $(srcdir)/configure.ac $(srcdir)/m4/*.m4
	cd $(srcdir) && ./autogen.sh autoconf

# ==================== Installation ====================

.PHONY: install install-arch-dep install-arch-indep install-etcdoc install-info
.PHONY: install-man install-etc install-strip install-$(NTDIR) install-eln
.PHONY: uninstall uninstall-$(NTDIR)

## If we let lib-src do its own installation, that means we
## don't have to duplicate the list of utilities to install in
## this Makefile as well.

install: all install-arch-indep install-etcdoc install-arch-dep install-$(NTDIR) blessmail install-eln
	@true

## Ensure that $subdir contains a subdirs.el file.
## Here and elsewhere, we set the umask so that any created files are
## world-readable.
## TODO it might be good to warn about non-standard permissions of
## pre-existing directories, but that does not seem easy.
write_subdir=if [ -f "$${subdir}/subdirs.el" ]; \
	then true; \
	else \
	  umask 022; \
	  ${MKDIR_P} "$${subdir}"; \
	  (echo "(if (fboundp 'normal-top-level-add-subdirs-to-load-path)"; \
	   echo "    (normal-top-level-add-subdirs-to-load-path))") \
	    > "$${subdir}/subdirs.el"; \
	fi

### Install the executables that were compiled specifically for this machine.
### We do install-arch-indep first because the executable needs the
### Lisp files and DOC file to work properly.
install-arch-dep: src install-arch-indep install-etcdoc install-$(NTDIR)
	umask 022; ${MKDIR_P} "$(DESTDIR)${bindir}"
	$(MAKE) -C lib-src install
ifeq (${ns_self_contained},no)
	${INSTALL_PROGRAM} $(INSTALL_STRIP) src/emacs${EXEEXT} "$(DESTDIR)${bindir}/$(EMACSFULL)"
ifeq (${DUMPING},pdumper)
	${INSTALL_DATA} src/emacs.pdmp "$(DESTDIR)${libexecdir}/emacs/${version}/${configuration}"/emacs.pdmp
endif
	-chmod 755 "$(DESTDIR)${bindir}/$(EMACSFULL)"
ifndef NO_BIN_LINK
	rm -f "$(DESTDIR)${bindir}/$(EMACS)"
	cd "$(DESTDIR)${bindir}" && $(LN_S_FILEONLY) "$(EMACSFULL)" "$(EMACS)"
endif
else
	subdir=${ns_appresdir}/site-lisp && ${write_subdir}
	rm -rf ${ns_appresdir}/share
endif

### Windows-specific install target for installing programs produced
### in nt/, and its Posix do-nothing shadow.
install-:
install-nt:
	$(MAKE) -C $(NTDIR) install

## In the share directory, we are deleting:
## applications (with emacs.desktop, also found in etc/)
## emacs (basically empty except for unneeded site-lisp directories)
## icons (duplicates etc/images/icons/hicolor)

## This is install-etc for everything except self-contained-ns builds.
## For them, it is empty.
INSTALL_ARCH_INDEP_EXTRA = @INSTALL_ARCH_INDEP_EXTRA@

## https://lists.gnu.org/r/emacs-devel/2007-10/msg01672.html
## Needs to be the user running install, so configure can't set it.
set_installuser=for installuser in $${LOGNAME} $${USERNAME} $${USER} \
	  `(id -u) 2> /dev/null`; do \
	  [ -n "$${installuser}" ] && break ; \
	done; \
	installgroup=`(id -g) 2>/dev/null` && [ -n "$$installgroup" ] && \
	  installuser=$$installuser:$$installgroup

### Install the files that are machine-independent.
### Most of them come straight from the distribution; the exception is
### the DOC file, which is copied from the build directory.

## We delete each directory in ${COPYDESTS} before we copy into it;
## that way, we can reinstall over directories that have been put in
## place with their files read-only (perhaps because they are checked
## into RCS).  In order to make this safe, we make sure that the
## source exists and is distinct from the destination.

## We delete etc/DOC* because there may be irrelevant DOC files from
## other builds in the source directory.  This is ok because we just
## deleted the entire installed etc/ directory and recreated it.
## install-etcdoc installs the relevant DOC.

## Note that we install etc/refcards/*.ps if present.
## TODO we should compress these if GZIP_PROG is set.
## It would be simpler to have a separate install rule for etc/refcards
## (maybe move it to doc/refcards?).

## Note that the Makefiles in the etc directory are potentially useful
## in an installed Emacs, so should not be excluded.

## We always create the _default_ locallisppath directories, and
## ensure that they contain a subdirs.el file (via write_subdir).
## This is true even if locallisppath has a non-default value.
## In case of non-default value, we used to create the specified directories,
## but not add subdirs.el to them.  This was a strange halfway house.
## Nowadays we do not create non-default directories.

## Note that we use tar instead of plain old cp -R/-r because the latter
## is apparently not portable (even in 2012!).
## https://lists.gnu.org/r/emacs-devel/2012-05/msg00278.html
## I have no idea which platforms Emacs supports where cp -R does not
## work correctly, and therefore no idea when tar can be replaced.
## See also these comments from 2004 about cp -r working fine:
## https://lists.gnu.org/r/autoconf-patches/2004-11/msg00005.html
install-arch-indep: lisp install-info install-man ${INSTALL_ARCH_INDEP_EXTRA}
	umask 022 && $(MKDIR_P) "$(DESTDIR)$(includedir)"
	$(INSTALL_DATA) src/emacs-module.h "$(DESTDIR)$(includedir)/emacs-module.h"
	-set ${COPYDESTS} ; \
	unset CDPATH; \
	$(set_installuser); \
	for dir in ${COPYDIR} ; do \
	  [ -d $${dir} ] || exit 1 ; \
	  dest="$$1" ; shift ; \
	  if [ -d "$${dest}" ]; then \
	    exp_dest=`cd "$${dest}" && /bin/pwd`; \
	    [ "$$exp_dest" = "`cd $${dir} && /bin/pwd`" ] && continue ; \
	  else true; \
	  fi; \
	  rm -rf "$${dest}" ; \
	  umask 022; ${MKDIR_P} "$${dest}" ; \
	  printf 'Copying %s to %s...\n' "$$dir" "$$dest" ; \
	  (cd $${dir}; tar -chf - . ) \
	    | (cd "$${dest}"; umask 022; \
	       tar -xvf - && cat > /dev/null) || exit 1; \
	  if [ "$${dir}" = "${srcdir}/etc" ]; then \
	      rm -f "$${dest}/DOC"* ; \
	      rm -f "$${dest}/refcards"/*.aux "$${dest}/refcards"/*.dvi; \
	      rm -f "$${dest}/refcards"/*.log "$${dest}/refcards"/*.in; \
	  else true; \
	  fi; \
	  (cd "$${dest}" || exit 1; \
	    for subdir in `find . -type d -print` ; do \
	      chmod a+rx $${subdir} ; \
	      rm -f $${subdir}/.gitignore ; \
	      rm -f $${subdir}/.arch-inventory ; \
	      rm -f $${subdir}/.DS_Store ; \
	      rm -f $${subdir}/#* ; \
	      rm -f $${subdir}/.#* ; \
	      rm -f $${subdir}/*~ ; \
	      rm -f $${subdir}/*.orig ; \
	      rm -f $${subdir}/ChangeLog* ; \
	      [ "$${dir}" != "${srcdir}/etc" ] && \
	        rm -f $${subdir}/[mM]akefile*[.-]in $${subdir}/[mM]akefile ; \
	    done ); \
	  find "$${dest}" -exec chown $${installuser} {} ';' ;\
	done
	-rm -f "$(DESTDIR)${lispdir}/subdirs.el"
	umask 022; $(srcdir)/build-aux/update-subdirs "$(DESTDIR)${lispdir}"
	subdir="$(DESTDIR)${datadir}/emacs/${version}/site-lisp" ; \
	  ${write_subdir}
	subdir="$(DESTDIR)${datadir}/emacs/site-lisp" ; \
	  ${write_subdir} || true
	[ -z "${GZIP_PROG}" ] || { \
	  echo "Compressing *.el etc. ..." && \
	  cd "$(DESTDIR)${lispdir}" && \
	  for f in `find . -name "*.elc" -print | sed 's/.elc$$/.el/'`; do \
	    ${GZIP_PROG} -9n "$$f"; \
	  done; \
	  ${GZIP_PROG} -9n "../etc/publicsuffix.txt"; \
	}
	-chmod -R a+r "$(DESTDIR)${datadir}/emacs/${version}" ${COPYDESTS}

## The above chmods are needed because "umask 022; tar ..." is not
## guaranteed to do the right thing; eg if we are root and tar is
## preserving source permissions.

## Note that install-arch-indep deletes and recreates the entire
## installed etc/ directory, so we need it to run before this does.
install-etcdoc: src install-arch-indep
	-unset CDPATH; \
	umask 022; ${MKDIR_P} "$(DESTDIR)${etcdocdir}" ; \
	exp_etcdocdir=`cd "$(DESTDIR)${etcdocdir}"; /bin/pwd`; \
	if [ "`cd ./etc; /bin/pwd`" != "$$exp_etcdocdir" ]; \
	then \
	   docfile="DOC"; \
	   printf 'Copying %s to %s ...\n' "etc/$$docfile" \
	     "$(DESTDIR)${etcdocdir}"; \
	   ${INSTALL_DATA} etc/$${docfile} "$(DESTDIR)${etcdocdir}/$${docfile}"; \
	   $(set_installuser); \
	     chown $${installuser} "$(DESTDIR)${etcdocdir}/$${docfile}" || true ; \
	else true; fi

## FIXME:
## If info/dir is missing, but we have install-info, we should let
## that handle it.  If info/dir is present and we do not have install-info,
## we should check for missing entries and add them by hand.
##
## FIXME:
## If HAVE_MAKEINFO = no and there are no info files, do not install info/dir.
install-info: info
	umask 022; ${MKDIR_P} "$(DESTDIR)${infodir}"
	-unset CDPATH; \
	thisdir=`/bin/pwd`; \
	exp_infodir=`cd "$(DESTDIR)${infodir}" && /bin/pwd`; \
	if [ "`cd ${srcdir}/info && /bin/pwd`" = "$$exp_infodir" ]; then \
	  true; \
	else \
	   [ -f "$(DESTDIR)${infodir}/dir" ] || \
	      [ ! -f ${srcdir}/info/dir ] || \
	      ${INSTALL_DATA} ${srcdir}/info/dir "$(DESTDIR)${infodir}/dir"; \
	   info_misc=`$(MAKE) --no-print-directory -s -C doc/misc echo-info`; \
	   cd ${srcdir}/info ; \
	   for elt in ${INFO_NONMISC} $${info_misc}; do \
	      test "$(HAVE_MAKEINFO)" = "no" && test ! -f $$elt && continue; \
	      for f in `ls $$elt $$elt-[1-9] $$elt-[1-9][0-9] 2>/dev/null`; do \
	       (cd "$${thisdir}"; \
	        ${INSTALL_DATA} ${srcdir}/info/$$f "$(DESTDIR)${infodir}/$$f"); \
	        [ -n "${GZIP_PROG}" ] || continue ; \
	        rm -f "$(DESTDIR)${infodir}/$$f.gz"; \
	        ${GZIP_PROG} -9n "$(DESTDIR)${infodir}/$$f"; \
	      done; \
	     (cd "$${thisdir}"; \
	      ${INSTALL_INFO} --info-dir="$(DESTDIR)${infodir}" "$(DESTDIR)${infodir}/$$elt"); \
	   done; \
	fi

## "gzip || true" is because some gzips exit with non-zero status
## if compression would not reduce the file size.  Eg, the gzip in
## OpenBSD 4.9 seems to do this (2013/03).  In Emacs, this can
## only happen with the tiny ctags.1 manpage.  We don't really care if
## ctags.1 is compressed or not.  "gzip -f" is another option here,
## but not sure if portable.
install-man:
	umask 022; ${MKDIR_P} "$(DESTDIR)${man1dir}"
	thisdir=`/bin/pwd`; \
	cd ${mansrcdir}; \
	for page in *.1; do \
	  test "$$page" = ChangeLog.1 && continue; \
	  dest=`echo "$${page}" | sed -e 's/\.1$$//' -e '$(TRANSFORM)'`.1; \
	  (cd "$${thisdir}"; \
	   ${INSTALL_DATA} ${mansrcdir}/$${page} "$(DESTDIR)${man1dir}/$${dest}"); \
	  [ -n "${GZIP_PROG}" ] || continue ; \
	  rm -f "$(DESTDIR)${man1dir}/$${dest}.gz"; \
	  ${GZIP_PROG} -9n "$(DESTDIR)${man1dir}/$${dest}" || true; \
	done

## Install those items from etc/ that need to end up elsewhere.

## If you prefer, choose "emacs22" at installation time.
## Note: emacs22 does not have all the resolutions.
EMACS_ICON=emacs

install-etc:
	umask 022; ${MKDIR_P} "$(DESTDIR)${desktopdir}"
	tmp=etc/emacs.tmpdesktop; rm -f $${tmp}; \
	sed -e "/^Exec=emacs/ s/emacs/${EMACS_NAME}/" \
	  -e "/^Icon=emacs/ s/emacs/${EMACS_NAME}/" \
	  ${srcdir}/etc/emacs.desktop > $${tmp}; \
	${INSTALL_DATA} $${tmp} "$(DESTDIR)${desktopdir}/${EMACS_NAME}.desktop"; \
	rm -f $${tmp}
	tmp=etc/emacsclient.tmpdesktop; rm -f $${tmp}; \
	client_name=`echo emacsclient | sed '$(TRANSFORM)'`${EXEEXT}; \
	sed -e "/^Exec=emacsclient/ s|emacsclient|${bindir}/$${client_name}|" \
	  -e "/^Icon=emacs/ s/emacs/${EMACS_NAME}/" \
	  ${srcdir}/etc/emacsclient.desktop > $${tmp}; \
	${INSTALL_DATA} $${tmp} "$(DESTDIR)${desktopdir}/$${client_name}.desktop"; \
	rm -f $${tmp}
	umask 022; ${MKDIR_P} "$(DESTDIR)${appdatadir}"
	tmp=etc/emacs.tmpappdata; rm -f $${tmp}; \
	sed -e "s/emacs\.desktop/${EMACS_NAME}.desktop/" \
	  ${srcdir}/etc/emacs.appdata.xml > $${tmp}; \
	${INSTALL_DATA} $${tmp} "$(DESTDIR)${appdatadir}/${EMACS_NAME}.appdata.xml"; \
	rm -f $${tmp}
	umask 022; $(MKDIR_P) "$(DESTDIR)$(systemdunitdir)"
	tmp=etc/emacs.tmpservice; rm -f $${tmp}; \
	client_name=`echo emacsclient | sed '$(TRANSFORM)'`${EXEEXT}; \
	sed -e '/^##/d' \
	  -e "/^Documentation/ s/emacs(1)/${EMACS_NAME}(1)/" \
	  -e "/^ExecStart/ s|emacs|${bindir}/${EMACS}|" \
	  -e "/^ExecStop/ s|emacsclient|${bindir}/$${client_name}|" \
	  ${srcdir}/etc/emacs.service > $${tmp}; \
	$(INSTALL_DATA) $${tmp} "$(DESTDIR)$(systemdunitdir)/${EMACS_NAME}.service"; \
	rm -f $${tmp}
	thisdir=`/bin/pwd`; \
	cd ${iconsrcdir} || exit 1; umask 022 ; \
	for dir in */*/apps */*/mimetypes; do \
	  [ -d $${dir} ] || continue ; \
	  ( cd "$${thisdir}"; ${MKDIR_P} "$(DESTDIR)${icondir}/$${dir}" ) ; \
	  for icon in $${dir}/${EMACS_ICON}[.-]*; do \
	    [ -r $${icon} ] || continue ; \
	    ext=`echo "$${icon}" | sed -e 's|.*\.||'`; \
	    dest=`echo "$${icon}" | sed -e 's|.*/||' -e "s|\\.$${ext}\$$||" -e 's/$(EMACS_ICON)/emacs/' -e '$(TRANSFORM)'`.$${ext} ; \
	    ( cd "$${thisdir}"; \
	      ${INSTALL_DATA} ${iconsrcdir}/$${icon} "$(DESTDIR)${icondir}/$${dir}/$${dest}" ) \
	    || exit 1; \
	  done ; \
	done

### Install native compiled Lisp files.
install-eln:
ifeq ($(HAVE_NATIVE_COMP),yes)
	find eln-cache -type f -exec ${INSTALL_DATA} -D "{}" "$(ELN_DESTDIR){}" \;
endif

### Build Emacs and install it, stripping binaries while installing them.
install-strip:
	$(MAKE) INSTALL_STRIP=-s install

### Delete all the installed files that the 'install' target would
### create (but not the noninstalled files such as 'make all' would create).
###
### Don't delete the lisp and etc directories if they're in the source tree.
uninstall: uninstall-$(NTDIR) uninstall-doc
	rm -f "$(DESTDIR)$(includedir)/emacs-module.h"
	$(MAKE) -C lib-src uninstall
	-unset CDPATH; \
	for dir in "$(DESTDIR)${lispdir}" "$(DESTDIR)${etcdir}" ; do 	\
	  if [ -d "$${dir}" ]; then			\
	    case `cd "$${dir}" ; /bin/pwd` in		\
	      "`cd ${srcdir} ; /bin/pwd`"* ) ;;		\
	      * ) rm -rf "$${dir}" ;;			\
	    esac ;					\
	    case "$${dir}" in				\
	      "$(DESTDIR)${datadir}/emacs/${version}"/* )		\
	        rm -rf "$(DESTDIR)${datadir}/emacs/${version}"	\
	      ;;					\
	    esac ;					\
	  fi ;						\
	done
	-rm -rf "$(DESTDIR)${libexecdir}/emacs/${version}"
	thisdir=`/bin/pwd`; \
	(info_misc=`$(MAKE) --no-print-directory -s -C doc/misc echo-info`; \
	 if cd "$(DESTDIR)${infodir}"; then \
	   for elt in ${INFO_NONMISC} $${info_misc}; do \
	     (cd "$${thisdir}"; \
	      $(INSTALL_INFO) --remove --info-dir="$(DESTDIR)${infodir}" "$(DESTDIR)${infodir}/$$elt"); \
	     if [ -n "${GZIP_PROG}" ]; then \
	        ext=.gz; else ext=; fi; \
	     rm -f $$elt$$ext $$elt-[1-9]$$ext $$elt-[1-9][0-9]$$ext; \
	   done; \
	 fi)
	(if [ -n "${GZIP_PROG}" ]; then \
	    ext=.gz; else ext=; fi; \
	 if cd ${mansrcdir}; then \
	   for page in *.1; do \
	     rm -f "$(DESTDIR)${man1dir}"/`echo "$${page}" | sed -e 's/\.1$$//' -e '$(TRANSFORM)'`.1$$ext; done; \
	 fi)
	rm -f "$(DESTDIR)${bindir}/$(EMACS)" "$(DESTDIR)${bindir}/$(EMACSFULL)"
	(if cd "$(DESTDIR)${icondir}"; then \
	   rm -f hicolor/*x*/apps/"${EMACS_NAME}.png" \
	     "hicolor/scalable/apps/${EMACS_NAME}.svg" \
	     "hicolor/scalable/apps/${EMACS_NAME}.ico" \
	     "hicolor/scalable/mimetypes/${EMACS_NAME}-document.svg" \
	     "hicolor/scalable/mimetypes/${EMACS_NAME}-document23.svg"; \
	fi)
	-rm -f "$(DESTDIR)${desktopdir}/${EMACS_NAME}.desktop"
	-rm -f "$(DESTDIR)${appdatadir}/${EMACS_NAME}.appdata.xml"
	-rm -f "$(DESTDIR)$(systemdunitdir)/${EMACS_NAME}.service"
  ifneq (,$(use_gamedir))
	for file in snake-scores tetris-scores; do \
	  file="$(DESTDIR)${gamedir}/$${file}"; \
	  [ -s "$${file}" ] || rm -f "$$file"; \
	done
  endif

### Windows-specific uninstall target for removing programs produced
### in nt/, and its Posix do-nothing shadow.
uninstall-:
uninstall-nt:
	$(MAKE) -C $(NTDIR) uninstall

# ==================== Cleaning up and miscellanea ====================

.PHONY: mostlyclean clean distclean bootstrap-clean maintainer-clean extraclean

## Eg:
## src_clean:
##     make -C src clean
define submake_template
.PHONY: $(1)_$(2)
$(1)_$(2):
	$$(MAKE) -C $(1) $(2)
endef

### 'mostlyclean'
###      Like 'clean', but may refrain from deleting a few files that people
###      normally don't want to recompile.  For example, the 'mostlyclean'
###      target for GCC does not delete 'libgcc.a', because recompiling it
###      is rarely necessary and takes a lot of time.
mostlyclean_dirs = src oldXMenu lwlib lib lib-src nt doc/emacs doc/misc \
  doc/lispref doc/lispintro

$(foreach dir,$(mostlyclean_dirs),$(eval $(call submake_template,$(dir),mostlyclean)))

mostlyclean: $(mostlyclean_dirs:=_mostlyclean)
	[ ! -d test ] || $(MAKE) -C test $@

### 'clean'
###      Delete all files from the current directory that are normally
###      created by building the program.  Don't delete the files that
###      record the configuration.  Also preserve files that could be made
###      by building, but normally aren't because the distribution comes
###      with them.
###
###      Delete '.dvi' files here if they are not part of the distribution.
clean_dirs = $(mostlyclean_dirs) nextstep

$(foreach dir,$(clean_dirs),$(eval $(call submake_template,$(dir),clean)))

clean: $(clean_dirs:=_clean)
	$(MAKE) -C admin/charsets $@
	[ ! -d test ] || $(MAKE) -C test $@
	-rm -f ./*.tmp etc/*.tmp*
	-rm -rf info-dir.*
	-rm -rf eln-cache

### 'bootclean'
###      Delete all files that need to be remade for a clean bootstrap.
top_bootclean=\
	rm -f config.cache config.log ${srcdir}/doc/man/emacs.1

### 'distclean'
###      Delete all files from the current directory that are created by
###      configuring or building the program.  If you have unpacked the
###      source and built the program without creating any other files,
###      'make distclean' should leave only the files that were in the
###      distribution.
top_distclean=\
	${top_bootclean}; \
	rm -f config.status config.log~ \
	  Makefile makefile lib/gnulib.mk ${SUBDIR_MAKEFILES}

distclean_dirs = $(clean_dirs) leim lisp

$(foreach dir,$(distclean_dirs),$(eval $(call submake_template,$(dir),distclean)))

maybeclean_dirs = test admin/grammars admin/unidata admin/charsets

distclean: $(distclean_dirs:=_distclean)
	for dir in $(filter-out test,$(maybeclean_dirs)); do \
	  $(MAKE) -C $$dir $@ || exit; \
	done
	[ ! -d test ] || $(MAKE) -C test $@
	${top_distclean}

### 'bootstrap-clean'
###      Delete everything that can be reconstructed by 'make' and that
###      needs to be deleted in order to force a bootstrap from a clean state.
$(foreach dir,$(distclean_dirs),$(eval $(call submake_template,$(dir),bootstrap-clean)))

bootstrap-clean: $(distclean_dirs:=_bootstrap-clean)
	for dir in $(filter-out test,$(maybeclean_dirs)); do \
	  $(MAKE) -C $$dir $@ || exit; \
	done
	[ ! -d test ] || $(MAKE) -C test $@
	[ ! -f config.log ] || mv -f config.log config.log~
	rm -rf ${srcdir}/info
	rm -f ${srcdir}/etc/refcards/emacsver.tex
	${top_bootclean}

### 'maintainer-clean'
###      Delete everything from the current directory that can be
###      reconstructed with this Makefile.  This typically includes
###      everything deleted by distclean, plus more: C source files
###      produced by Bison, tags tables, info files, and so on.
###
###      One exception, however: 'make maintainer-clean' should not delete
###      'configure' even if 'configure' can be remade using a rule in the
###      Makefile.  More generally, 'make maintainer-clean' should not delete
###      anything that needs to exist in order to run 'configure' and then
###      begin to build the program.
top_maintainer_clean=\
	${top_distclean}; \
	rm -fr autom4te.cache

maintainer_clean_dirs = src leim lisp

$(foreach dir,$(maintainer_clean_dirs),$(eval $(call submake_template,$(dir),maintainer-clean)))

maintainer-clean: bootstrap-clean $(maintainer_clean_dirs:=_maintainer-clean)
	for dir in $(filter-out test,$(maybeclean_dirs)); do \
	  $(MAKE) -C $$dir $@ || exit; \
	done
	[ ! -d test ] || $(MAKE) -C test $@
	${top_maintainer_clean}

### This doesn't actually appear in the coding standards, but Karl
### says GCC supports it, and that's where the configuration part of
### the coding standards seem to come from.  It's like distclean, but
### it deletes backup and autosave files too.
### Note that we abuse this in some subdirectories (eg leim),
### to delete some generated files that are slow to rebuild.
extraclean_dirs = ${NTDIR} lib-src src leim \
  admin/charsets admin/grammars admin/unidata lisp lib

$(foreach dir,$(extraclean_dirs),$(eval $(call submake_template,$(dir),extraclean)))

extraclean: $(extraclean_dirs:=_extraclean)
	${top_maintainer_clean}
	-rm -f config-tmp-* aclocal.m4 configure
	-rm -f ./*~ \#* etc/refcards/emacsver.tex doc/emacs/emacsver.texi
	-rm -f info/*.info info/dir
	-rmdir info 2>/dev/null

# The src subdir knows how to do the right thing
# even when the build directory and source dir are different.
.PHONY: TAGS tags
# FIXME: We used to include `src` in the dependencies, not sure why.
# I removed it because it causes `make tags` to build Emacs.
TAGS tags: lib lib-src # src
	$(MAKE) -C src tags

CHECK_TARGETS = check check-maybe check-expensive check-all
.PHONY: $(CHECK_TARGETS)
$(CHECK_TARGETS): all
ifeq ($(wildcard test),test)
	$(MAKE) -C test $@
else
	@echo "You do not seem to have the test/ directory."
	@echo "Maybe you used a release tarfile that lacks tests."
endif

dist:
	cd ${srcdir}; ./make-dist

DVIS  = lispref-dvi  lispintro-dvi  emacs-dvi  misc-dvi
HTMLS = lispref-html lispintro-html emacs-html misc-html
INFOS = lispref-info lispintro-info emacs-info misc-info
PDFS  = lispref-pdf  lispintro-pdf  emacs-pdf  misc-pdf
PSS   = lispref-ps   lispintro-ps   emacs-ps   misc-ps

DOCS = $(DVIS) $(HTMLS) $(INFOS) $(PDFS) $(PSS)
$(DOCS):
	$(MAKE) -C doc/$(subst -, ,$@)

.PHONY: $(DOCS) docs pdf ps
.PHONY: info dvi dist html info-real info-dir check-info

## TODO add etc/refcards.
docs: $(DOCS)
dvi: $(DVIS)
html: $(HTMLS)
info-real: $(INFOS)
pdf: $(PDFS)
ps: $(PSS)

info-dir: ${srcdir}/info/dir

## Hopefully doc/misc/*.texi is not too long for some systems?
srcdir_doc_info_dir_inputs = \
  ${srcdir}/doc/emacs/emacs.texi \
  ${srcdir}/doc/lispintro/emacs-lisp-intro.texi \
  ${srcdir}/doc/lispref/elisp.texi \
  $(sort $(wildcard ${srcdir}/doc/misc/*.texi))
info_dir_inputs = \
  ../build-aux/dir_top \
  $(subst ${srcdir}/doc/,,${srcdir_doc_info_dir_inputs})
info_dir_deps = \
  ${srcdir}/build-aux/make-info-dir \
  ${srcdir}/build-aux/dir_top \
  ${srcdir_doc_info_dir_inputs}

## It would be much simpler if info/dir was only created in the
## installation location by the install-info rule, but we also
## need one in the source directory for people running uninstalled.
## FIXME it would be faster to use the install-info program if we have it,
## but then we would need to depend on info-real, which would
## slow down parallelization.
${srcdir}/info/dir: ${info_dir_deps}
	$(AM_V_at)${MKDIR_P} ${srcdir}/info
	$(AM_V_GEN)(cd ${srcdir}/doc && \
	 AWK='${AWK}' ../build-aux/make-info-dir ${info_dir_inputs} \
	) >$@.tmp && mv $@.tmp $@

INSTALL_DVI = install-emacs-dvi install-lispref-dvi \
	install-lispintro-dvi install-misc-dvi
INSTALL_HTML = install-emacs-html install-lispref-html \
	install-lispintro-html install-misc-html
INSTALL_PDF = install-emacs-pdf install-lispref-pdf \
	install-lispintro-pdf install-misc-pdf
INSTALL_PS = install-emacs-ps install-lispref-ps \
	install-lispintro-ps install-misc-ps
INSTALL_DOC = $(INSTALL_DVI) $(INSTALL_HTML) $(INSTALL_PDF) $(INSTALL_PS)

## Install non .info forms of the documentation.
## TODO add etc/refcards.
$(INSTALL_DOC):
	$(MAKE) -C doc/$(subst -, install-,$(subst install-,,$@))

.PHONY: $(INSTALL_DOC) install-doc
.PHONY: install-dvi install-html install-pdf install-ps

install-doc: $(INSTALL_DOC)
install-dvi: $(INSTALL_DVI)
install-html: $(INSTALL_HTML)
install-pdf: $(INSTALL_PDF)
install-ps: $(INSTALL_PS)


UNINSTALL_DVI = uninstall-emacs-dvi uninstall-lispref-dvi \
	uninstall-lispintro-dvi uninstall-misc-dvi
UNINSTALL_HTML = uninstall-emacs-html uninstall-lispref-html \
	uninstall-lispintro-html uninstall-misc-html
UNINSTALL_PDF = uninstall-emacs-pdf uninstall-lispref-pdf \
	uninstall-lispintro-pdf uninstall-misc-pdf
UNINSTALL_PS = uninstall-emacs-ps uninstall-lispref-ps \
	uninstall-lispintro-ps uninstall-misc-ps
UNINSTALL_DOC = $(UNINSTALL_DVI) $(UNINSTALL_HTML) $(UNINSTALL_PDF) $(UNINSTALL_PS)

$(UNINSTALL_DOC):
	$(MAKE) -C doc/$(subst -, uninstall-,$(subst uninstall-,,$@))

.PHONY: $(UNINSTALL_DOC) uninstall-doc
.PHONY: uninstall-dvi uninstall-html uninstall-pdf uninstall-ps

uninstall-doc: $(UNINSTALL_DOC)
uninstall-dvi: $(UNINSTALL_DVI)
uninstall-html: $(UNINSTALL_HTML)
uninstall-pdf: $(UNINSTALL_PDF)
uninstall-ps: $(UNINSTALL_PS)


# Note that man/Makefile knows how to put the info files in $(srcdir),
# so we can do ok running make in the build dir.
# This used to have a clause that exited with an error if MAKEINFO = no.
# But it is inappropriate to do so without checking if makeinfo is
# actually needed - it is not if the info files are up-to-date.  (Bug#3982)
# Only the doc/*/Makefiles can decide that, so we let those rules run
# and give a standard error if makeinfo is needed but missing.
# While it would be nice to give a more detailed error message, that
# would require changing every rule in doc/ that builds an info file,
# and it's not worth it.  This case is only relevant if you download a
# release, then change the .texi files.
info:
  ifneq ($(HAVE_MAKEINFO),no)
	$(MAKE) info-real info-dir
  endif

## build-aux/make-info-dir expects only certain dircategories.
check-info: info
	cd info ; \
	bad= ; \
	for file in *; do \
	  test -f "$${file}" || continue ; \
	  case $${file} in \
	    *-[0-9]*|COPYING|dir) continue ;; \
	  esac ; \
	  cat=`sed -n 's/^INFO-DIR-SECTION //p' $${file}`; \
	  case $${cat} in \
	   "Texinfo documentation system" | "Emacs"| "Emacs lisp" | \
           "Emacs editing modes" | "Emacs network features" | \
	   "Emacs misc features" | "Emacs lisp libraries" ) : ;; \
	   *)  bad="$${bad} $${file}" ;; \
	  esac; \
	done ; \
	if test -n "$${bad}"; then \
	  echo "Unexpected dircategory in: $${bad}" ; \
	  exit 1 ; \
	fi ; \
	echo "info files are OK"

#### Bootstrapping.

### This first cleans the lisp subdirectory, removing all compiled
### Lisp files.  Then re-run make to build all the files anew.

.PHONY: bootstrap

# Bootstrapping does the following:
#  * Remove files to start from a bootstrap-clean slate.
#  * Run autogen.sh.
#  * Rebuild Makefile, to update the build procedure itself.
#  * Do the actual build.
bootstrap: bootstrap-clean
	cd $(srcdir) && ./autogen.sh autoconf
	$(MAKE) MAKEFILE_NAME=force-Makefile force-Makefile
	$(MAKE) all

.PHONY: ChangeLog change-history change-history-commit change-history-nocommit
.PHONY: preferred-branch-is-current unchanged-history-files

CHANGELOG = ChangeLog
emacslog = build-aux/gitlog-to-emacslog
# The ChangeLog history files are called ChangeLog.1, ChangeLog.2, ...,
# ChangeLog.$(CHANGELOG_HISTORY_INDEX_MAX).  $(CHANGELOG_N) stands for
# the newest (highest-numbered) ChangeLog history file.
CHANGELOG_HISTORY_INDEX_MAX = 3
CHANGELOG_N = ChangeLog.$(CHANGELOG_HISTORY_INDEX_MAX)

# Convert git commit log to ChangeLog file.  make-dist uses this.
# I guess this is PHONY so it always updates?
ChangeLog:
	$(AM_V_GEN)cd $(srcdir) && \
	  ./$(emacslog) -o $(CHANGELOG) -n $(CHANGELOG_HISTORY_INDEX_MAX)

# Check that we are in a good state for changing history.
PREFERRED_BRANCH = emacs-27
preferred-branch-is-current:
	git branch | grep -q '^\* $(PREFERRED_BRANCH)$$'
unchanged-history-files:
	x=$$(git diff-files --name-only $(CHANGELOG_N) $(emacslog)) && \
	  test -z "$$x"

# Regular expression that matches the newest commit covered by a ChangeLog.
new_commit_regexp = ^commit [0123456789abcdef]* (inclusive)

# Copy newer commit messages to the start of the ChangeLog history file,
# and consider them to be older.
change-history-nocommit: preferred-branch-is-current unchanged-history-files
	-rm -f ChangeLog.tmp
	$(MAKE) ChangeLog CHANGELOG=ChangeLog.tmp
	sed '/^This file records repository revisions/,$$d' \
	  ChangeLog.tmp >$(CHANGELOG_N).tmp
	new_commit_line=`grep '$(new_commit_regexp)' ChangeLog.tmp` && \
	sed 's/$(new_commit_regexp).*/'"$$new_commit_line/" \
	  $(CHANGELOG_N) >>$(CHANGELOG_N).tmp
	rm ChangeLog.tmp
	mv $(CHANGELOG_N).tmp $(CHANGELOG_N)

change-history: change-history-nocommit
	$(MAKE) $@-commit

# If 'make change-history' fails because the newest ChangeLog history
# file contains invalid text, fix the file by hand and then run
# 'make change-history-commit'.
change-history-commit:
	git commit -m'; make $@' $(CHANGELOG_N) $(emacslog)

.PHONY: check-declare

check-declare:
	@if [ ! -f $(srcdir)/src/emacs ]; then \
	  echo "You must build Emacs to use this command"; \
	  exit 1; \
	fi
	$(MAKE) -C lisp $@
	$(MAKE) -C test $@

.PHONY: gitmerge

GITMERGE_EMACS = ./src/emacs${EXEEXT}
GITMERGE_NMIN = 10

gitmerge:
	${GITMERGE_EMACS} -batch --no-site-file --no-site-lisp \
	  -l ${srcdir}/admin/gitmerge.el \
	  --eval '(setq gitmerge-minimum-missing ${GITMERGE_NMIN})' -f gitmerge<|MERGE_RESOLUTION|>--- conflicted
+++ resolved
@@ -427,16 +427,12 @@
 src: Makefile
 ifeq (${ns_self_contained},no)
 	$(MAKE) -C $@ VCSWITNESS='$(VCSWITNESS)' BIN_DESTDIR='$(DESTDIR)${bindir}/' \
-<<<<<<< HEAD
-		 LISP_DESTDIR='$(DESTDIR)${lispdir}/' all
+		 ELN_DESTDIR='$(ELN_DESTDIR)' all
 else
 	$(MAKE) -C $@ VCSWITNESS='$(VCSWITNESS)' BIN_DESTDIR='${ns_appbindir}/' \
-		 LISP_DESTDIR='$(DESTDIR)${lispdir}/' all
+		 ELN_DESTDIR='$(ELN_DESTDIR)' all
 endif
-=======
-		 ELN_DESTDIR='$(ELN_DESTDIR)' all
-
->>>>>>> c818c297
+
 blessmail: Makefile src
 	$(MAKE) -C lib-src maybe-blessmail
 
