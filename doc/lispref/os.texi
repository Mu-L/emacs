@c -*-texinfo-*-
@c This is part of the GNU Emacs Lisp Reference Manual.
@c Copyright (C) 1990--1995, 1998--1999, 2001--2024 Free Software
@c Foundation, Inc.
@c See the file elisp.texi for copying conditions.
@node System Interface
@chapter Operating System Interface

  This chapter is about starting and getting out of Emacs, access to
values in the operating system environment, and terminal input, output.

  @xref{Building Emacs}, for related information.  @xref{Display}, for
additional operating system status information pertaining to the
terminal and the screen.

@menu
* Starting Up::         Customizing Emacs startup processing.
* Getting Out::         How exiting works (permanent or temporary).
* System Environment::  Distinguish the name and kind of system.
* User Identification:: Finding the name and user id of the user.
* Time of Day::         Getting the current time.
* Time Zone Rules::     Rules for time zones and daylight saving time.
* Time Conversion::     Converting among timestamp forms.
* Time Parsing::        Converting timestamps to text and vice versa.
* Processor Run Time::  Getting the run time used by Emacs.
* Time Calculations::   Adding, subtracting, comparing times, etc.
* Timers::              Setting a timer to call a function at a certain time.
* Idle Timers::         Setting a timer to call a function when Emacs has
                          been idle for a certain length of time.
* Terminal Input::      Accessing and recording terminal input.
* Terminal Output::     Controlling and recording terminal output.
* Sound Output::        Playing sounds on the computer's speaker.
* X11 Keysyms::         Operating on key symbols for X Windows.
* Batch Mode::          Running Emacs without terminal interaction.
* Session Management::  Saving and restoring state with X Session Management.
* Desktop Notifications:: Desktop notifications.
* File Notifications::  File notifications.
* Dynamic Libraries::   On-demand loading of support libraries.
* Security Considerations:: Running Emacs in an unfriendly environment.
@end menu

@node Starting Up
@section Starting Up Emacs

  This section describes what Emacs does when it is started, and how you
can customize these actions.

@menu
* Startup Summary::         Sequence of actions Emacs performs at startup.
* Init File::               Details on reading the init file.
* Terminal-Specific::       How the terminal-specific Lisp file is read.
* Command-Line Arguments::  How command-line arguments are processed,
                              and how you can customize them.
@end menu

@node Startup Summary
@subsection Summary: Sequence of Actions at Startup
@cindex initialization of Emacs
@cindex startup of Emacs
@cindex @file{startup.el}

  When Emacs is started up, it performs the following operations
(see @code{normal-top-level} in @file{startup.el}):

@enumerate
@item
It adds subdirectories to @code{load-path}, by running the file named
@file{subdirs.el} in each directory in the list.  Normally, this file
adds the directory's subdirectories to the list, and those are scanned
in their turn.  The files @file{subdirs.el} are normally generated
automatically when Emacs is installed.

@item
It loads any @file{leim-list.el} that it finds in the @code{load-path}
directories.  This file is intended for registering input methods.
The search is only for any personal @file{leim-list.el} files that you
may have created; it skips the directories containing the standard Emacs
libraries (these should contain only a single @file{leim-list.el} file,
which is compiled into the Emacs executable).

@vindex before-init-time
@item
It sets the variable @code{before-init-time} to the value of
@code{current-time} (@pxref{Time of Day}).  It also sets
@code{after-init-time} to @code{nil}, which signals to Lisp programs
that Emacs is being initialized.

@c set-locale-environment
@item
It sets the language environment and the terminal coding system,
if requested by environment variables such as @env{LANG}.

@item
It does some basic parsing of the command-line arguments.

@item
It loads your early init file (@pxref{Early Init File,,, emacs, The
GNU Emacs Manual}).  This is not done if the options @samp{-q},
@samp{-Q}, or @samp{--batch} were specified.  If the @samp{-u} option
was specified, Emacs looks for the init file in that user's home
directory instead.

@item
It calls the function @code{package-activate-all} to activate any
optional Emacs Lisp package that has been installed.  @xref{Packaging
Basics}.  However, Emacs doesn't activate the packages when
@code{package-enable-at-startup} is @code{nil} or when it's started
with one of the options @samp{-q}, @samp{-Q}, or @samp{--batch}.  To
activate the packages in the latter case, @code{package-activate-all}
should be called explicitly (e.g., via the @samp{--funcall} option).

@vindex initial-window-system@r{, and startup}
@findex window-system-initialization
@item
If not running in batch mode, it initializes the window system that
the variable @code{initial-window-system} specifies (@pxref{Window
Systems, initial-window-system}).  The initialization function,
@code{window-system-initialization}, is a @dfn{generic function}
(@pxref{Generic Functions}) whose actual implementation is different
for each supported window system.  If the value of
@code{initial-window-system} is @var{windowsystem}, then the
appropriate implementation of the initialization function is defined
in the file @file{term/@var{windowsystem}-win.el}.  This file should
have been compiled into the Emacs executable when it was built.

@item
It runs the normal hook @code{before-init-hook}.

@item
If appropriate, it creates a graphical frame.  As part of creating the
graphical frame, it initializes the window system specified by
@code{initial-frame-alist} and @code{default-frame-alist}
(@pxref{Initial Parameters}) for the graphical frame, by calling the
@code{window-system-initialization} function for that window system.
This is not done in batch (noninteractive) or daemon mode.

@item
It initializes the initial frame's faces, and sets up the menu bar
and tool bar if needed.  If graphical frames are supported, it sets up
the tool bar even if the current frame is not a graphical one, since a
graphical frame may be created later on.

@item
It use @code{custom-reevaluate-setting} to re-initialize the members
of the list @code{custom-delayed-init-variables}.  These are any
pre-loaded user options whose default value depends on the run-time,
rather than build-time, context.
@xref{Building Emacs, custom-initialize-delay}.

@c @item
@c It registers the colors available for tty frames.

@item
It loads the library @file{site-start}, if it exists.  This is not
done if the options @samp{-Q} or @samp{--no-site-file} were specified.
@cindex @file{site-start.el}

@item
It loads your init file (@pxref{Init File}).  This is not done if the
options @samp{-q}, @samp{-Q}, or @samp{--batch} were specified.  If
the @samp{-u} option was specified, Emacs looks for the init file in
that user's home directory instead.

@item
It loads the library @file{default}, if it exists.  This is not done
if @code{inhibit-default-init} is non-@code{nil}, nor if the options
@samp{-q}, @samp{-Q}, or @samp{--batch} were specified.
@cindex @file{default.el}

@item
It loads your abbrevs from the file specified by
@code{abbrev-file-name}, if that file exists and can be read
(@pxref{Abbrev Files, abbrev-file-name}).  This is not done if the
option @samp{--batch} was specified.

@vindex after-init-time
@item
It sets the variable @code{after-init-time} to the value of
@code{current-time}.  This variable was set to @code{nil} earlier;
setting it to the current time signals that the initialization phase
is over, and, together with @code{before-init-time}, provides the
measurement of how long it took.

@item
It runs the normal hooks @code{after-init-hook} and
@code{delayed-warnings-hook}.  The latter shows any warnings emitted
during previous stages of startup, which are automatically delayed.

@item
If the buffer @file{*scratch*} exists and is still in Fundamental mode
(as it should be by default), it sets its major mode according to
@code{initial-major-mode}.

@item
If started on a text terminal, it loads the terminal-specific
Lisp library (@pxref{Terminal-Specific}), and runs the hook
@code{tty-setup-hook}.  This is not done
in @code{--batch} mode, nor if @code{term-file-prefix} is @code{nil}.

@c Now command-line calls command-line-1.

@item
It displays the initial echo area message, unless you have suppressed
that with @code{inhibit-startup-echo-area-message}.

@item
It processes any command-line options that were not handled earlier.

@c This next one is back in command-line, but the remaining bits of
@c command-line-1 are not done if noninteractive.
@item
It now exits if the option @code{--batch} was specified.

@item
If the @file{*scratch*} buffer exists and is empty, it inserts
@code{(substitute-command-keys initial-scratch-message)} into that buffer.

@item
If @code{initial-buffer-choice} is a string, it visits the file (or
directory) with that name.  If it is a function, it calls the function
with no arguments and selects the buffer that it returns.  If one file
is given as a command line argument, that file is visited and its
buffer displayed alongside @code{initial-buffer-choice}.  If more than
one file is given, all of the files are visited and the @file{*Buffer
List*} buffer is displayed alongside @code{initial-buffer-choice}.

@ignore
@c I do not think this should be mentioned.  AFAICS it is just a dodge
@c around inhibit-startup-screen not being settable on a site-wide basis.
If it is @code{t}, it selects the @file{*scratch*} buffer.
@end ignore

@c To make things nice and confusing, the next three items can be
@c called from two places.  If displaying a startup screen, they are
@c called in command-line-1 before the startup screen is shown.
@c inhibit-startup-hooks is then set and window-setup-hook set to nil.
@c If not displaying a startup screen, they are called in
@c normal-top-level.
@c FIXME?  So it seems they can be called before or after the
@c daemon/session restore step?

@item
It runs @code{emacs-startup-hook}.

@item
It calls @code{frame-notice-user-settings}, which modifies the
parameters of the selected frame according to whatever the init files
specify.

@item
It runs @code{window-setup-hook}.  The only difference between this
hook and @code{emacs-startup-hook} is that this one runs after the
previously mentioned modifications to the frame parameters.

@item
@cindex startup screen
It displays the @dfn{startup screen}, which is a special buffer that
contains information about copyleft and basic Emacs usage.  This is
not done if @code{inhibit-startup-screen} or @code{initial-buffer-choice}
are non-@code{nil}, or if the @samp{--no-splash} or @samp{-Q} command-line
options were specified.

@c End of command-line-1.

@c Back to command-line from command-line-1.

@c This is the point at which we actually exit in batch mode, but the
@c last few bits of command-line-1 are not done in batch mode.

@item
If a daemon was requested, it calls @code{server-start}.
(On POSIX systems, if a background daemon was requested, it then
detaches from the controlling terminal.)  @xref{Emacs
Server,,, emacs, The GNU Emacs Manual}.

@item
If started by the X session manager, it calls
@code{emacs-session-restore} passing it as argument the ID of the
previous session.  @xref{Session Management}.

@c End of command-line.

@c Back to normal-top-level from command-line.

@end enumerate

@noindent
The following options affect some aspects of the startup sequence.

@defopt inhibit-startup-screen
This variable, if non-@code{nil}, inhibits the startup screen.  In
that case, Emacs typically displays the @file{*scratch*} buffer; but
see @code{initial-buffer-choice}, below.

Do not set this variable in the init file of a new user, or in a way
that affects more than one user, as that would prevent new users from
receiving information about copyleft and basic Emacs usage.

@vindex inhibit-startup-message
@vindex inhibit-splash-screen
@code{inhibit-startup-message} and @code{inhibit-splash-screen} are
aliases for this variable.
@end defopt

@defopt initial-buffer-choice
If non-@code{nil}, this variable is a string that specifies a file or
directory for Emacs to display after starting up, instead of the
startup screen.
If its value is a function, Emacs calls that function which must
return a buffer which is then displayed.
If its value is @code{t}, Emacs displays the @file{*scratch*} buffer.
@end defopt

@defopt inhibit-startup-echo-area-message
This variable controls the display of the startup echo area message.
You can suppress the startup echo area message by adding text with this
form to your init file:

@example
(setq inhibit-startup-echo-area-message
      "@var{your-login-name}")
@end example

Emacs explicitly checks for an expression as shown above in your init
file; your login name must appear in the expression as a Lisp string
constant.  You can also use the Customize interface.  Other methods of
setting @code{inhibit-startup-echo-area-message} to the same value do
not inhibit the startup message.  This way, you can easily inhibit the
message for yourself if you wish, but thoughtless copying of your init
file will not inhibit the message for someone else.
@end defopt

@defopt initial-scratch-message
This variable, if non-@code{nil}, should be a string, which is treated
as documentation to be inserted into the @file{*scratch*} buffer when
Emacs starts up or when that buffer is recreated.  If it is
@code{nil}, the @file{*scratch*} buffer is empty.
@end defopt

@noindent
The following command-line options affect some aspects of the startup
sequence.  @xref{Initial Options,,, emacs, The GNU Emacs Manual}.

@table @code
@item --no-splash
Do not display a splash screen.

@item --batch
Run without an interactive terminal.  @xref{Batch Mode}.

@item --daemon
@itemx --bg-daemon
@itemx --fg-daemon
Do not initialize any display; just start a server.
(A ``background'' daemon automatically runs in the background.)

@item --no-init-file
@itemx -q
Do not load either the init file, or the @file{default} library.

@item --no-site-file
Do not load the @file{site-start} library.

@item --quick
@itemx -Q
Equivalent to @samp{-q --no-site-file --no-splash}.
@c and --no-site-lisp, but let's not mention that here.

@item --init-directory
Specify the directory to use when finding the Emacs init files.
@end table


@node Init File
@subsection The Init File
@cindex init file
@cindex @file{.emacs}
@cindex @file{init.el}
@cindex @file{early-init.el}

  When you start Emacs, it normally attempts to load your @dfn{init
file}.  This is either a file named @file{.emacs} or @file{.emacs.el}
in your home directory, or a file named @file{init.el} in a
subdirectory named @file{.emacs.d} in your home directory.
@ignore
Whichever place you use, you can also compile the file (@pxref{Byte
Compilation}); then the actual file loaded will be @file{.emacs.elc}
or @file{init.elc}.
@end ignore

  The command-line switches @samp{-q}, @samp{-Q}, and @samp{-u}
control whether and where to find the init file; @samp{-q} (and the
stronger @samp{-Q}) says not to load an init file, while @samp{-u
@var{user}} says to load @var{user}'s init file instead of yours.
@xref{Entering Emacs,,, emacs, The GNU Emacs Manual}.  If neither
option is specified, Emacs uses the @env{LOGNAME} environment
variable, or the @env{USER} (most systems) or @env{USERNAME} (MS
systems) variable, to find your home directory and thus your init
file; this way, even if you have su'd, Emacs still loads your own init
file.  If those environment variables are absent, though, Emacs uses
your user-id to find your home directory.

@cindex early init file
  Emacs also attempts to load a second init file, called the
@dfn{early init file}, if it exists.  This is a file named
@file{early-init.el} in your @file{~/.emacs.d} directory.  The
difference between the early init file and the regular init file is
that the early init file is loaded much earlier during the startup
process, so you can use it to customize some things that are
initialized before loading the regular init file.  For example, you
can customize the process of initializing the package system, by
setting variables such as @var{package-load-list} or
@var{package-enable-at-startup}.  @xref{Package Installation,,,
emacs,The GNU Emacs Manual}.

@cindex default init file
  An Emacs installation may have a @dfn{default init file}, which is a
Lisp library named @file{default.el}.  Emacs finds this file through
the standard search path for libraries (@pxref{How Programs Do
Loading}).  The Emacs distribution does not come with this file; it is
intended for local customizations.  If the default init file exists,
it is loaded whenever you start Emacs.  But your own personal init
file, if any, is loaded first; if it sets @code{inhibit-default-init}
to a non-@code{nil} value, then Emacs does not subsequently load the
@file{default.el} file.  In batch mode, or if you specify @samp{-q}
(or @samp{-Q}), Emacs loads neither your personal init file nor
the default init file.

  Another file for site-customization is @file{site-start.el}.  Emacs
loads this @emph{before} the user's init file.  You can inhibit the
loading of this file with the option @samp{--no-site-file}.

@defopt site-run-file
This variable specifies the site-customization file to load before the
user's init file.  Its normal value is @code{"site-start"}.  The only
way you can change it with real effect is to do so before dumping
Emacs.
@c So why even mention it here.  I imagine it is almost never changed.
@end defopt

  @xref{Init Examples,, Init File Examples, emacs, The GNU Emacs Manual}, for
examples of how to make various commonly desired customizations in your
@file{.emacs} file.

@defopt inhibit-default-init
If this variable is non-@code{nil}, it prevents Emacs from loading the
default initialization library file.  The default value is @code{nil}.
@end defopt

@defvar before-init-hook
This normal hook is run, once, just before loading all the init files
(@file{site-start.el}, your init file, and @file{default.el}).
(The only way to change it with real effect is before dumping Emacs.)
@end defvar

@defvar after-init-hook
This normal hook is run, once, just after loading all the init files
(@file{site-start.el}, your init file, and @file{default.el}),
before loading the terminal-specific library (if started on a text
terminal) and processing the command-line action arguments.
@end defvar

@defvar emacs-startup-hook
This normal hook is run, once, just after handling the command line
arguments.  In batch mode, Emacs does not run this hook.
@end defvar

@defvar window-setup-hook
This normal hook is very similar to @code{emacs-startup-hook}.
The only difference is that it runs slightly later, after setting
of the frame parameters.  @xref{Startup Summary, window-setup-hook}.
@end defvar

@defvar user-init-file
This variable holds the absolute file name of the user's init file.  If the
actual init file loaded is a compiled file, such as @file{.emacs.elc},
the value refers to the corresponding source file.
@end defvar

@defvar user-emacs-directory
This variable holds the name of the Emacs default directory.
It defaults to @file{$@{XDG_CONFIG_HOME-'~/.config'@}/emacs/}
if that directory exists and @file{~/.emacs.d/} and @file{~/.emacs} do
not exist,
otherwise to @file{~/.emacs.d/} on all platforms but MS-DOS@.
Here, @file{$@{XDG_CONFIG_HOME-'~/.config'@}}
stands for the value of the environment variable @env{XDG_CONFIG_HOME}
if that variable is set, and for @file{~/.config} otherwise.
@xref{Find Init,,How Emacs Finds Your Init File, emacs, The GNU Emacs Manual}.
@end defvar

@node Terminal-Specific
@subsection Terminal-Specific Initialization
@cindex terminal-specific initialization

  Each terminal type can have its own Lisp library that Emacs loads when
run on that type of terminal.  The library's name is constructed by
concatenating the value of the variable @code{term-file-prefix} and the
terminal type (specified by the environment variable @env{TERM}).
Normally, @code{term-file-prefix} has the value @code{"term/"};
changing this is not recommended.  If there is an entry matching
@env{TERM} in the @code{term-file-aliases} association list,
Emacs uses the associated value in place of @env{TERM}.
Emacs finds the file in the normal manner, by searching the
@code{load-path} directories, and trying the @samp{.elc} and
@samp{.el} suffixes.

@cindex Termcap
  The usual role of a terminal-specific library is to enable special
keys to send sequences that Emacs can recognize.  It may also need to
set or add to @code{input-decode-map} if the Termcap or Terminfo entry
does not specify all the terminal's function keys.  @xref{Terminal Input}.

  When the name of the terminal type contains a hyphen or underscore,
and no library is found whose name is identical to the terminal's
name, Emacs strips from the terminal's name the last hyphen or
underscore and everything that follows
it, and tries again.  This process is repeated until Emacs finds a
matching library, or until there are no more hyphens or underscores in the name
(i.e., there is no terminal-specific library).  For example, if the
terminal name is @samp{xterm-256color} and there is no
@file{term/xterm-256color.el} library, Emacs tries to load
@file{term/xterm.el}.  If necessary, the terminal library can evaluate
@code{(getenv "TERM")} to find the full name of the terminal type.

  Your init file can prevent the loading of the terminal-specific
library by setting the variable @code{term-file-prefix} to @code{nil}.

  You can also arrange to override some of the actions of the
terminal-specific library by using @code{tty-setup-hook}.  This is
a normal hook that Emacs runs after initializing a new text terminal.
You could use this hook to define initializations for terminals that do not
have their own libraries.  @xref{Hooks}.

@defopt term-file-prefix
@cindex @env{TERM} environment variable
If the value of this variable is non-@code{nil}, Emacs loads a
terminal-specific initialization file as follows:

@example
(load (concat term-file-prefix (getenv "TERM")))
@end example

@noindent
You may set the @code{term-file-prefix} variable to @code{nil} in your
init file if you do not wish to load the
terminal-initialization file.

On MS-DOS, Emacs sets the @env{TERM} environment variable to @samp{internal}.
@end defopt

@defopt term-file-aliases
This variable is an association list mapping terminal types to
their aliases.  For example, an element of the form @code{("vt102"
. "vt100")} means to treat a terminal of type @samp{vt102} like one of
type @samp{vt100}.
@end defopt

@defvar tty-setup-hook
This variable is a normal hook that Emacs runs after initializing a
new text terminal.  (This applies when Emacs starts up in non-windowed
mode, and when making a tty @command{emacsclient} connection.)  The
hook runs after loading your init file (if applicable) and the
terminal-specific Lisp file, so you can use it to adjust the
definitions made by that file.

For a related feature, @pxref{Init File, window-setup-hook}.
@end defvar

@node Command-Line Arguments
@subsection Command-Line Arguments
@cindex command-line arguments

  You can use command-line arguments to request various actions when
you start Emacs.  Note that the recommended way of using Emacs is to
start it just once, after logging in, and then do all editing in the same
Emacs session (@pxref{Entering Emacs,,, emacs, The GNU Emacs Manual}).
For this reason, you might not use command-line arguments very often;
nonetheless, they can be useful when invoking Emacs from session
scripts or debugging Emacs.  This section describes how Emacs
processes command-line arguments.

@defun command-line
This function parses the command line that Emacs was called with,
processes it, and (amongst other things) loads the user's init file and
displays the startup messages.
@end defun

@defvar command-line-processed
The value of this variable is @code{t} once the command line has been
processed.

If you redump Emacs by calling @code{dump-emacs} (@pxref{Building
Emacs}), you may wish to set this variable to @code{nil} first in
order to cause the new dumped Emacs to process its new command-line
arguments.
@end defvar

@defvar command-switch-alist
@cindex switches on command line
@cindex options on command line
@cindex command-line options
This variable is an alist of user-defined command-line options and
associated handler functions.  By default it is empty, but you can
add elements if you wish.

A @dfn{command-line option} is an argument on the command line, which
has the form:

@example
-@var{option}
@end example

The elements of the @code{command-switch-alist} look like this:

@example
(@var{option} . @var{handler-function})
@end example

The @sc{car}, @var{option}, is a string, the name of a command-line
option (including the initial hyphen).  The @var{handler-function}
is called to handle @var{option}, and receives the option name as its
sole argument.

In some cases, the option is followed in the command line by an
argument.  In these cases, the @var{handler-function} can find all the
remaining command-line arguments in the variable
@code{command-line-args-left} (see below).  (The entire list of
command-line arguments is in @code{command-line-args}.)

Note that the handling of @code{command-switch-alist} doesn't treat
equals signs in @var{option} specially.  That is, if there's an option
like @code{--name=value} on the command line, then only a
@code{command-switch-alist} member whose @code{car} is literally
@code{--name=value} will match this option.  If you want to parse such
options, you need to use @code{command-line-functions} instead (see
below).

The command-line arguments are parsed by the @code{command-line-1}
function in the @file{startup.el} file.  See also @ref{Emacs
Invocation, , Command Line Arguments for Emacs Invocation, emacs, The
GNU Emacs Manual}.
@end defvar

@defvar command-line-args
The value of this variable is the list of command-line arguments passed
to Emacs.
@end defvar

@defvar command-line-args-left
@vindex argv
The value of this variable is the list of command-line arguments that
have not yet been processed.
@c Don't mention this, since it is a "bad name for a dynamically bound variable"
@c @code{argv} is an alias for this.
@end defvar

@defvar command-line-functions
This variable's value is a list of functions for handling an
unrecognized command-line argument.  Each time the next argument to be
processed has no special meaning, the functions in this list are called,
in order of appearance, until one of them returns a non-@code{nil}
value.

These functions are called with no arguments.  They can access the
command-line argument under consideration through the variable
@code{argi}, which is bound temporarily at this point.  The remaining
arguments (not including the current one) are in the variable
@code{command-line-args-left}.

When a function recognizes and processes the argument in @code{argi}, it
should return a non-@code{nil} value to say it has dealt with that
argument.  If it has also dealt with some of the following arguments, it
can indicate that by deleting them from @code{command-line-args-left}.

If all of these functions return @code{nil}, then the argument is treated
as a file name to visit.
@end defvar

@node Getting Out
@section Getting Out of Emacs
@cindex exiting Emacs

  There are two ways to get out of Emacs: you can kill the Emacs job,
which exits permanently, or you can suspend it, which permits you to
reenter the Emacs process later.  (In a graphical environment, you can
of course simply switch to another application without doing anything
special to Emacs, then switch back to Emacs when you want.)

@menu
* Killing Emacs::        Exiting Emacs irreversibly.
* Suspending Emacs::     Exiting Emacs reversibly.
@end menu

@node Killing Emacs
@subsection Killing Emacs
@cindex killing Emacs

  Killing Emacs means ending the execution of the Emacs process.
If you started Emacs from a terminal, the parent process normally
resumes control.  The low-level primitive for killing Emacs is
@code{kill-emacs}.

@deffn Command kill-emacs &optional exit-data restart
This command calls the hook @code{kill-emacs-hook}, then exits the
Emacs process and kills it.

If @var{exit-data} is an integer, that is used as the exit status of
the Emacs process.  (This is useful primarily in batch operation; see
@ref{Batch Mode}.)

If @var{exit-data} is a string, its contents are stuffed into the
terminal input buffer so that the shell (or whatever program next reads
input) can read them.

If @var{exit-data} is neither an integer nor a string, or is omitted,
that means to use the (system-specific) exit status which indicates
successful program termination.

If @var{restart} is non-@code{nil}, instead of just exiting at the
end, start a new Emacs process, using the same command line arguments
as the currently running Emacs process.
@end deffn

@cindex SIGTERM
@cindex SIGHUP
@cindex SIGINT
@cindex operating system signal
  The @code{kill-emacs} function is normally called via the
higher-level command @kbd{C-x C-c}
(@code{save-buffers-kill-terminal}).  @xref{Exiting,,, emacs, The GNU
Emacs Manual}.  It is also called automatically if Emacs receives a
@code{SIGTERM} or @code{SIGHUP} operating system signal (e.g., when the
controlling terminal is disconnected), or if it receives a
@code{SIGINT} signal while running in batch mode (@pxref{Batch Mode}).

@defvar kill-emacs-hook
This normal hook is run by @code{kill-emacs}, before it kills Emacs.

Because @code{kill-emacs} can be called in situations where user
interaction is impossible (e.g., when the terminal is disconnected),
functions on this hook should not attempt to interact with the user.
If you want to interact with the user when Emacs is shutting down, use
@code{kill-emacs-query-functions}, described below.
@end defvar

  When Emacs is killed, all the information in the Emacs process,
aside from files that have been saved, is lost.  Because killing Emacs
inadvertently can lose a lot of work, the
@code{save-buffers-kill-terminal} command queries for confirmation if
you have buffers that need saving or subprocesses that are running.
It also runs the abnormal hook @code{kill-emacs-query-functions}:

@defopt kill-emacs-query-functions
When @code{save-buffers-kill-terminal} is killing Emacs, it calls the
functions in this hook, after asking the standard questions and before
calling @code{kill-emacs}.  The functions are called in order of
appearance, with no arguments.  Each function can ask for additional
confirmation from the user.  If any of them returns @code{nil},
@code{save-buffers-kill-emacs} does not kill Emacs, and does not run
the remaining functions in this hook.  Calling @code{kill-emacs}
directly does not run this hook.
@end defopt

@deffn Command restart-emacs
This command does the same as @code{save-buffers-kill-emacs}, but
instead of just killing the current Emacs process at the end, it'll
restart a new Emacs process, using the same command line arguments as
the currently running Emacs process.
@end deffn

@node Suspending Emacs
@subsection Suspending Emacs
@cindex suspending Emacs

  On text terminals, it is possible to @dfn{suspend Emacs}, which
means stopping Emacs temporarily and returning control to its superior
process, which is usually the shell.  This allows you to resume
editing later in the same Emacs process, with the same buffers, the
same kill ring, the same undo history, and so on.  To resume Emacs,
use the appropriate command in the parent shell---most likely
@code{fg}.

@cindex controlling terminal
  Suspending works only on a terminal device from which the Emacs
session was started.  We call that device the @dfn{controlling
terminal} of the session.  Suspending is not allowed if the
controlling terminal is a graphical terminal.  Suspending is usually
not relevant in graphical environments, since you can simply switch to
another application without doing anything special to Emacs.

@c FIXME?  Are there any systems Emacs still supports that do not
@c have SIGTSTP?
@cindex SIGTSTP
  Some operating systems (those without @code{SIGTSTP}, or MS-DOS) do
not support suspension of jobs; on these systems, suspension
actually creates a new shell temporarily as a subprocess of Emacs.
Then you would exit the shell to return to Emacs.

@deffn Command suspend-emacs &optional string
This function stops Emacs and returns control to the superior process.
If and when the superior process resumes Emacs, @code{suspend-emacs}
returns @code{nil} to its caller in Lisp.

This function works only on the controlling terminal of the Emacs
session; to relinquish control of other tty devices, use
@code{suspend-tty} (see below).  If the Emacs session uses more than
one terminal, you must delete the frames on all the other terminals
before suspending Emacs, or this function signals an error.
@xref{Multiple Terminals}.

If @var{string} is non-@code{nil}, its characters are sent to Emacs's
superior shell, to be read as terminal input.
@c FIXME?  It seems to me that shell does echo STRING.
The characters in @var{string} are not echoed by the superior shell;
only the results appear.

Before suspending, @code{suspend-emacs} runs the normal hook
@code{suspend-hook}.  After the user resumes Emacs,
@code{suspend-emacs} runs the normal hook @code{suspend-resume-hook}.
@xref{Hooks}.

The next redisplay after resumption will redraw the entire screen,
unless the variable @code{no-redraw-on-reenter} is non-@code{nil}.
@xref{Refresh Screen}.

Here is an example of how you could use these hooks:

@smallexample
@group
(add-hook 'suspend-hook
          (lambda () (or (y-or-n-p "Really suspend?")
                         (error "Suspend canceled"))))
@end group
(add-hook 'suspend-resume-hook (lambda () (message "Resumed!")
                                 (sit-for 2)))
@end smallexample
@c The sit-for prevents the @code{nil} that suspend-emacs returns
@c hiding the message.

Here is what you would see upon evaluating @code{(suspend-emacs "pwd")}:

@smallexample
@group
---------- Buffer: Minibuffer ----------
Really suspend? @kbd{y}
---------- Buffer: Minibuffer ----------
@end group

@group
---------- Parent Shell ----------
bash$ /home/username
bash$ fg
@end group

@group
---------- Echo Area ----------
Resumed!
@end group
@end smallexample

@c FIXME?  AFAICS, it is echoed.
Note that @samp{pwd} is not echoed after Emacs is suspended.  But it
is read and executed by the shell.
@end deffn

@defvar suspend-hook
This variable is a normal hook that Emacs runs before suspending.
@end defvar

@defvar suspend-resume-hook
This variable is a normal hook that Emacs runs on resuming
after a suspension.
@end defvar

@defun suspend-tty &optional tty
If @var{tty} specifies a terminal device used by Emacs, this function
relinquishes the device and restores it to its prior state.  Frames
that used the device continue to exist, but are not updated and Emacs
doesn't read input from them.  @var{tty} can be a terminal object, a
frame (meaning the terminal for that frame), or @code{nil} (meaning
the terminal for the selected frame).  @xref{Multiple Terminals}.

If @var{tty} is already suspended, this function does nothing.

@vindex suspend-tty-functions
This function runs the hook @code{suspend-tty-functions}, passing the
terminal object as an argument to each function.
@end defun

@defun resume-tty &optional tty
This function resumes the previously suspended terminal device
@var{tty}; where @var{tty} has the same possible values as it does
for @code{suspend-tty}.

@vindex resume-tty-functions
This function reopens the terminal device, re-initializes it, and
redraws it with that terminal's selected frame.  It then runs the
hook @code{resume-tty-functions}, passing the terminal object as an
argument to each function.

If the same device is already used by another Emacs terminal, this
function signals an error.  If @var{tty} is not suspended, this
function does nothing.
@end defun

@defun controlling-tty-p &optional tty
This function returns non-@code{nil} if @var{tty} is the
controlling terminal of the Emacs session; @var{tty} can be a
terminal object, a frame (meaning the terminal for that frame), or
@code{nil} (meaning the terminal for the selected frame).
@end defun

@deffn Command suspend-frame
This command @dfn{suspends} a frame.  For GUI frames, it calls
@code{iconify-frame} (@pxref{Visibility of Frames}); for frames on
text terminals, it calls either @code{suspend-emacs} or
@code{suspend-tty}, depending on whether the frame is displayed on the
controlling terminal device or not.
@end deffn

@node System Environment
@section Operating System Environment
@cindex operating system environment

  Emacs provides access to variables in the operating system environment
through various functions.  These variables include the name of the
system, the user's @acronym{UID}, and so on.

@defvar system-configuration
This variable holds the standard GNU configuration name for the
hardware/software configuration of your system, as a string.  For
example, a typical value for a 64-bit GNU/Linux system is
@samp{"x86_64-unknown-linux-gnu"}.
@end defvar

@cindex system type and name
@defvar system-type
The value of this variable is a symbol indicating the type of operating
system Emacs is running on.  The possible values are:

@table @code
@item aix
IBM's AIX.

@item berkeley-unix
Berkeley BSD and its variants.

@item cygwin
Cygwin, a POSIX layer on top of MS-Windows.

@item darwin
Darwin (macOS).

@item gnu
The GNU system (using the GNU kernel, which consists of the HURD and Mach).

@item gnu/linux
A GNU/Linux system---that is, a variant GNU system, using the Linux
kernel.  (These systems are the ones people often call ``Linux'', but
actually Linux is just the kernel, not the whole system.)

@item gnu/kfreebsd
A GNU (glibc-based) system with a FreeBSD kernel.

@item haiku
The Haiku operating system, a derivative of the Be Operating System.

@item hpux
Hewlett-Packard HPUX operating system.

@item nacl
Google Native Client (@acronym{NaCl}) sandboxing system.

@item android
The Open Handset Alliance's Android operating system.

@item ms-dos
Microsoft's DOS@.  Emacs compiled with DJGPP for MS-DOS binds
@code{system-type} to @code{ms-dos} even when you run it on MS-Windows.

@item usg-unix-v
AT&T Unix System V.

@item windows-nt
Microsoft Windows NT, 9X and later.  The value of @code{system-type}
is always @code{windows-nt}, e.g., even on Windows 10.

@end table

We do not wish to add new symbols to make finer distinctions unless it
is absolutely necessary!  In fact, we hope to eliminate some of these
alternatives in the future.  If you need to make a finer distinction
than @code{system-type} allows for, you can test
@code{system-configuration}, e.g., against a regexp.
@end defvar

@defun system-name
This function returns the name of the machine you are running on, as a
string.
@end defun

@c FIXME seems like this section is not the best place for this option?
@defopt mail-host-address
If this variable is non-@code{nil}, it is used instead of
@code{system-name} for purposes of generating email addresses.  For
example, it is used when constructing the default value of
@code{user-mail-address}.  @xref{User Identification}.
@end defopt

@deffn Command getenv var &optional frame
@cindex environment variable access
This function returns the value of the environment variable @var{var},
as a string.  @var{var} should be a string.  If @var{var} is undefined
in the environment, @code{getenv} returns @code{nil}.  It returns
@samp{""} if @var{var} is set but null.  Within Emacs, a list of environment
variables and their values is kept in the variable @code{process-environment}.

@example
@group
(getenv "USER")
     @result{} "lewis"
@end group
@end example

The shell command @code{printenv} prints all or part of the environment:

@example
@group
bash$ printenv
PATH=/usr/local/bin:/usr/bin:/bin
USER=lewis
@end group
@group
TERM=xterm
SHELL=/bin/bash
HOME=/home/lewis
@end group
@dots{}
@end example
@end deffn

@deffn Command setenv variable &optional value substitute
This command sets the value of the environment variable named
@var{variable} to @var{value}.  @var{variable} should be a string.
Internally, Emacs Lisp can handle any string.  However, normally
@var{variable} should be a valid shell identifier, that is, a sequence
of letters, digits and underscores, starting with a letter or
underscore.  Otherwise, errors may occur if subprocesses of Emacs try
to access the value of @var{variable}.  If @var{value} is omitted or
@code{nil} (or, interactively, with a prefix argument), @code{setenv}
removes @var{variable} from the environment.  Otherwise, @var{value}
should be a string.

@c FIXME: Document 'substitute-env-vars'?  --xfq
If the optional argument @var{substitute} is non-@code{nil}, Emacs
calls the function @code{substitute-env-vars} to expand any
environment variables in @var{value}.

@code{setenv} works by modifying @code{process-environment}; binding
that variable with @code{let} is also reasonable practice.

@code{setenv} returns the new value of @var{variable}, or @code{nil}
if it removed @var{variable} from the environment.
@end deffn

@defmac with-environment-variables variables body@dots{}
This macro sets the environment variables according to @var{variables}
temporarily when executing @var{body}.  The previous values are
restored when the form finishes.  The argument @var{variables} should
be a list of pairs of strings of the form
@w{@code{(@var{var} @var{value})}}, where @var{var} is the name of the
environment variable and @var{value} is that variable's value.

@lisp
(with-environment-variables (("LANG" "C")
                             ("LANGUAGE" "en_US:en"))
  (call-process "ls" nil t))
@end lisp
@end defmac

@defvar process-environment
This variable is a list of strings, each describing one environment
variable.  The functions @code{getenv} and @code{setenv} work by means
of this variable.

@smallexample
@group
process-environment
@result{} ("PATH=/usr/local/bin:/usr/bin:/bin"
    "USER=lewis"
@end group
@group
    "TERM=xterm"
    "SHELL=/bin/bash"
    "HOME=/home/lewis"
    @dots{})
@end group
@end smallexample

If @code{process-environment} contains multiple elements that
specify the same environment variable, the first of these elements
specifies the variable, and the others are ignored.
@end defvar

@defvar initial-environment
This variable holds the list of environment variables Emacs inherited
from its parent process when Emacs started.
@end defvar

@defvar path-separator
This variable holds a string that says which character separates
directories in a search path (as found in an environment variable).  Its
value is @code{":"} for Unix and GNU systems, and @code{";"} for MS systems.
@end defvar

@defun path-separator
This function returns the connection-local value of variable
@code{path-separator}.  That is @code{";"} for MS systems and a local
@code{default-directory}, and @code{":"} for Unix and GNU systems, or
a remote @code{default-directory}.
@end defun

@defun parse-colon-path path
This function takes a search path string such as the value of
the @env{PATH} environment variable, and splits it at the separators,
returning a list of directories.  @code{nil} in this list means
the current directory.  Although the function's name says
``colon'', it actually uses the value of variable @code{path-separator}.

@example
(parse-colon-path ":/foo:/bar")
     @result{} (nil "/foo/" "/bar/")
@end example
@end defun

@defvar invocation-name
This variable holds the program name under which Emacs was invoked.  The
value is a string, and does not include a directory name.
@end defvar

@defvar invocation-directory
This variable holds the directory in which the Emacs executable was
located when it was run, or @code{nil} if that directory cannot be
determined.
@end defvar

@defvar installation-directory
If non-@code{nil}, this is a directory within which to look for the
@file{lib-src} and @file{etc} subdirectories.  In an installed Emacs,
it is normally @code{nil}.  It is non-@code{nil}
when Emacs can't find those directories in their standard installed
locations, but can find them in a directory related somehow to the one
containing the Emacs executable (i.e., @code{invocation-directory}).
@end defvar

@defun load-average &optional use-float
This function returns the current 1-minute, 5-minute, and 15-minute
system load averages, in a list.  The load average indicates the
number of processes trying to run on the system.

By default, the values are integers that are 100 times the system load
averages, but if @var{use-float} is non-@code{nil}, then they are
returned as floating-point numbers without multiplying by 100.

If it is impossible to obtain the load average, this function signals
an error.  On some platforms, access to load averages requires
installing Emacs as setuid or setgid so that it can read kernel
information, and that usually isn't advisable.
@c FIXME which platforms are these?  Are they still relevant?

If the 1-minute load average is available, but the 5- or 15-minute
averages are not, this function returns a shortened list containing
the available averages.

@example
@group
(load-average)
     @result{} (169 48 36)
@end group
@group
(load-average t)
     @result{} (1.69 0.48 0.36)
@end group
@end example

The shell command @code{uptime} returns similar information.
@end defun

@defun emacs-pid
This function returns the process @acronym{ID} of the Emacs process,
as an integer.
@end defun

@defvar tty-erase-char
This variable holds the erase character that was selected
in the system's terminal driver, before Emacs was started.
@c FIXME?  Seems untrue since 23.1.  For me, it is 0.
@c The value is @code{nil} if Emacs is running under a window system.
@end defvar

@defvar null-device
This variable holds the system null device.  Its value is
@code{"/dev/null"} for Unix and GNU systems, and @code{"NUL"} for MS
systems.
@end defvar

@defun null-device
This function returns the connection-local value of variable
@code{null-device}.  That is @code{"NUL"} for MS systems and a local
@code{default-directory}, and @code{"/dev/null"} for Unix and GNU
systems, or a remote @code{default-directory}.
@end defun

@node User Identification
@section User Identification
@cindex user identification

@defvar init-file-user
This variable says which user's init files should be used by
Emacs---or @code{nil} if none.  @code{""} stands for the user who
originally logged in.  The value reflects command-line options such as
@samp{-q} or @samp{-u @var{user}}.

Lisp packages that load files of customizations, or any other sort of
user profile, should obey this variable in deciding where to find it.
They should load the profile of the user name found in this variable.
If @code{init-file-user} is @code{nil}, meaning that the @samp{-q},
@samp{-Q}, or @samp{-batch} option was used, then Lisp packages should
not load any customization files or user profile.
@end defvar

@defopt user-mail-address
This holds the email address of the user who is using Emacs.
@end defopt

@defun user-login-name &optional uid
This function returns the name under which the user is logged in.
It uses the environment variables @env{LOGNAME} or @env{USER} if
either is set.  Otherwise, the value is based on the effective
@acronym{UID}, not the real @acronym{UID}.

If you specify @var{uid} (a number), the result is the user name that
corresponds to @var{uid}, or @code{nil} if there is no such user.
@end defun

@defun user-real-login-name
This function returns the user name corresponding to Emacs's real
@acronym{UID}.  This ignores the effective @acronym{UID}, and the
environment variables @env{LOGNAME} and @env{USER}.
@end defun

@defun user-full-name &optional uid
This function returns the full name of the logged-in user---or the value
of the environment variable @env{NAME}, if that is set.

If the Emacs process's user-id does not correspond to any known user (and
provided @env{NAME} is not set), the result is @code{"unknown"}.

If @var{uid} is non-@code{nil}, then it should be a number (a user-id)
or a string (a login name).  Then @code{user-full-name} returns the full
name corresponding to that user-id or login name.  If you specify a
user-id or login name that isn't defined, it returns @code{nil}.
@end defun

@vindex user-full-name
@vindex user-real-login-name
@vindex user-login-name
  The symbols @code{user-login-name}, @code{user-real-login-name} and
@code{user-full-name} are variables as well as functions.  The functions
return the same values that the variables hold.  These variables allow
you to fake out Emacs by telling the functions what to return.  The
variables are also useful for constructing frame titles (@pxref{Frame
Titles}).

@cindex UID
@defun user-real-uid
This function returns the real @acronym{UID} of the user.
@end defun

@defun user-uid
This function returns the effective @acronym{UID} of the user.
@end defun

@defun file-user-uid
This function returns the connection-local value for the user's
effective @acronym{UID}.  If @code{default-directory} is local, this
is equivalent to @code{user-uid}, but for remote files (@pxref{Remote
Files, , , emacs, The GNU Emacs Manual}), it will return the
@acronym{UID} for the user associated with that remote connection; if
the remote connection has no associated user, it will instead return
-1.
@end defun

@cindex GID
@defun group-real-gid
This function returns the real @acronym{GID} of the Emacs process.
@end defun

@defun group-gid
This function returns the effective @acronym{GID} of the Emacs process.
@end defun

@defun file-group-gid
This function returns the connection-local value for the user's
effective @acronym{GID}.  Similar to @code{file-user-uid}, if
@code{default-directory} is local, this is equivalent to
@code{group-gid}, but for remote files (@pxref{Remote Files, , ,
emacs, The GNU Emacs Manual}), it will return the @acronym{GID} for
the user associated with that remote connection; if the remote
connection has no associated user, it will instead return -1.
@end defun

@defun system-users
This function returns a list of strings, listing the user names on the
system.  If Emacs cannot retrieve this information, the return value
is a list containing just the value of @code{user-real-login-name}.
@end defun

@cindex user groups
@defun system-groups
This function returns a list of strings, listing the names of user
groups on the system.  If Emacs cannot retrieve this information, the
return value is @code{nil}.
@end defun

@defun group-name gid
This function returns the group name that corresponds to the numeric
group ID @var{gid}, or @code{nil} if there is no such group.
@end defun


@node Time of Day
@section Time of Day
@cindex time of day

  This section explains how to determine the current time and time
zone.

@cindex Lisp timestamp
@cindex timestamp, Lisp
@cindex Coordinated Universal Time
@cindex Universal Time
@cindex UTC
@cindex leap seconds
  Many functions like @code{current-time} and @code{file-attributes}
return @dfn{Lisp timestamp} values that count seconds, and that can
represent absolute time by counting seconds since the @dfn{epoch} of
1970-01-01 00:00:00 UTC (Coordinated Universal Time).  Typically these
counts ignore leap seconds; however, GNU and some other operating
systems can be configured to count leap seconds.

  Although traditionally Lisp timestamps were integer pairs, their
form has evolved and programs ordinarily should not depend on the
current default form.  If your program needs a particular timestamp
form, you can use the @code{time-convert} function to convert it to the
needed form.  @xref{Time Conversion}.

@cindex epoch
  There are currently three forms of Lisp timestamps, each of
which represents a number of seconds:

@itemize @bullet
@item
An integer.  Although this is the simplest form, it cannot represent
subsecond timestamps.

@item
A pair of integers @code{(@var{ticks} . @var{hz})}, where @var{hz} is
positive.  This represents @var{ticks}/@var{hz} seconds, which is the
same time as plain @var{ticks} if @var{hz} is 1.  A common value for
@var{hz} is 1000000000, for a nanosecond-resolution
clock.

@item
A list of four integers @code{(@var{high} @var{low} @var{micro}
@var{pico})}, where 0@leq{}@var{low}<65536,
0@leq{}@var{micro}<1000000, and 0@leq{}@var{pico}<1000000.
This represents the number of seconds using the formula:
@ifnottex
@var{high} * 2**16 + @var{low} + @var{micro} * 10**@minus{}6 +
@var{pico} * 10**@minus{}12.
@end ifnottex
@tex
$high \times 2^{16} + low + micro \times 10^{-6} + pico \times 10^{-12}$.
@end tex
If @code{current-time-list} is @code{t},
some functions may default to returning two- or
three-element lists, with omitted @var{micro} and @var{pico}
components defaulting to zero.
On all current machines @var{pico} is a multiple of 1000, but this
may change as higher-resolution clocks become available.
@end itemize

@cindex time value
  Function arguments, e.g., the @var{time} argument to
@code{format-time-string}, accept a more-general @dfn{time value}
format, which can be a Lisp timestamp, @code{nil} for the current
time, a finite floating-point number for seconds, or a list
@code{(@var{high} @var{low} @var{micro})} or @code{(@var{high}
@var{low})} that is a truncated list timestamp with missing elements
taken to be zero.

@cindex Specified time is not representable
Time values can be converted to and from calendrical and other forms.
Some of these conversions rely on operating system functions that
limit the range of possible time values, and signal an error such as
@samp{"Specified time is not representable"} if the
limits are exceeded.  For instance, a system might not support
timestamps before the epoch, or years far in the future.
You can convert a time value into
a human-readable string using @code{format-time-string}, into a Lisp
timestamp using @code{time-convert}, and into other forms using
@code{decode-time} and @code{float-time}.  These functions are
described in the following sections.

@defun current-time-string &optional time zone
This function returns the current time and date as a human-readable
string.  The format does not vary for the initial part of the string,
which contains the day of week, month, day of month, and time of day
in that order: the number of characters used for these fields is
always the same, although (unless you require English weekday or
month abbreviations regardless of locale) it is typically more
convenient to use @code{format-time-string} than to extract
fields from the output of @code{current-time-string},
as the year might not have exactly four digits, and additional
information may some day be added at the end.

The argument @var{time}, if given, specifies a time to format,
instead of the current time.  The optional argument @var{zone}
defaults to the current time zone rule.  @xref{Time Zone Rules}.
The operating system limits the range of time and zone values.

@example
@group
(current-time-string)
     @result{} "Fri Nov @ 1 15:59:49 2019"
@end group
@end example
@end defun

@defvar current-time-list
This boolean variable is a transition aid.  If @code{t},
@code{current-time} and related functions return timestamps in list
form, typically @code{(@var{high} @var{low} @var{micro} @var{pico})};
otherwise, they use @code{(@var{ticks} . @var{hz})} form.  Currently
this variable defaults to @code{t}, for behavior compatible with
previous Emacs versions.  Developers are encouraged to test
timestamp-related code with this variable set to @code{nil}, as it
will default to @code{nil} in a future Emacs version, and will be
removed in some version after that.
@end defvar

@defun current-time
This function returns the current time as a Lisp timestamp.
If @code{current-time-list} is @code{nil},
the timestamp has the form @code{(@var{ticks} . @var{hz})} where
@var{ticks} counts clock ticks and @var{hz} is the clock ticks per second.
Otherwise, the timestamp has the list form
@code{(@var{high} @var{low} @var{usec} @var{psec})}.
You can use @code{(time-convert nil t)} or @code{(time-convert nil 'list)}
to obtain a particular form regardless of the value of
@code{current-time-list}.  @xref{Time Conversion}.
@end defun

@defun float-time &optional time
This function returns the current time as a floating-point number of
seconds since the epoch.  The optional argument @var{time}, if
given, specifies a time to convert instead of the current time.

@emph{Warning}: Since the result is floating point, it may not be
exact.  Do not use this function if precise time stamps are required.
For example, on typical systems @code{(float-time '(1 . 10))} displays
as @samp{0.1} but is slightly greater than 1/10.

@code{time-to-seconds} is an alias for this function.
@end defun

@defun current-cpu-time
Return the current @acronym{CPU} time along with its resolution.  The
return value is a pair @code{(CPU-TICKS . TICKS-PER-SEC)}.  The
@var{CPU-TICKS} counter can wrap around, so values cannot be
meaningfully compared if too much time has passed between them.
@end defun

@node Time Zone Rules
@section Time Zone Rules
@cindex time zone rules

@vindex TZ@r{, environment variable}
The default time zone is determined by the @env{TZ} environment
variable.  @xref{System Environment}.  For example, you can tell Emacs
to default to Universal Time with @code{(setenv "TZ" "UTC0")}.  If
@env{TZ} is not in the environment, Emacs uses system wall clock time,
which is a platform-dependent default time zone.

The set of supported @env{TZ} strings is system-dependent.  GNU and
many other systems support TZDB timezones, e.g.,
@samp{"America/New_York"} specifies the time zone and daylight saving
time history for locations near New York City.  GNU and most other
systems support POSIX-style @env{TZ} strings, e.g.,
@samp{"EST5EDT,M4.1.0,M10.5.0"} specifies the rules used in New
York from 1987 through 2006.  All systems support the string
@samp{"UTC0"} meaning Universal Time.

@cindex time zone rule
Functions that convert to and from local time accept an optional
@dfn{time zone rule} argument, which specifies the conversion's time
zone and daylight saving time history.  If the time zone rule is
omitted or @code{nil}, the conversion uses Emacs's default time zone.
If it is @code{t}, the conversion uses Universal Time.  If it is
@code{wall}, the conversion uses the system wall clock time.  If it is
a string, the conversion uses the time zone rule equivalent to setting
@env{TZ} to that string.  If it is a list (@var{offset} @var{abbr}), where
@var{offset} is an integer number of seconds east of Universal Time
and @var{abbr} is a string, the conversion uses a fixed time zone with
the given offset and abbreviation.  An integer @var{offset} is treated
as if it were (@var{offset} @var{abbr}), where @var{abbr} is a numeric
abbreviation on POSIX-compatible platforms and is unspecified on
MS-Windows.

@defun current-time-zone &optional time zone
@cindex time zone, current
This function returns a list describing the time zone that the user is
in.

The value has the form @code{(@var{offset} @var{abbr})}.  Here
@var{offset} is an integer giving the number of seconds ahead of Universal Time
(east of Greenwich).  A negative value means west of Greenwich.  The
second element, @var{abbr}, is a string giving an abbreviation for the
time zone, e.g., @samp{"CST"} for China Standard Time or for
U.S. Central Standard Time.  Both elements can change when daylight
saving time begins or ends; if the user has specified a time zone that
does not use a seasonal time adjustment, then the value is constant
through time.

If the operating system doesn't supply all the information necessary to
compute the value, the unknown elements of the list are @code{nil}.

The argument @var{time}, if given, specifies a time value to
analyze instead of the current time.  The optional argument @var{zone}
defaults to the current time zone rule.
The operating system limits the range of time and zone values.
@end defun

@node Time Conversion
@section Time Conversion
@cindex calendrical information
@cindex time conversion

  These functions convert time values (@pxref{Time of Day}) to Lisp
timestamps, or into calendrical information and vice versa.

  Many operating systems use 64-bit signed integers to count seconds,
and can represent times far in the past or future.  However, some are
more limited.  For example, old-fashioned operating systems that use
32-bit signed integers typically handle only times from 1901-12-13
20:45:52 through 2038-01-19 03:14:07 Universal Time.

  Calendrical conversion functions use the Gregorian calendar even for
dates before the Gregorian calendar was introduced, and for dates in
the far distant past or future for which the Gregorian calendar
is wildly inaccurate and disagrees with common practice in scientific fields
like astronomy and paleontology, which use Julian-calendar year lengths.
Year numbers count since the year 1 BCE, and do not skip zero
as traditional Gregorian years do; for example, the year number
@minus{}37 represents the Gregorian year 38 BCE@.

@defun time-convert time form
This function converts a time value into a Lisp timestamp.

The @var{form} argument specifies the timestamp form to be returned.
If @var{form} is the symbol @code{integer}, this function returns an
integer count of seconds.  If @var{form} is a positive integer, it
specifies a clock frequency and this function returns an integer-pair
timestamp @code{(@var{ticks} . @var{form})}.  If @var{form} is
@code{t}, this function treats it as a positive integer suitable for
representing the timestamp; for example, it is treated as 1000000000
if @var{time} is @code{nil} and the platform timestamp has nanosecond
resolution.  If @var{form} is @code{list}, this function returns an
integer list @code{(@var{high} @var{low} @var{micro} @var{pico})}.
Although a @code{nil} @var{form} currently acts like
@code{list}, this is planned to change in a future Emacs version, so
callers requiring list timestamps should pass @code{list} explicitly.

If @var{time} is not a time value, this function signals an error.
Otherwise, if @var{time} cannot be represented exactly, conversion
truncates it toward minus infinity.  When @var{form} is @code{t},
conversion is always exact so no truncation occurs, and the returned
clock resolution is no less than that of @var{time}.  By way of
contrast, although @code{float-time} can also convert any time value
without signaling an error, the result might not be exact.
@xref{Time of Day}.

For efficiency this function might return a value that is @code{eq} to
@var{time}, or that otherwise shares structure with @var{time}.

Although @code{(time-convert nil nil)} is equivalent to
@code{(current-time)}, the latter may be a bit faster.

@example
@group
(setq a (time-convert nil t))
@result{} (1564826753904873156 . 1000000000)
@end group
@group
(time-convert a 100000)
@result{} (156482675390487 . 100000)
@end group
@group
(time-convert a 'integer)
@result{} 1564826753
@end group
@group
(time-convert a 'list)
@result{} (23877 23681 904873 156000)
@end group
@end example
@end defun

@defun decode-time &optional time zone form
This function converts a time value into calendrical information.  If
you don't specify @var{time}, it decodes the current time, and similarly
@var{zone} defaults to the current time zone rule.  @xref{Time Zone Rules}.
The operating system limits the range of time and zone values.

The @var{form} argument controls the form of the returned
@var{seconds} element, as described below.
The return value is a list of nine elements, as follows:

@example
(@var{seconds} @var{minutes} @var{hour} @var{day} @var{month} @var{year} @var{dow} @var{dst} @var{utcoff})
@end example

Here is what the elements mean:

@table @var
@item seconds
The number of seconds past the minute, with form described below.
@item minutes
The number of minutes past the hour, as an integer between 0 and 59.
@item hour
The hour of the day, as an integer between 0 and 23.
@item day
The day of the month, as an integer between 1 and 31.
@item month
The month of the year, as an integer between 1 and 12.
@item year
The year, an integer typically greater than 1900.
@item dow
The day of week, as an integer between 0 and 6, where 0 stands for
Sunday.
@item dst
@code{t} if daylight saving time is effect, @code{nil} if it is not
in effect, and @minus{}1 if this information is not available.
@item utcoff
An integer indicating the Universal Time offset in seconds, i.e., the number of
seconds east of Greenwich.
@end table

The @var{seconds} element is a Lisp timestamp that is nonnegative and
less than 61; it is less than 60 except during positive leap seconds
(assuming the operating system supports leap seconds).  If the
optional @var{form} argument is @code{t}, @var{seconds} uses the same
precision as @var{time}; if @var{form} is @code{integer},
@var{seconds} is truncated to an integer.  For example, if @var{time}
is the timestamp @code{(1566009571321 . 1000)}, which represents
2019-08-17 02:39:31.321 UTC on typical systems that lack leap seconds,
then @code{(decode-time @var{time} t t)} returns @code{((31321 . 1000)
39 2 17 8 2019 6 nil 0)}, whereas @code{(decode-time @var{time} t
'integer)} returns @code{(31 39 2 17 8 2019 6 nil 0)}.  If @var{form}
is omitted or @code{nil}, it currently defaults to @code{integer} but
this default may change in future Emacs releases, so callers requiring
a particular form should specify @var{form}.

@strong{Common Lisp Note:} Common Lisp has different meanings for
@var{dow}, @code{dst} and @var{utcoff}, and its @var{second} is an
integer between 0 and 59 inclusive.

To access (or alter) the elements in the calendrical information, the
@code{decoded-time-second}, @code{decoded-time-minute},
@code{decoded-time-hour}, @code{decoded-time-day},
@code{decoded-time-month}, @code{decoded-time-year},
@code{decoded-time-weekday}, @code{decoded-time-dst} and
@code{decoded-time-zone} accessors can be used.
@end defun

@defun encode-time time &rest obsolescent-arguments
This function converts @var{time} to a Lisp timestamp.
It can act as the inverse of @code{decode-time}.

Ordinarily the first argument is a list
@code{(@var{second} @var{minute} @var{hour} @var{day} @var{month}
@var{year} @var{ignored} @var{dst} @var{zone})} that specifies a
decoded time in the style of @code{decode-time}.  For the meanings of
these list elements, see the table under @code{decode-time}.
In particular, @var{dst} says how to interpret timestamps during a
daylight saving fallback when timestamps are repeated.
If @var{dst} is @minus{}1, the DST value is guessed; if it
is @code{t} or @code{nil} the timestamp with that DST value
is returned, with an error signaled if no such timestamp exists.
Unfortunately a @var{dst} value of @code{t} or @code{nil} does not
disambiguate timestamps duplicated when a TZDB-based timezone moves
further west of Greenwich, such as disambiguating the two
standard-time timestamps 2020-12-27 01:30 when @var{zone} is
@samp{"Europe/Volgograd"}, which at 02:00 that day changed
standard time from 4 to 3 hours east of Greenwich; if you need to
handle situations like this you can use a numeric @var{zone} to
disambiguate instead.

The first argument can also be a list @code{(@var{second} @var{minute}
@var{hour} @var{day} @var{month} @var{year})}, which is treated like
the list @code{(@var{second} @var{minute} @var{hour} @var{day}
@var{month} @var{year} nil -1 nil)}.

As an obsolescent calling convention, this function can be given six
or more arguments.  The first six arguments @var{second},
@var{minute}, @var{hour}, @var{day}, @var{month}, and @var{year}
specify most of the components of a decoded time.  If there are more
than six arguments the @emph{last} argument is used as @var{zone} and
any other extra arguments are ignored, so that @code{(apply
#'encode-time (decode-time ...))} works.  In this obsolescent
convention, @var{dst} is @minus{}1 and @var{zone} defaults to the
current time zone rule (@pxref{Time Zone Rules}).
When modernizing an obsolescent caller, ensure that the more-modern
list equivalent contains 9 elements with a @code{dst} element that
is @minus{}1, not @code{nil}.

Year numbers less than 100 are not treated specially.  If you want them
to stand for years above 1900, or years above 2000, you must alter them
yourself before you call @code{encode-time}.
The operating system limits the range of time and zone values.
However, timestamps ranging from the epoch to the near future are
always supported.

The @code{encode-time} function acts as a rough inverse to
@code{decode-time}.  For example, you can pass the output of
the latter to the former as follows:

@example
(encode-time (decode-time @dots{}))
@end example

You can perform simple date arithmetic by using out-of-range values for
@var{seconds}, @var{minutes}, @var{hour}, @var{day}, and @var{month};
for example, day 0 means the day preceding the given month.
Take care when doing so, as it is common for this to fail in some cases.
For example:

@lisp
;; Try to compute the time one month from now.
;; Watch out; this might not work as expected.
(let ((time (decode-time)))
  (setf (decoded-time-month time)
        (+ (decoded-time-month time) 1))
  time)
@end lisp

@noindent
Unfortunately, this code might not work as expected if the resulting
time is invalid due to month length differences,
daylight saving transitions, time zone changes,
or missing leap days or leap seconds.  For example, if executed on
January 30 this code yields a nonexistent date February 30,
which @code{encode-time} would adjust to early March.
Similarly, adding four years to February 29, 2096 would yield the
nonexistent date February 29, 2100; and adding one hour to 01:30 on
March 13, 2022 in New York would yield a timestamp 02:30 that does not
exist because clocks sprang forward from 02:00 to 03:00 that day.
To avoid some (though not all) of the problem, you
can base calculations on the middle of the affected unit, e.g., start
at the 15th of the month when adding months.  Alternatively, you can use the
@file{calendar} and @file{time-date} libraries.
@end defun

@node Time Parsing
@section Parsing and Formatting Times
@cindex time parsing
@cindex time formatting
@cindex formatting time values

  These functions convert time values to text in a string, and vice
versa.  Time values are either represented as a Lisp timestamp
(@pxref{Time of Day}) or a decoded time structure (@pxref{Time
Conversion}).

@defun date-to-time string
This function parses the time-string @var{string} and returns the
corresponding Lisp timestamp.  The argument @var{string} should represent
a date-time, and should be in one of the forms recognized by
@code{parse-time-string} (see below).  This function assumes local time
if @var{string} lacks explicit time zone information,
and assumes earliest values if @var{string} lacks month, day, or time.
The operating system limits the range of time and zone values.
@end defun

@defun parse-time-string string
This function parses the time-string @var{string} into a decoded time
structure (@pxref{Time Conversion}).  The argument @var{string} should
resemble an RFC 822 (or later) or ISO 8601 string, like ``Fri, 25 Mar
2016 16:24:56 +0100'' or ``1998-09-12T12:21:54-0200'', but this
function will attempt to parse less well-formed time strings as well.
<<<<<<< HEAD
It parses an incomplete string like ``2024-08-13'' to an incomplete
structure like @samp{(nil nil nil 13 8 2024 nil -1 nil)}, in which
an unknown DST value is @minus{}1 and other unknown values are @code{nil}.
=======

Note that, unlike @code{decode-time} (@pxref{Time Conversion}), this
function does not interpret the time string, and in particular the
values of daylight-saving and timezone or UTC offset parts of the
@var{string} argument do not affect the returned value of date and time,
they only affect the last two members of the returned decoded time
structure.  For example, if the time-zone information is present in
@var{string}, the decoded time structure will include it; otherwise the
time-zone member of the returned value will be @code{nil}.  In other
words, this function simply parses the textual representation of date
and time into separate numerical values, and doesn't care whether the
input time is local or UTC.

If a Lisp program passes the return value of this function to some other
time-related API, it should make sure the @code{nil} members of the
decoded time structure are interpreted correctly, and in particular the
lack of time-zone information is interpreted as UTC or local time,
according to the needs of the calling program.
>>>>>>> 5c9de704
@end defun

@vindex ISO 8601 date/time strings
@defun iso8601-parse string
<<<<<<< HEAD
This function acts like @code{parse-time-string} except it is stricter
and errors out upon invalid input.  It can parse all variants of
the ISO 8601 standard, so in addition to the formats mentioned above,
it also parses things like ``1998W45-3'' (week number) and
``1998-245'' (ordinal day number).
@end defun

@defun iso8601-parse-duration string
This function parses an ISO 8601 time duration @var{string}
and returns a decoded time structure.
@c FIXME: example? behavior on incomplete input?
@end defun

@defun iso8601-parse-interval string
This function parses an ISO 8601 time interval @var{string}
and returns three decoded time structures
representing the start, the end, and the duration.
@c FIXME: example? behavior on incomplete input?
=======
For a more strict function (that will error out upon invalid input),
Lisp programs can use this function instead.  It can parse all variants
of the ISO 8601 standard, so in addition to the formats mentioned above,
it also parses things like ``1998W45-3'' (week number) and ``1998-245''
(ordinal day number).  To parse durations, there's
@code{iso8601-parse-duration}, and to parse intervals, there's
@code{iso8601-parse-interval}.  All these functions return decoded time
structures, except the final one, which returns three of them (the
start, the end, and the duration).

Like @code{parse-time-string}, this function does not interpret the time
string, and in particular the time-zone designator or UTC offset that is
part of the @var{string} argument does not affect the returned value of
date and time, it only affects the last two members of the returned
decoded time structure.  The ISO 8601 standard specifies that date/time
strings that do not include information about UTC relation are assumed
to be in local time, but this function does not do that, because it
doesn't interpret the time values.  For example, if the time-zone
information is present in @var{string}, the decoded time structure will
include it; otherwise the time-zone member of the returned value will be
@code{nil}.  In other words, this function simply parses the textual
representation of date and time into separate numerical values, and
doesn't care whether the input time is local or UTC.
>>>>>>> 5c9de704
@end defun

@defun format-time-string format-string &optional time zone
This function converts @var{time} (which should be a Lisp timestamp,
and defaults to the current time if @var{time} is omitted or
@code{nil}) to a string according to @var{format-string}.  The
conversion uses the time zone rule @var{zone}, which defaults to the
current time zone rule.  @xref{Time Zone Rules}.  The argument
@var{format-string} may contain @samp{%}-sequences which say to
substitute parts of the time.  Here is a table of what the
@samp{%}-sequences mean:

@table @samp
@item %a
This stands for the abbreviated name of the day of week.
@item %A
This stands for the full name of the day of week.
@item %b
This stands for the abbreviated name of the month.
@item %B
This stands for the full name of the month.
@item %c
This is a synonym for @samp{%x %X}.
@item %C
This stands for the century, that is, the year divided by 100,
truncated toward zero.
The default field width is 2.
@item %d
This stands for the day of month, zero-padded.
@item %D
This is a synonym for @samp{%m/%d/%y}.
@item %e
This stands for the day of month, blank-padded.
@item %F
This stands for the ISO 8601 date format, which is like
@samp{%+4Y-%m-%d} except that any flags or field width override the
@samp{+} and (after subtracting 6) the @samp{4}.
@item %g
@cindex ISO week, in time formatting
This stands for the year without century (00--99) corresponding to the
current @dfn{ISO week} number.  ISO weeks start on Monday and end on
Sunday.  If an ISO week begins in one year and ends in another, the
rules regarding which year @samp{%g} will produce are complex and will
not be described here; however, in general, if most of the week's days
are in the ending year, @samp{%g} will produce that year.
@item %G
This stands for the year with century corresponding to the current ISO
week number.
@item %h
This is a synonym for @samp{%b}.
@item %H
This stands for the hour (00--23).
@item %I
This stands for the hour (01--12).
@item %j
This stands for the day of the year (001--366).
@item %k
This stands for the hour (0--23), blank padded.
@item %l
This stands for the hour (1--12), blank padded.
@item %m
This stands for the month (01--12).
@item %M
This stands for the minute (00--59).
@item %n
This stands for a newline.
@item %N
This stands for the nanoseconds (000000000--999999999).  To ask for
fewer digits, use @samp{%3N} for milliseconds, @samp{%6N} for
microseconds, etc.  Any excess digits are discarded, without rounding.
@item %p
This stands for @samp{AM} or @samp{PM}, as appropriate.
@item %q
This stands for the calendar quarter (1--4).
@item %r
This is a synonym for @samp{%I:%M:%S %p}.
@item %R
This is a synonym for @samp{%H:%M}.
@item %s
This stands for the integer number of seconds since the epoch.
@item %S
This stands for the second (00--59, or 00--60 on platforms
that support leap seconds).
@item %t
This stands for a tab character.
@item %T
This is a synonym for @samp{%H:%M:%S}.
@item %u
This stands for the numeric day of week (1--7).  Monday is day 1.
@item %U
This stands for the week of the year (01--52), assuming that weeks
start on Sunday.
@item %V
This stands for the week of the year according to ISO 8601.
@item %w
This stands for the numeric day of week (0--6).  Sunday is day 0.
@item %W
This stands for the week of the year (01--52), assuming that weeks
start on Monday.
@item %x
This has a locale-specific meaning.  In the default locale (named
@samp{C}), it is equivalent to @samp{%D}.
@item %X
This has a locale-specific meaning.  In the default locale (named
@samp{C}), it is equivalent to @samp{%T}.
@item %y
This stands for the year without century (00--99).
@item %Y
This stands for the year with century.
@item %Z
This stands for the time zone abbreviation (e.g., @samp{EST}).
@item %z
This stands for the time zone numerical offset.  The @samp{z} can be
preceded by one, two, or three colons; if plain @samp{%z} stands for
@samp{-0500}, then @samp{%:z} stands for @samp{-05:00}, @samp{%::z}
stands for @samp{-05:00:00}, and @samp{%:::z} is like @samp{%::z}
except it suppresses trailing instances of @samp{:00} so it stands for
@samp{-05} in the same example.
@item %%
This stands for a single @samp{%}.
@end table

One or more flag characters can appear immediately after the @samp{%}.
@samp{0} pads with zeros, @samp{+} pads with zeros and also puts
@samp{+} before nonnegative year numbers with more than four digits,
@samp{_} pads with blanks, @samp{-}
suppresses padding, @samp{^} upper-cases letters, and @samp{#}
reverses the case of letters.

You can also specify the field width and type of padding for any of
these @samp{%}-sequences.  This works as in @code{printf}: you write
the field width as digits in a @samp{%}-sequence, after any flags.
For example, @samp{%S} specifies the number of seconds since the minute;
@samp{%03S} means to pad this with zeros to 3 positions, @samp{%_3S} to
pad with spaces to 3 positions.  Plain @samp{%3S} pads with zeros,
because that is how @samp{%S} normally pads to two positions.

The characters @samp{E} and @samp{O} act as modifiers when used after
any flags and field widths in a @samp{%}-sequence.  @samp{E} specifies
using the current locale's alternative version of the date and time.
In a Japanese locale, for example, @code{%Ex} might yield a date format
based on the Japanese Emperors' reigns.  @samp{E} is allowed in
@samp{%Ec}, @samp{%EC}, @samp{%Ex}, @samp{%EX}, @samp{%Ey}, and
@samp{%EY}.

@samp{O} means to use the current locale's alternative
representation of numbers, instead of the ordinary decimal digits.  This
is allowed with most letters, all the ones that output numbers.

To help debug programs, unrecognized @samp{%}-sequences stand for
themselves and are output as-is.  Programs should not rely on this
behavior, as future versions of Emacs may recognize new
@samp{%}-sequences as extensions.

This function uses the C library function @code{strftime}
(@pxref{Formatting Calendar Time,,, libc, The GNU C Library Reference
Manual}) to do most of the work.  In order to communicate with that
function, it first converts @var{time} and @var{zone} to internal form;
the operating system limits the range of time and zone values.
This function also encodes @var{format-string} using the coding system
specified by @code{locale-coding-system} (@pxref{Locales}); after
@code{strftime} returns the resulting string,
this function decodes the string using that same coding
system.
@end defun

@defun format-seconds format-string seconds
This function converts its argument @var{seconds} into a string of
years, days, hours, etc., according to @var{format-string}.  The
argument @var{format-string} may contain @samp{%}-sequences which
control the conversion.  Here is a table of what the
@samp{%}-sequences mean:

@table @samp
@item %y
@itemx %Y
The integer number of 365-day years.
@item %d
@itemx %D
The integer number of days.
@item %h
@itemx %H
The integer number of hours.
@item %m
@itemx %M
The integer number of minutes.
@item %s
@itemx %S
The number of seconds.  If the optional @samp{,} parameter is used,
it's a floating point number, and the number after the @samp{,}
specifies how many decimals to be used.  @samp{%,2s} means ``use two
decimals''.
@item %z
Non-printing control flag.  When it is used, other specifiers must be
given in the order of decreasing size, i.e., years before days, hours
before minutes, etc.  Nothing will be produced in the result string to
the left of @samp{%z} until the first non-zero conversion is
encountered.  For example, the default format used by
@code{emacs-uptime} (@pxref{Processor Run Time, emacs-uptime})
@w{@code{"%Y, %D, %H, %M, %z%S"}} means that the number of seconds
will always be produced, but years, days, hours, and minutes will only
be shown if they are non-zero.
@item %x
Non-printing control flag that works along the same lines as
@samp{%z}, but instead suppresses printing of trailing zero-value time
elements.
@item %%
Produces a literal @samp{%}.
@end table

Upper-case format sequences produce the units in addition to the
numbers, lower-case formats produce only the numbers.

You can also specify the field width by following the @samp{%} with a
number; shorter numbers will be padded with blanks.  An optional
period before the width requests zero-padding instead.  For example,
@code{"%.3Y"} might produce @code{"004 years"}.
@end defun

@node Processor Run Time
@section Processor Run time
@cindex processor run time
@cindex Emacs process run time

  Emacs provides several functions and primitives that return time,
both elapsed and processor time, used by the Emacs process.

@deffn Command emacs-uptime &optional format
@cindex uptime of Emacs
This function returns a string representing the Emacs
@dfn{uptime}---the elapsed wall-clock time this instance of Emacs is
running.  The string is formatted by @code{format-seconds} according
to the optional argument @var{format}.  For the available format
descriptors, see @ref{Time Parsing, format-seconds}.  If @var{format}
is @code{nil} or omitted, it defaults to @code{"%Y, %D, %H, %M,
%z%S"}.

When called interactively, it prints the uptime in the echo area.
@end deffn

@defun get-internal-run-time
This function returns the processor run time used by Emacs, as a Lisp
timestamp (@pxref{Time of Day}).

Note that the time returned by this function excludes the time Emacs
was not using the processor, and if the Emacs process has several
threads, the returned value is the sum of the processor times used up
by all Emacs threads.

If the system doesn't provide a way to determine the processor run
time, @code{get-internal-run-time} returns the same time as
@code{current-time}.
@end defun

@deffn Command emacs-init-time
This function returns the duration of the Emacs initialization
(@pxref{Startup Summary}) in seconds, as a string.  When called
interactively, it prints the duration in the echo area.
@end deffn

@node Time Calculations
@section Time Calculations
@cindex time calculations
@cindex comparing time values
@cindex calendrical computations

  These functions perform calendrical computations using time values
(@pxref{Time of Day}).  As with any time value, a value of
@code{nil} for any of their
time-value arguments stands for the current system time, and a finite
number stands for the number of seconds since the epoch.

@defun time-less-p t1 t2
This returns @code{t} if the time value @var{t1} is less than the time value
@var{t2}.
@end defun

@defun time-equal-p t1 t2
This returns @code{t} if the two time values @var{t1} and @var{t2} are
equal.  The result is @code{nil} if either argument is a NaN.
For the purpose of comparison, a @code{nil} argument represents the
current time with infinite resolution, so this function returns
@code{nil} if one argument is @code{nil} and the other is not, and
callers can therefore use @code{nil} to represent an unknown time
value that does not equal any timestamp.
@end defun

@defun time-subtract t1 t2
This returns the time difference @var{t1} @minus{} @var{t2} between
two time values, as a Lisp timestamp.  The result is exact and its clock
resolution is no worse than the worse of its two arguments' resolutions.
If you need the difference in units
of elapsed seconds, you can convert it with @code{time-convert} or
@code{float-time}.  @xref{Time Conversion}.
@end defun

@defun time-add t1 t2
This returns the sum of two time values,
using the same conversion rules as @code{time-subtract}.
One argument should represent a time difference rather than a point in time,
as a time value that is often just a single number of elapsed seconds.
Here is how to add a number of seconds to a time value:

@example
(time-add @var{time} @var{seconds})
@end example
@end defun

@defun time-to-days time-value
This function returns the number of days between the beginning of year
1 and @var{time-value}, assuming the default time zone.
The operating system limits the range of time and zone values.
@end defun

@defun days-to-time days
This is not quite the inverse of the @code{time-to-days} function, as
it uses the Emacs epoch (instead of the year 1) for historical
reasons.  To get the inverse, subtract @code{(time-to-days 0)} from
@var{days}, in which case @code{days-to-time} may return @code{nil} if
@var{days} is negative.
@end defun

@defun time-to-day-in-year time-value
This returns the day number within the year corresponding to @var{time-value},
assuming the default time zone.
The operating system limits the range of time and zone values.
@end defun

@defun date-leap-year-p year
This function returns @code{t} if @var{year} is a leap year.
@end defun

@defun date-days-in-month year month
Return the number of days in @var{month} in @var{year}.  For instance,
February 2020 has 29 days.
@end defun

@defun date-ordinal-to-time year ordinal
Return the date of @var{ordinal} in @var{year} as a decoded time
structure.  For instance, the 120th day in 2004 is April 29th.
@end defun

@node Timers
@section Timers for Delayed Execution
@cindex timers

  You can set up a @dfn{timer} to call a function at a specified
future time or after a certain length of idleness.  A timer is a
special object that stores the information about the next invocation
times and the function to invoke.

@defun timerp object
This predicate function returns non-@code{nil} if @code{object} is a
timer.
@end defun

  Emacs cannot run timers at any arbitrary point in a Lisp program; it
can run them only when Emacs could accept output from a subprocess:
namely, while waiting or inside certain primitive functions such as
@code{sit-for} or @code{read-event} which @emph{can} wait.  Therefore, a
timer's execution may be delayed if Emacs is busy.  However, the time of
execution is very precise if Emacs is idle.

  Emacs binds @code{inhibit-quit} to @code{t} before calling the timer
function, because quitting out of many timer functions can leave
things in an inconsistent state.  This is normally unproblematical
because most timer functions don't do a lot of work.  Indeed, for a
timer to call a function that takes substantial time to run is likely
to be annoying.  If a timer function needs to allow quitting, it
should use @code{with-local-quit} (@pxref{Quitting}).  For example, if
a timer function calls @code{accept-process-output} to receive output
from an external process, that call should be wrapped inside
@code{with-local-quit}, to ensure that @kbd{C-g} works if the external
process hangs.

  It is usually a bad idea for timer functions to alter buffer
contents.  When they do, they usually should call @code{undo-boundary}
both before and after changing the buffer, to separate the timer's
changes from user commands' changes and prevent a single undo entry
from growing to be quite large.

  Timer functions should also avoid calling functions that cause Emacs
to wait, such as @code{sit-for} (@pxref{Waiting}).  This can lead to
unpredictable effects, since other timers (or even the same timer) can
run while waiting.  If a timer function needs to perform an action
after a certain time has elapsed, it can do this by scheduling a new
timer.

  If a timer function performs a remote file operation, it can be in
conflict with an already running remote file operation of the same
connection.  Such conflicts are detected, and they result in a
@code{remote-file-error} error (@pxref{Standard Errors}).  This should
be protected by wrapping the timer function body with

@lisp
@group
(ignore-error 'remote-file-error
  @dots{})
@end group
@end lisp

  If a timer function calls functions that can change the match data,
it should save and restore the match data.  @xref{Saving Match Data}.

@deffn Command run-at-time time repeat function &rest args
This sets up a timer that calls the function @var{function} with
arguments @var{args} at time @var{time}.  If @var{repeat} is a number
(integer or floating point), the timer is scheduled to run again every
@var{repeat} seconds after @var{time}.  If @var{repeat} is @code{nil},
the timer runs only once.

@var{time} may specify an absolute or a relative time.

Absolute times may be specified using a string with a limited variety
of formats, and are taken to be times @emph{today}, even if already in
the past.  The recognized forms are @samp{@var{xxxx}},
@samp{@var{x}:@var{xx}}, or @samp{@var{xx}:@var{xx}} (military time),
and @samp{@var{xx}am}, @samp{@var{xx}AM}, @samp{@var{xx}pm},
@samp{@var{xx}PM}, @samp{@var{xx}:@var{xx}am},
@samp{@var{xx}:@var{xx}AM}, @samp{@var{xx}:@var{xx}pm}, or
@samp{@var{xx}:@var{xx}PM}.  A period can be used instead of a colon
to separate the hour and minute parts.

To specify a relative time as a string, use numbers followed by units.
For example:

@table @samp
@item 1 min
denotes 1 minute from now.
@item 1 min 5 sec
denotes 65 seconds from now.
@item 1 min 2 sec 3 hour 4 day 5 week 6 fortnight 7 month 8 year
denotes exactly 103 months, 123 days, and 10862 seconds from now.
@end table

For relative time values, Emacs considers a month to be exactly thirty
days, and a year to be exactly 365.25 days.

Not all convenient formats are strings.  If @var{time} is a number
(integer or floating point), that specifies a relative time measured in
seconds.  The result of @code{encode-time} can also be used to specify
an absolute value for @var{time}.

In most cases, @var{repeat} has no effect on when @emph{first} call
takes place---@var{time} alone specifies that.  There is one exception:
if @var{time} is @code{t}, then the timer runs whenever the time is a
multiple of @var{repeat} seconds after the epoch.  This is useful for
functions like @code{display-time}.  For instance, the following will
make @var{function} run at every ``whole'' minute (e.g.,
@samp{11:03:00}, @samp{11:04:00}, etc):

@example
(run-at-time t 60 @var{function})
@end example

If Emacs didn't get any CPU time when the timer would have run (for
example if the system was busy running another process or if the
computer was sleeping or in a suspended state), the timer will run as
soon as Emacs resumes and is idle.

The function @code{run-at-time} returns a timer value that identifies
the particular scheduled future action.  You can use this value to call
@code{cancel-timer} (see below).
@end deffn

@deffn Command run-with-timer secs repeat function &rest args
This is exactly the same as @code{run-at-time} (so see that definition
for an explanation of the parameters; @var{secs} is passed as
@var{time} to that function), but is meant to be used when the delay
is specified in seconds.
@end deffn

  A repeating timer nominally ought to run every @var{repeat} seconds,
but remember that any invocation of a timer can be late.  Lateness of
one repetition has no effect on the scheduled time of the next
repetition.  For instance, if Emacs is busy computing for long enough
to cover three scheduled repetitions of the timer, and then starts to
wait, it will immediately call the timer function three times in
immediate succession (presuming no other timers trigger before or
between them).  If you want a timer to run again no less than @var{n}
seconds after the last invocation, don't use the @var{repeat} argument.
Instead, the timer function should explicitly reschedule the timer.

@defopt timer-max-repeats
This variable's value specifies the maximum number of times to repeat
calling a timer function in a row, when many previously scheduled
calls were unavoidably delayed.
@end defopt

@defmac with-timeout (seconds timeout-forms@dots{}) body@dots{}
Execute @var{body}, but give up after @var{seconds} seconds.  If
@var{body} finishes before the time is up, @code{with-timeout} returns
the value of the last form in @var{body}.  If, however, the execution of
@var{body} is cut short by the timeout, then @code{with-timeout}
executes all the @var{timeout-forms} and returns the value of the last
of them.

This macro works by setting a timer to run after @var{seconds} seconds.  If
@var{body} finishes before that time, it cancels the timer.  If the
timer actually runs, it terminates execution of @var{body}, then
executes @var{timeout-forms}.

Since timers can run within a Lisp program only when the program calls a
primitive that can wait, @code{with-timeout} cannot stop executing
@var{body} while it is in the midst of a computation---only when it
calls one of those primitives.  So use @code{with-timeout} only with a
@var{body} that waits for input, not one that does a long computation.
@end defmac

  The function @code{y-or-n-p-with-timeout} provides a simple way to use
a timer to avoid waiting too long for an answer.  @xref{Yes-or-No
Queries}.

@defun cancel-timer timer
This cancels the requested action for @var{timer}, which should be a
timer---usually, one previously returned by @code{run-at-time} or
@code{run-with-idle-timer}.  This cancels the effect of that call to
one of these functions; the arrival of the specified time will not
cause anything special to happen.
@end defun

@findex list-timers
The @code{list-timers} command lists all the currently active timers.
The command @kbd{c} (@code{timer-list-cancel}) will cancel the timer
on the line under point.  You can sort the list by column using the
command @kbd{S} (@code{tabulated-list-sort}).

@node Idle Timers
@section Idle Timers
@cindex idle timers

  Here is how to set up a timer that runs when Emacs is idle for a
certain length of time.  Aside from how to set them up, idle timers
work just like ordinary timers.

@deffn Command run-with-idle-timer secs repeat function &rest args
Set up a timer which runs the next time Emacs is idle for @var{secs}
seconds.  The value of @var{secs} may be a number or a value of the type
returned by @code{current-idle-time}.

If @var{repeat} is @code{nil}, the timer runs just once, the first time
Emacs remains idle for a long enough time.  More often @var{repeat} is
non-@code{nil}, which means to run the timer @emph{each time} Emacs
remains idle for @var{secs} seconds.

The function @code{run-with-idle-timer} returns a timer value which you
can use in calling @code{cancel-timer} (@pxref{Timers}).
@end deffn

@cindex idleness
  Emacs becomes @dfn{idle} when it starts waiting for user input
(unless it waits for input with a timeout, @pxref{Reading One Event}), and
it remains idle until the user provides some input.  If a timer is set
for five seconds of idleness, it runs approximately five seconds after
Emacs first becomes idle.  Even if @var{repeat} is non-@code{nil},
this timer will not run again as long as Emacs remains idle, because
the duration of idleness will continue to increase and will not go
down to five seconds again.

  Emacs can do various things while idle: garbage collect, autosave or
handle data from a subprocess.  But these interludes during idleness do
not interfere with idle timers, because they do not reset the clock of
idleness to zero.  An idle timer set for 600 seconds will run when ten
minutes have elapsed since the last user command was finished, even if
subprocess output has been accepted thousands of times within those ten
minutes, and even if there have been garbage collections and autosaves.

  When the user supplies input, Emacs becomes non-idle while executing the
input.  Then it becomes idle again, and all the idle timers that are
set up to repeat will subsequently run another time, one by one.

  Do not write an idle timer function containing a loop which does a
certain amount of processing each time around, and exits when
@code{(input-pending-p)} is non-@code{nil}.  This approach seems very
natural but has two problems:

@itemize
@item
It blocks out all process output (since Emacs accepts process output
only while waiting).

@item
It blocks out any idle timers that ought to run during that time.
@end itemize

@noindent
Similarly, do not write an idle timer function that sets up another
idle timer (including the same idle timer) with @var{secs} argument
less than or equal to the current idleness time.  Such a timer will
run almost immediately, and continue running again and again, instead
of waiting for the next time Emacs becomes idle.  The correct approach
is to reschedule with an appropriate increment of the current value of
the idleness time, as described below.

@defun current-idle-time
If Emacs is idle, this function returns the length of time Emacs has
been idle, using the same format as
@code{current-time} (@pxref{Time of Day}).

When Emacs is not idle, @code{current-idle-time} returns @code{nil}.
This is a convenient way to test whether Emacs is idle.
@end defun

  The main use of @code{current-idle-time} is when an idle timer
function wants to ``take a break'' for a while.  It can set up another
idle timer to call the same function again, after a few seconds more
idleness.  Here's an example:

@example
(defvar my-resume-timer nil
  "Timer for `my-timer-function' to reschedule itself, or nil.")

(defun my-timer-function ()
  ;; @r{If the user types a command while @code{my-resume-timer}}
  ;; @r{is active, the next time this function is called from}
  ;; @r{its main idle timer, deactivate @code{my-resume-timer}.}
  (when my-resume-timer
    (cancel-timer my-resume-timer))
  ...@var{do the work for a while}...
  (when @var{taking-a-break}
    (setq my-resume-timer
          (run-with-idle-timer
            ;; Compute an idle time @var{break-length}
            ;; more than the current value.
            (time-add (current-idle-time) @var{break-length})
            nil
            'my-timer-function))))
@end example

@node Terminal Input
@section Terminal Input
@cindex terminal input

  This section describes functions and variables for recording or
manipulating terminal input.  See @ref{Display}, for related
functions.

@menu
* Input Modes::         Options for how input is processed.
* Recording Input::     Saving histories of recent or all input events.
@end menu

@node Input Modes
@subsection Input Modes
@cindex input modes
@cindex terminal input modes

@defun set-input-mode interrupt flow meta &optional quit-char
This function sets the mode for reading keyboard input.  If
@var{interrupt} is non-@code{nil}, then Emacs uses input interrupts.
If it is @code{nil}, then it uses @sc{cbreak} mode.  The default
setting is system-dependent.  Some systems always use @sc{cbreak} mode
regardless of what is specified.

When Emacs communicates directly with X, it ignores this argument and
uses interrupts if that is the way it knows how to communicate.

If @var{flow} is non-@code{nil}, then Emacs uses @sc{xon/xoff}
(@kbd{C-q}, @kbd{C-s}) flow control for output to the terminal.  This
has no effect except in @sc{cbreak} mode.

The argument @var{meta} controls support for input character codes
above 127.  If @var{meta} is @code{t}, Emacs converts characters with
the 8th bit set into Meta characters, before it decodes them as needed
(@pxref{Terminal I/O Encoding}).  If @var{meta} is @code{nil},
Emacs disregards the 8th bit; this is necessary when the terminal uses
it as a parity bit.  If @var{meta} is the symbol @code{encoded}, Emacs
first decodes the characters using all the 8 bits of each byte, and
then converts the decoded single-byte characters into Meta characters
if they have their eighth bit set.  Finally, if @var{meta} is neither
@code{t} nor @code{nil} nor @code{encoded}, Emacs uses all 8 bits of
input unchanged, both before and after decoding them.  This is good
for terminals that use 8-bit character sets and don't encode the Meta
modifier as the eighth bit.

If @var{quit-char} is non-@code{nil}, it specifies the character to
use for quitting.  Normally this character is @kbd{C-g}.
@xref{Quitting}.
@end defun

The @code{current-input-mode} function returns the input mode settings
Emacs is currently using.

@defun current-input-mode
This function returns the current mode for reading keyboard input.  It
returns a list, corresponding to the arguments of @code{set-input-mode},
of the form @code{(@var{interrupt} @var{flow} @var{meta} @var{quit})} in
which:
@table @var
@item interrupt
is non-@code{nil} when Emacs is using interrupt-driven input.  If
@code{nil}, Emacs is using @sc{cbreak} mode.
@item flow
is non-@code{nil} if Emacs uses @sc{xon/xoff} (@kbd{C-q}, @kbd{C-s})
flow control for output to the terminal.  This value is meaningful only
when @var{interrupt} is @code{nil}.
@item meta
is @code{t} if Emacs treats the eighth bit of input characters as
the Meta bit before decoding input; @code{encoded} if Emacs treats the
eighth bit of the decoded single-byte characters as the Meta bit;
@code{nil} if Emacs clears the eighth bit of every input character;
any other value means Emacs uses all eight bits as the basic character
code.
@item quit
is the character Emacs currently uses for quitting, usually @kbd{C-g}.
@end table
@end defun

@node Recording Input
@subsection Recording Input
@cindex recording input

@defun recent-keys &optional include-cmds
This function returns a vector containing the last 300 input events from
the keyboard or mouse.  All input events are included, whether or not
they were used as parts of key sequences.  Thus, you always get the last
300 input events, not counting events generated by keyboard macros.
(These are excluded because they are less interesting for debugging; it
should be enough to see the events that invoked the macros.)

If @var{include-cmds} is non-@code{nil}, complete key sequences in the
result vector are interleaved with pseudo-events of the form
@code{(nil . @var{COMMAND})}, where @var{COMMAND} is the binding of
the key sequence (@pxref{Command Overview}).

A call to @code{clear-this-command-keys} (@pxref{Command Loop Info})
causes this function to return an empty vector immediately afterward.
@end defun

@deffn Command open-dribble-file filename
@cindex dribble file
This function opens a @dfn{dribble file} named @var{filename}.  When a
dribble file is open, each input event from the keyboard or mouse (but
not those from keyboard macros) is written in that file.  A
non-character event is expressed using its printed representation
surrounded by @samp{<@dots{}>}.  Be aware that sensitive information
(such as passwords) may end up recorded in the dribble file.

You close the dribble file by calling this function with an argument
of @code{nil}.
@end deffn

  See also the @code{open-termscript} function (@pxref{Terminal Output}).

@node Terminal Output
@section Terminal Output
@cindex terminal output

  The terminal output functions send output to a text terminal, or keep
track of output sent to the terminal.  The variable @code{baud-rate}
tells you what Emacs thinks is the output speed of the terminal.

@defopt baud-rate
This variable's value is the output speed of the terminal, as far as
Emacs knows.  Setting this variable does not change the speed of actual
data transmission, but the value is used for calculations such as
padding.

  It also affects decisions about whether to scroll part of the
screen or repaint on text terminals.  @xref{Forcing Redisplay},
for the corresponding functionality on graphical terminals.

The value is measured in baud.
@end defopt

  If you are running across a network, and different parts of the
network work at different baud rates, the value returned by Emacs may be
different from the value used by your local terminal.  Some network
protocols communicate the local terminal speed to the remote machine, so
that Emacs and other programs can get the proper value, but others do
not.  If Emacs has the wrong value, it makes decisions that are less
than optimal.  To fix the problem, set @code{baud-rate}.

@defun send-string-to-terminal string &optional terminal
This function sends @var{string} to @var{terminal} without alteration.
Control characters in @var{string} have terminal-dependent effects.
(If you need to display non-ASCII text on the terminal, encode it
using one of the functions described in @ref{Explicit Encoding}.)
This function operates only on text terminals.  @var{terminal} may be
a terminal object, a frame, or @code{nil} for the selected frame's
terminal.  In batch mode, @var{string} is sent to @code{stdout} when
@var{terminal} is @code{nil}.

One use of this function is to define function keys on terminals that
have downloadable function key definitions.  For example, this is how (on
certain terminals) to define function key 4 to move forward four
characters (by transmitting the characters @kbd{C-u C-f} to the
computer):

@example
@group
(send-string-to-terminal "\eF4\^U\^F")
     @result{} nil
@end group
@end example
@end defun

@deffn Command open-termscript filename
@cindex termscript file
This function is used to open a @dfn{termscript file} that will record
all the characters sent by Emacs to the terminal.  It returns
@code{nil}.  Termscript files are useful for investigating problems
where Emacs garbles the screen, problems that are due to incorrect
Termcap entries or to undesirable settings of terminal options more
often than to actual Emacs bugs.  Once you are certain which characters
were actually output, you can determine reliably whether they correspond
to the Termcap specifications in use.

@example
@group
(open-termscript "../junk/termscript")
     @result{} nil
@end group
@end example

You close the termscript file by calling this function with an
argument of @code{nil}.

See also @code{open-dribble-file} in @ref{Recording Input}.
@end deffn

@node Sound Output
@section Sound Output
@cindex sound

  To play sound using Emacs, use the function @code{play-sound}.  Only
certain systems are supported; if you call @code{play-sound} on a
system which cannot really do the job, it gives an error.

@c FIXME: Add indexes for Au and WAV?  --xfq
  The sound must be stored as a file in RIFF-WAVE format (@samp{.wav})
or Sun Audio format (@samp{.au}).

@defun play-sound sound
This function plays a specified sound.  The argument, @var{sound}, has
the form @code{(sound @var{properties}...)}, where the @var{properties}
consist of alternating keywords (particular symbols recognized
specially) and values corresponding to them.

Here is a table of the keywords that are currently meaningful in
@var{sound}, and their meanings:

@table @code
@item :file @var{file}
This specifies the file containing the sound to play.
If the file name is not absolute, it is expanded against
the directory @code{data-directory}.

@item :data @var{data}
This specifies the sound to play without need to refer to a file.  The
value, @var{data}, should be a string containing the same bytes as a
sound file.  We recommend using a unibyte string.

@item :volume @var{volume}
This specifies how loud to play the sound.  It should be a number in the
range of 0 to 1.  The default is to use whatever volume has been
specified before.

@item :device @var{device}
This specifies the system device on which to play the sound, as a
string.  The default device is system-dependent.
@end table

Before actually playing the sound, @code{play-sound}
calls the functions in the list @code{play-sound-functions}.
Each function is called with one argument, @var{sound}.
@end defun

@deffn Command play-sound-file file &optional volume device
This function is an alternative interface to playing a sound @var{file}
specifying an optional @var{volume} and @var{device}.
@end deffn

@defvar play-sound-functions
A list of functions to be called before playing a sound.  Each function
is called with one argument, a property list that describes the sound.
@end defvar

@node X11 Keysyms
@section Operating on X11 Keysyms
@cindex X11 keysyms

To define system-specific X11 keysyms, set the variable
@code{system-key-alist}.

@defvar system-key-alist
This variable's value should be an alist with one element for each
system-specific keysym.  Each element has the form @code{(@var{code}
. @var{symbol})}, where @var{code} is the numeric keysym code (not
including the vendor-specific bit,
@ifnottex
@minus{}2**28),
@end ifnottex
@tex
$-2^{28}$),
@end tex
and @var{symbol} is the name for the function key.

For example @code{(168 . mute-acute)} defines a system-specific key (used
by HP X servers) whose numeric code is
@ifnottex
@minus{}2**28
@end ifnottex
@tex
$-2^{28}$
@end tex
+ 168.

It is not crucial to exclude from the alist the keysyms of other X
servers; those do no harm, as long as they don't conflict with the ones
used by the X server actually in use.

The variable is always local to the current terminal, and cannot be
buffer-local.  @xref{Multiple Terminals}.
@end defvar

You can specify which keysyms Emacs should use for the Control, Meta,
Alt, Hyper, and Super modifiers by setting these variables:

@defvar x-ctrl-keysym
@defvarx x-alt-keysym
@defvarx x-meta-keysym
@defvarx x-hyper-keysym
@defvarx x-super-keysym
The name of the keysym that should stand for the Control modifier
(respectively, for Alt, Meta, Hyper, and Super).  For example, here is
how to swap the Meta and Alt modifiers within Emacs:
@lisp
(setq x-alt-keysym 'meta)
(setq x-meta-keysym 'alt)
@end lisp
@end defvar

@node Batch Mode
@section Batch Mode
@cindex batch mode

  The command-line option @samp{-batch} causes Emacs to run
noninteractively.  In this mode, Emacs does not read commands from the
terminal, it does not alter the terminal modes, and it does not expect
to be outputting to an erasable screen.  The idea is that you specify
Lisp programs to run; when they are finished, Emacs should exit.  The
way to specify the programs to run is with @samp{-l @var{file}}, which
loads the library named @var{file}, or @samp{-f @var{function}}, which
calls @var{function} with no arguments, or @samp{--eval=@var{form}}.

@defvar noninteractive
This variable is non-@code{nil} when Emacs is running in batch mode.
@end defvar

  If the specified Lisp program signals an unhandled error in batch
mode, Emacs exits with a non-zero exit status after invoking the Lisp
debugger which shows the Lisp backtrace (@pxref{Invoking the
Debugger}) on the standard error stream:

@example
$ emacs -Q --batch --eval '(error "foo")'; echo $?

@group
Error: error ("foo")
mapbacktrace(#f(compiled-function (evald func args flags) #<bytecode -0x4f85c5
7c45e2f81>))
debug-early-backtrace()
debug-early(error (error "foo"))
signal(error ("foo"))
error("foo")
eval((error "foo") t)
command-line-1(("--eval" "(error \"foo\")"))
command-line()
normal-top-level()
@end group
foo
255
@end example

  Any Lisp program output that would normally go to the echo area,
either using @code{message}, or using @code{prin1}, etc., with
@code{t} as the stream (@pxref{Output Streams}), goes instead to
Emacs's standard descriptors when in batch mode: @code{message} writes
to the standard error descriptor, while @code{prin1} and other print
functions write to the standard output.  Similarly, input that would
normally come from the minibuffer is read from the standard input
descriptor.  Thus, Emacs behaves much like a noninteractive
application program.  (The echo area output that Emacs itself normally
generates, such as command echoing, is suppressed entirely.)

Non-ASCII text written to the standard output or error descriptors is
by default encoded using @code{locale-coding-system} (@pxref{Locales})
if it is non-@code{nil}; this can be overridden by binding
@code{coding-system-for-write} to a coding system of you choice
(@pxref{Explicit Encoding}).

@vindex gc-cons-percentage@r{, in batch mode}
In batch mode, Emacs will enlarge the value of the
@code{gc-cons-percentage} variable from the default of @samp{0.1} up to
@samp{1.0}.  Batch jobs that are supposed to run for a long time
should adjust the limit back down again, because this means that less
garbage collection will be performed by default (and more memory
consumed).

@node Session Management
@section Session Management
@cindex session manager

Emacs supports the X Session Management Protocol, which is used to
suspend and restart applications.  In the X Window System, a program
called the @dfn{session manager} is responsible for keeping track of
the applications that are running.  When the X server shuts down, the
session manager asks applications to save their state, and delays the
actual shutdown until they respond.  An application can also cancel
the shutdown.

When the session manager restarts a suspended session, it directs
these applications to individually reload their saved state.  It does
this by specifying a special command-line argument that says what
saved session to restore.  For Emacs, this argument is @samp{--smid
@var{session}}.

@defvar emacs-save-session-functions
@cindex session file
Emacs supports saving state via a hook called
@code{emacs-save-session-functions}.  Emacs runs this hook when the
session manager tells it that the window system is shutting down.  The
functions are called with no arguments, and with the current buffer
set to a temporary buffer.  Each function can use @code{insert} to add
Lisp code to this buffer.  At the end, Emacs saves the buffer in a
file, called the @dfn{session file}.

@findex emacs-session-restore
Subsequently, when the session manager restarts Emacs, it loads the
session file automatically (@pxref{Loading}).  This is performed by a
function named @code{emacs-session-restore}, which is called during
startup.  @xref{Startup Summary}.

If a function in @code{emacs-save-session-functions} returns
non-@code{nil}, Emacs tells the session manager to cancel the
shutdown.
@end defvar

Here is an example that just inserts some text into @file{*scratch*} when
Emacs is restarted by the session manager.

@example
@group
(add-hook 'emacs-save-session-functions 'save-yourself-test)
@end group

@group
(defun save-yourself-test ()
  (insert
   (format "%S" '(with-current-buffer "*scratch*"
                   (insert "I am restored"))))
  nil)
@end group
@end example

@node Desktop Notifications
@section Desktop Notifications
@cindex desktop notifications
@cindex notifications, on desktop

Emacs is able to send @dfn{notifications} on systems that support the
freedesktop.org Desktop Notifications Specification, MS-Windows,
Haiku, and Android.

In order to use this functionality on POSIX hosts, Emacs must have
been compiled with D-Bus support, and the @code{notifications} library
must be loaded.  @xref{Top, , D-Bus,dbus,D-Bus integration in Emacs}.
The following function is supported when D-Bus support is available:

@defun notifications-notify &rest params
This function sends a notification to the desktop via D-Bus,
consisting of the parameters specified by the @var{params} arguments.
These arguments should consist of alternating keyword and value pairs.
The supported keywords and values are as follows:

@table @code
@item :bus @var{bus}
The D-Bus bus.  This argument is needed only if a bus other than
@code{:session} shall be used.

@item :title @var{title}
The notification title.

@item :body @var{text}
The notification body text.  Depending on the implementation of the
notification server, the text could contain HTML markups, like
@samp{"<b>bold text</b>"}, hyperlinks, or images.  Special HTML
characters must be encoded, as @samp{"Contact
&lt;postmaster@@localhost&gt;!"}.

@item :app-name @var{name}
The name of the application sending the notification.  The default is
@code{notifications-application-name}.

@item :replaces-id @var{id}
The notification @var{id} that this notification replaces.  @var{id}
must be the result of a previous @code{notifications-notify} call.

@item :app-icon @var{icon-file}
The file name of the notification icon.  If set to @code{nil}, no icon
is displayed.  The default is @code{notifications-application-icon}.
If the value is a string, the function interprets it as a file name
and converts to absolute by using @code{expand-file-name}; if it is a
symbol, the function will use its name (which is useful when using the
Icon Naming Specification @footnote{For more information about icon
naming convention see
@uref{https://specifications.freedesktop.org/icon-naming-spec/icon-naming-spec-latest.html,
Icon Naming Specification}}).

@item :actions (@var{key} @var{title} @var{key} @var{title} ...)
A list of actions to be applied.  @var{key} and @var{title} are both
strings.  The default action (usually invoked by clicking the
notification) should have a key named @samp{"default"}.  The title can
be anything, though implementations are free not to display it.

@item :timeout @var{timeout}
The timeout time in milliseconds since the display of the notification
at which the notification should automatically close.  If @minus{}1, the
notification's expiration time is dependent on the notification
server's settings, and may vary for the type of notification.  If 0,
the notification never expires.  Default value is @minus{}1.

@item :urgency @var{urgency}
The urgency level.  It can be @code{low}, @code{normal}, or @code{critical}.

@item :action-items
When this keyword is given, the @var{title} string of the actions is
interpreted as icon name.

@item :category @var{category}
The type of notification this is, a string.  See the
@url{https://specifications.freedesktop.org/notification-spec/notification-spec-latest.html#categories,
Desktop Notifications Specification} for a list of standard
categories.

@item :desktop-entry @var{filename}
This specifies the name of the desktop filename representing the
calling program, like @samp{"emacs"}.

@item :image-data (@var{width} @var{height} @var{rowstride} @var{has-alpha} @var{bits} @var{channels} @var{data})
This is a raw data image format that describes the width, height,
rowstride, whether there is an alpha channel, bits per sample,
channels and image data, respectively.

@item :image-path @var{path}
This is represented either as a URI (@samp{file://} is the only URI
schema supported right now) or a name in a freedesktop.org-compliant
icon theme from @samp{$XDG_DATA_DIRS/icons}.

@item :sound-file @var{filename}
The path to a sound file to play when the notification pops up.

@item :sound-name @var{name}
A themable named sound from the freedesktop.org sound naming
specification from @samp{$XDG_DATA_DIRS/sounds}, to play when the
notification pops up.  Similar to the icon name, only for sounds.  An
example would be @samp{"message-new-instant"}.

@item :suppress-sound
Causes the server to suppress playing any sounds, if it has that
ability.

@item :resident
When set the server will not automatically remove the notification
when an action has been invoked.  The notification will remain resident
in the server until it is explicitly removed by the user or by the
sender.  This hint is likely only useful when the server has the
@code{:persistence} capability.

@item :transient
When set the server will treat the notification as transient and
by-pass the server's persistence capability, if it should exist.

@item :x @var{position}
@itemx :y @var{position}
Specifies the X, Y location on the screen that the
notification should point to.  Both arguments must be used together.

@item :on-action @var{function}
Function to call when an action is invoked.  The notification @var{id}
and the @var{key} of the action are passed as arguments to the
function.

@item :on-close @var{function}
Function to call when the notification has been closed by timeout or
by the user.  The function receive the notification @var{id} and the closing
@var{reason} as arguments:

@itemize
@item @code{expired} if the notification has expired
@item @code{dismissed} if the notification was dismissed by the user
@item @code{close-notification} if the notification was closed by a call to
@code{notifications-close-notification}
@item @code{undefined} if the notification server hasn't provided a reason
@end itemize
@end table

Which parameters are accepted by the notification server can be
checked via @code{notifications-get-capabilities}.

This function returns a notification id, an integer, which can be used
to manipulate the notification item with
@code{notifications-close-notification} or the @code{:replaces-id}
argument of another @code{notifications-notify} call.  For example:

@example
@group
(defun my-on-action-function (id key)
  (message "Message %d, key \"%s\" pressed" id key))
     @result{} my-on-action-function
@end group

@group
(defun my-on-close-function (id reason)
  (message "Message %d, closed due to \"%s\"" id reason))
     @result{} my-on-close-function
@end group

@group
(notifications-notify
 :title "Title"
 :body "This is <b>important</b>."
 :actions '("Confirm" "I agree" "Refuse" "I disagree")
 :on-action 'my-on-action-function
 :on-close 'my-on-close-function)
     @result{} 22
@end group

@group
A message window opens on the desktop.  Press ``I agree''.
     @result{} Message 22, key "Confirm" pressed
        Message 22, closed due to "dismissed"
@end group
@end example
@end defun

@defun notifications-close-notification id &optional bus
This function closes a notification with identifier @var{id}.
@var{bus} can be a string denoting a D-Bus connection, the default is
@code{:session}.
@end defun

@defun notifications-get-capabilities &optional bus
Returns the capabilities of the notification server, a list of
symbols.  @var{bus} can be a string denoting a D-Bus connection, the
default is @code{:session}.  The following capabilities can be
expected:

@table @code
@item :actions
The server will provide the specified actions to the user.

@item :body
Supports body text.

@item :body-hyperlinks
The server supports hyperlinks in the notifications.

@item :body-images
The server supports images in the notifications.

@item :body-markup
Supports markup in the body text.

@item :icon-multi
The server will render an animation of all the frames in a given image
array.

@item :icon-static
Supports display of exactly 1 frame of any given image array.  This
value is mutually exclusive with @code{:icon-multi}.

@item :persistence
The server supports persistence of notifications.

@item :sound
The server supports sounds on notifications.
@end table

Further vendor-specific caps start with @code{:x-vendor}, like
@code{:x-gnome-foo-cap}.
@end defun

@defun notifications-get-server-information &optional bus
Return information on the notification server, a list of strings.
@var{bus} can be a string denoting a D-Bus connection, the default is
@code{:session}.  The returned list is @code{(@var{name} @var{vendor}
@var{version} @var{spec-version})}.

@table @var
@item name
The product name of the server.

@item vendor
The vendor name.  For example, @samp{"KDE"}, @samp{"GNOME"}.

@item version
The server's version number.

@item spec-version
The specification version the server is compliant with.
@end table

If @var{spec_version} is @code{nil}, the server supports a
specification prior to @samp{"1.0"}.
@end defun

@cindex tray notifications, MS-Windows
When Emacs runs on MS-Windows as a GUI session, it supports a small
subset of the D-Bus notifications functionality via a native
primitive:

@defun w32-notification-notify &rest params
This function displays an MS-Windows tray notification as specified by
@var{params}.  MS-Windows tray notifications are displayed in a
balloon from an icon in the notification area of the taskbar.

Value is the integer unique ID of the notification that can be used to
remove the notification using @code{w32-notification-close}, described
below.  If the function fails, the return value is @code{nil}.

The arguments @var{params} are specified as keyword/value pairs.  All the
parameters are optional, but if no parameters are specified, the
function will do nothing and return @code{nil}.

The following parameters are supported:

@table @code
@item :icon @var{icon}
Display @var{icon} in the system tray.  If @var{icon} is a string, it
should specify a file name from which to load the icon; the specified
file should be a @file{.ico} Windows icon file.  If @var{icon} is not
a string, or if this parameter is not specified, the standard Emacs
icon will be used.

@item :tip @var{tip}
Use @var{tip} as the tooltip for the notification.  If @var{tip} is a
string, this is the text of a tooltip that will be shown when the
mouse pointer hovers over the tray icon added by the notification.  If
@var{tip} is not a string, or if this parameter is not specified, the
default tooltip text is @samp{Emacs notification}.  The tooltip text can
be up to 127 characters long (63 on Windows versions before W2K).
Longer strings will be truncated.

@item :level @var{level}
Notification severity level, one of @code{info}, @code{warning}, or
@code{error}.  If given, the value determines the icon displayed to the
left of the notification title, but only if the @code{:title} parameter
(see below) is also specified and is a string.

@item :title @var{title}
The title of the notification.  If @var{title} is a string, it is
displayed in a larger font immediately above the body text.  The title
text can be up to 63 characters long; longer text will be truncated.

@item :body @var{body}
The body of the notification.  If @var{body} is a string, it specifies
the text of the notification message.  Use embedded newlines to
control how the text is broken into lines.  The body text can be up to
255 characters long, and will be truncated if it's longer.  Unlike
with D-Bus, the body text should be plain text, with no markup.
@end table

Note that versions of Windows before W2K support only @code{:icon} and
@code{:tip}.  The other parameters can be passed, but they will be
ignored on those old systems.

There can be at most one active notification at any given time.  An
active notification must be removed by calling
@code{w32-notification-close} before a new one can be shown.
@end defun

To remove the notification and its icon from the taskbar, use the
following function:

@defun w32-notification-close id
This function removes the tray notification given by its unique
@var{id}.
@end defun

@cindex desktop notifications, Haiku
When Emacs runs under Haiku as a GUI program, it is also provides a
restricted pastiche of the D-Bus desktop notifications interface
previously addressed.  The principle capabilities absent from the
function detailed below are call-back functions such as
@code{:actions}, @code{:on-action} and @code{:on-close}.

@defun haiku-notifications-notify &rest params
This function sends a notification to the desktop notification server,
incorporating a number of parameters that are akin to some of those
accepted by @code{notifications-notify}.  The parameters are:

@table @code
@item :title @var{title}
@item :body @var{body}
@item :replaces-id @var{replaces-id}
@item :urgency @var{urgency}
These have the same meaning as they do when used in calls to
@code{notifications-notify}.

@item :app-icon @var{app-icon}
This should be the file name designating an image file to use as the
icon for the notification displayed.  If @code{nil}, the icon
presented will instead be Emacs's app icon.
@end table

Its return value is a number identifying the notification, which can
be exploited as the @code{:replaces-id} parameter to a subsequent call
to this function.
@end defun

@cindex desktop notifications, Android
When Emacs is built as an Android application package, displaying
notifications is facilitated by the function
@code{android-notifications-notify}.  This function does not feature
call-backs, and has several idiosyncrasies, when compared to
@code{notifications-notify}.

@defun android-notifications-notify &rest params
This function displays a desktop notification.  @var{params} is a list
of parameters analogous to its namesake in
@code{notifications-notify}.  The parameters are:

@table @code
@item :title @var{title}
@item :body @var{body}
@item :replaces-id @var{replaces-id}
@item :on-action @var{on-action}
@item :on-cancel @var{on-close}
@item :actions @var{actions}
@item :timeout @var{timeout}
@item :resident @var{resident}
These have the same meaning as they do when used in calls to
@code{notifications-notify}, except that no more than three non-default
actions will be displayed.

@item :urgency @var{urgency}
The set of accepted values for @var{urgency} is the same as with
@code{notifications-notify}, but the urgency applies to all
notifications displayed with the defined @var{group}, except under
Android 7.1 and earlier.

@item :group @var{group}
@var{group} is a string that designates a category to which the
notification sent will belong.  This category is reproduced within the
system's notification settings menus, but is ignored under Android 7.1
and earlier.

If @var{group} is nil or not present within @var{params}, it is
replaced by the string @samp{"Desktop Notifications"}.

Callers should provide one stable combination of @var{urgency} and
@var{group} for each kind of notification they send, given that the
system may elect to disregard @var{urgency} if it does not match that
of any notification previously delivered to @var{group}.

@item :icon @var{icon}
This parameter controls the symbolic icon the notification will be
displayed with.  Its value is a string designating an icon within the
@code{android.R.drawable} system package.  See
@uref{https://developer.android.com/reference/android/R.drawable,R.drawable
| Android Developers} for a list of such icons.

If it is not provided within @var{params} or @var{icon} does not
exist, it defaults to @samp{"ic_dialog_alert"}.
@end table

It returns a number identifying the notification, which may be
supplied as the @code{:replaces-id} parameter to a later call to this
function.

If Emacs is not afforded the permission to display notifications
(@pxref{Android Environment,,, emacs, The GNU Emacs Manual}) under
Android 13 and later, any notifications sent will be silently
disregarded.
@end defun

@node File Notifications
@section Notifications on File Changes
@cindex file notifications
@cindex watch, for filesystem events

Several operating systems support watching of filesystems for changes
to files or their attributes.  If configured properly, Emacs links a
respective library like @file{inotify}, @file{kqueue},
@file{gfilenotify}, or @file{w32notify} statically.  These libraries
enable watching of filesystems on the local machine.

It is also possible to watch filesystems on remote machines,
@pxref{Remote Files,, Remote Files, emacs, The GNU Emacs Manual}.
This does not depend on one of the libraries linked to Emacs.

Since all these libraries emit different events upon notified file
changes, Emacs provides a special library @code{filenotify} which
presents a unified interface to applications.  Lisp programs that want
to receive file notifications should always use this library in
preference to the native ones.  This section documents the
@code{filenotify} library functions and variables.

@defun file-notify-add-watch file flags callback
Add a watch for filesystem events pertaining to @var{file}.  This
arranges for filesystem events pertaining to @var{file} to be reported
to Emacs.

The returned value is a descriptor for the added watch.  Its type
depends on the underlying library, and in general cannot be assumed to
be an integer as in the example below.  It should be used for
comparison by @code{equal} only.

If the @var{file} cannot be watched for some reason, this function
signals a @code{file-notify-error} error.

Sometimes, mounted filesystems cannot be watched for file changes.
This is not detected by this function, and so a non-@code{nil} return
value does not guarantee that changes on @var{file} will be actually
notified.

If @var{file} is a symlink, it doesn't follow that link.  Just
@var{file} itself will be watched.

@var{flags} is a list of conditions to set what will be watched for.
It can include the following symbols:

@table @code
@item change
watch for changes in file's contents
@item attribute-change
watch for changes in file attributes, like permissions or modification
time
@end table

If @var{file} is a directory, @code{change} watches for file creation
and deletion in that directory.  Some of the native file notification
libraries also report file changes in that case.  This does not work
recursively.

When any event happens, Emacs will call the @var{callback} function
passing it a single argument @var{event}, which is of the form

@lisp
(@var{descriptor} @var{action} @var{file} [@var{file1}])
@end lisp

@var{descriptor} is the same object as the one returned by this
function.  @var{action} is the description of the event.  It could be
any one of the following symbols:

@table @code
@item created
@var{file} was created
@item deleted
@var{file} was deleted
@item changed
@var{file}'s contents has changed; with @file{w32notify} library,
reports attribute changes as well
@item renamed
@var{file} has been renamed to @var{file1}
@item attribute-changed
a @var{file} attribute was changed
@item stopped
watching @var{file} has stopped
@end table

Note that the @file{w32notify} library does not report
@code{attribute-changed} events.  When some file's attribute, like
permissions or modification time, has changed, this library reports a
@code{changed} event.  Likewise, the @file{kqueue} library does not
reliably report file attribute changes when watching a directory.

The @code{stopped} event means that watching the file has been
discontinued.  This could be because @code{file-notify-rm-watch} was
called (see below), or because the file being watched was deleted, or
because the filesystem of the file being watched was unmounted, or due
to another error reported from the underlying library which makes
further watching impossible.

@var{file} and @var{file1} are the name of the file(s) whose event is
being reported.  For example:

@example
@group
(require 'filenotify)
     @result{} filenotify
@end group

@group
(defun my-notify-callback (event)
  (message "Event %S" event))
     @result{} my-notify-callback
@end group

@group
(file-notify-add-watch
  "/tmp" '(change attribute-change) 'my-notify-callback)
     @result{} 35025468
@end group

@group
(write-region "foo" nil "/tmp/foo")
     @result{} Event (35025468 created "/tmp/.#foo")
        Event (35025468 created "/tmp/foo")
        Event (35025468 changed "/tmp/foo")
        Event (35025468 deleted "/tmp/.#foo")
@end group

@group
(write-region "bla" nil "/tmp/foo")
     @result{} Event (35025468 created "/tmp/.#foo")
        Event (35025468 changed "/tmp/foo")
        Event (35025468 deleted "/tmp/.#foo")
@end group

@group
(set-file-modes "/tmp/foo" (default-file-modes) 'nofollow)
     @result{} Event (35025468 attribute-changed "/tmp/foo")
@end group
@end example

Whether the action @code{renamed} is returned depends on the used
watch library.  Otherwise, the actions @code{deleted} and
@code{created} could be returned in a random order.

@example
@group
(rename-file "/tmp/foo" "/tmp/bla")
     @result{} Event (35025468 renamed "/tmp/foo" "/tmp/bla")
@end group

@group
(delete-file "/tmp/bla")
     @result{} Event (35025468 deleted "/tmp/bla")
@end group
@end example
@end defun

@defun file-notify-rm-watch descriptor
Removes an existing file watch specified by its @var{descriptor}.
@var{descriptor} should be an object returned by
@code{file-notify-add-watch}.
@end defun

@deffn Command file-notify-rm-all-watches
Removes all existing file notification watches from Emacs.

Use this command with caution, because it could have unexpected side
effects on packages relying on file watches.  It is intended mainly
for debugging purposes, or when Emacs has been stalled.
@end deffn

@defun file-notify-valid-p descriptor
Checks a watch specified by its @var{descriptor} for validity.
@var{descriptor} should be an object returned by
@code{file-notify-add-watch}.

A watch can become invalid if the file or directory it watches is
deleted, or if the watcher thread exits abnormally for any other
reason.  Removing the watch by calling @code{file-notify-rm-watch}
also makes it invalid.

@example
@group
(make-directory "/tmp/foo")
     @result{} Event (35025468 created "/tmp/foo")
@end group

@group
(setq desc
      (file-notify-add-watch
        "/tmp/foo" '(change) 'my-notify-callback))
     @result{} 11359632
@end group

@group
(file-notify-valid-p desc)
     @result{} t
@end group

@group
(write-region "bla" nil "/tmp/foo/bla")
     @result{} Event (11359632 created "/tmp/foo/.#bla")
        Event (11359632 created "/tmp/foo/bla")
        Event (11359632 changed "/tmp/foo/bla")
        Event (11359632 deleted "/tmp/foo/.#bla")
@end group

@group
;; Deleting a file in the directory doesn't invalidate the watch.
(delete-file "/tmp/foo/bla")
     @result{} Event (11359632 deleted "/tmp/foo/bla")
@end group

@group
(write-region "bla" nil "/tmp/foo/bla")
     @result{} Event (11359632 created "/tmp/foo/.#bla")
        Event (11359632 created "/tmp/foo/bla")
        Event (11359632 changed "/tmp/foo/bla")
        Event (11359632 deleted "/tmp/foo/.#bla")
@end group

@group
;; Deleting the directory invalidates the watch.
;; Events arrive for different watch descriptors.
(delete-directory "/tmp/foo" 'recursive)
     @result{} Event (35025468 deleted "/tmp/foo")
        Event (11359632 deleted "/tmp/foo/bla")
        Event (11359632 deleted "/tmp/foo")
        Event (11359632 stopped "/tmp/foo")
@end group

@group
(file-notify-valid-p desc)
     @result{} nil
@end group
@end example
@end defun

@node Dynamic Libraries
@section Dynamically Loaded Libraries
@cindex dynamic libraries

  A @dfn{dynamically loaded library} is a library that is loaded on
demand, when its facilities are first needed.  Emacs supports such
on-demand loading of support libraries for some of its features.

@defvar dynamic-library-alist
This is an alist of dynamic libraries and external library files
implementing them.

Each element is a list of the form
@w{@code{(@var{library} @var{files}@dots{})}}, where the @code{car} is
a symbol representing a supported external library, and the rest are
strings giving alternate filenames for that library.

Emacs tries to load the library from the files in the order they
appear in the list; if none is found, the Emacs session won't have
access to that library, and the features it provides will be
unavailable.

Image support on some platforms uses this facility.  Here's an example
of setting this variable for supporting images on MS-Windows:

@example
(setq dynamic-library-alist
      '((xpm "libxpm.dll" "xpm4.dll" "libXpm-nox4.dll")
        (png "libpng12d.dll" "libpng12.dll" "libpng.dll"
             "libpng13d.dll" "libpng13.dll")
        (jpeg "jpeg62.dll" "libjpeg.dll" "jpeg-62.dll"
              "jpeg.dll")
        (tiff "libtiff3.dll" "libtiff.dll")
        (gif "giflib4.dll" "libungif4.dll" "libungif.dll")
        (svg "librsvg-2-2.dll")
        (gdk-pixbuf "libgdk_pixbuf-2.0-0.dll")
        (glib "libglib-2.0-0.dll")
        (gobject "libgobject-2.0-0.dll")))
@end example

Note that image types @code{pbm} and @code{xbm} do not need entries in
this variable because they do not depend on external libraries and are
always available in Emacs.

Also note that this variable is not meant to be a generic facility for
accessing external libraries; only those already known by Emacs can
be loaded through it.

This variable is ignored if the given @var{library} is statically
linked into Emacs.
@end defvar

@node Security Considerations
@section Security Considerations
@cindex security
@cindex hardening

Like any application, Emacs can be run in a secure environment, where
the operating system enforces rules about access and the like.  With
some care, Emacs-based applications can also be part of a security
perimeter that checks such rules.  Although the default settings for
Emacs work well for a typical software development environment, they
may require adjustment in environments containing untrusted users that
may include attackers.  Here is a compendium of security issues that
may be helpful if you are developing such applications.  It is by no
means complete; it is intended to give you an idea of the security
issues involved, rather than to be a security checklist.

@table @asis
@item File local variables
@cindex file local variables
A file that Emacs visits can contain variable settings that affect
the buffer visiting that file; @xref{File Local Variables}.
Similarly, a directory can specify local variable values common to all
files in that directory; see @ref{Directory Local Variables}.  Although
Emacs takes some effort to protect against misuse of these variables,
a security hole can be created merely by a package setting
@code{safe-local-variable} too optimistically, a problem that is all
too common.  To disable this feature for both files and directories,
set @code{enable-local-variables} to @code{nil}.

@item Access control
Although Emacs normally respects access permissions of the underlying
operating system, in some cases it handles accesses specially.  For
example, file names can have handlers that treat the files specially,
with their own access checking.  @xref{Magic File Names}.  Also, a
buffer can be read-only even if the corresponding file is writable,
and vice versa, which can result in messages such as @samp{File passwd
is write-protected; try to save anyway? (yes or no)}.  @xref{Read Only
Buffers}.

@item Authentication
Emacs has several functions that deal with passwords, e.g.,
@code{read-passwd}.  @xref{Reading a Password}.
Although these functions do not attempt to
broadcast passwords to the world, their implementations are not proof
against determined attackers with access to Emacs internals.  For
example, even if Elisp code uses @code{clear-string} to scrub a password from
its memory after using it, remnants of the password may still reside
in the garbage-collected free list.  @xref{Modifying Strings}.

@item Code injection
Emacs can send commands to many other applications, and applications
should take care that strings sent as operands of these commands are
not misinterpreted as directives.  For example, when using a shell
command to rename a file @var{a} to @var{b}, do not simply use the
string @code{mv @var{a} @var{b}}, because either file name might start
with @samp{-}, or might contain shell metacharacters like @samp{;}.
Although functions like @code{shell-quote-argument} can help avoid
this sort of problem, they are not panaceas; for example, on a POSIX
platform @code{shell-quote-argument} quotes shell metacharacters but
not leading @samp{-}.  On MS-Windows, quoting for @samp{%} assumes
none of the environment variables have @samp{^} in their name.
@xref{Shell Arguments}.  Typically it is safer
to use @code{call-process} than a subshell.  @xref{Synchronous
Processes}.  And it is safer yet to use builtin Emacs functions; for
example, use @code{(rename-file "@var{a}" "@var{b}" t)} instead of
invoking @command{mv}.  @xref{Changing Files}.

@item Coding systems
Emacs attempts to infer the coding systems of the files and network
connections it accesses.  @xref{Coding Systems}.
If Emacs infers incorrectly, or if the other
parties to the network connection disagree with Emacs's inferences,
the resulting system could be unreliable.  Also, even when it infers
correctly, Emacs often can use bytes that other programs cannot.  For
example, although to Emacs the null byte is just a
character like any other, many other applications treat it as a string
terminator and mishandle strings or files containing null bytes.

@item Environment and configuration variables
POSIX specifies several environment variables that can affect how
Emacs behaves.  Any environment variable whose name consists entirely
of uppercase ASCII letters, digits, and the underscore may affect the
internal behavior of Emacs.  Emacs uses several such variables, e.g.,
@env{EMACSLOADPATH}.  @xref{Library Search}.  On some platforms some
environment variables (e.g., @env{PATH}, @env{POSIXLY_CORRECT},
@env{SHELL}, @env{TMPDIR}) need to have properly-configured values in
order to get standard behavior for any utility Emacs might invoke.
Even seemingly-benign variables like @env{TZ} may have security
implications.  @xref{System Environment}.

Emacs has customization and other variables with similar
considerations.  For example, if the variable @code{shell-file-name}
specifies a shell with nonstandard behavior, an Emacs-based
application may misbehave.

@item Installation
When Emacs is installed, if the installation directory hierarchy can
be modified by untrusted users, the application cannot be trusted.
This applies also to the directory hierarchies of the programs that
Emacs uses, and of the files that Emacs reads and writes.

@item Network access
Emacs often accesses the network, and you may want to configure it to
avoid network accesses that it would normally do.  For example, unless
you set @code{tramp-mode} to @code{nil}, file names using a certain
syntax are interpreted as being network files, and are retrieved
across the network.  @xref{Top, The Tramp Manual,, tramp, The Tramp
Manual}.

@item Race conditions
Emacs applications have the same sort of race-condition issues that
other applications do.  For example, even when
@code{(file-readable-p "foo.txt")} returns @code{t}, it could be that
@file{foo.txt} is unreadable because some other program changed the
file's permissions between the call to @code{file-readable-p} and now.
@xref{Testing Accessibility}.

@item Resource limits
When Emacs exhausts memory or other operating system resources, its
behavior can be less reliable, in that computations that ordinarily
run to completion may abort back to the top level.  This may cause
Emacs to neglect operations that it normally would have done.
@end table<|MERGE_RESOLUTION|>--- conflicted
+++ resolved
@@ -1800,11 +1800,9 @@
 resemble an RFC 822 (or later) or ISO 8601 string, like ``Fri, 25 Mar
 2016 16:24:56 +0100'' or ``1998-09-12T12:21:54-0200'', but this
 function will attempt to parse less well-formed time strings as well.
-<<<<<<< HEAD
 It parses an incomplete string like ``2024-08-13'' to an incomplete
 structure like @samp{(nil nil nil 13 8 2024 nil -1 nil)}, in which
 an unknown DST value is @minus{}1 and other unknown values are @code{nil}.
-=======
 
 Note that, unlike @code{decode-time} (@pxref{Time Conversion}), this
 function does not interpret the time string, and in particular the
@@ -1823,31 +1821,10 @@
 decoded time structure are interpreted correctly, and in particular the
 lack of time-zone information is interpreted as UTC or local time,
 according to the needs of the calling program.
->>>>>>> 5c9de704
 @end defun
 
 @vindex ISO 8601 date/time strings
 @defun iso8601-parse string
-<<<<<<< HEAD
-This function acts like @code{parse-time-string} except it is stricter
-and errors out upon invalid input.  It can parse all variants of
-the ISO 8601 standard, so in addition to the formats mentioned above,
-it also parses things like ``1998W45-3'' (week number) and
-``1998-245'' (ordinal day number).
-@end defun
-
-@defun iso8601-parse-duration string
-This function parses an ISO 8601 time duration @var{string}
-and returns a decoded time structure.
-@c FIXME: example? behavior on incomplete input?
-@end defun
-
-@defun iso8601-parse-interval string
-This function parses an ISO 8601 time interval @var{string}
-and returns three decoded time structures
-representing the start, the end, and the duration.
-@c FIXME: example? behavior on incomplete input?
-=======
 For a more strict function (that will error out upon invalid input),
 Lisp programs can use this function instead.  It can parse all variants
 of the ISO 8601 standard, so in addition to the formats mentioned above,
@@ -1857,7 +1834,6 @@
 @code{iso8601-parse-interval}.  All these functions return decoded time
 structures, except the final one, which returns three of them (the
 start, the end, and the duration).
-
 Like @code{parse-time-string}, this function does not interpret the time
 string, and in particular the time-zone designator or UTC offset that is
 part of the @var{string} argument does not affect the returned value of
@@ -1871,7 +1847,19 @@
 @code{nil}.  In other words, this function simply parses the textual
 representation of date and time into separate numerical values, and
 doesn't care whether the input time is local or UTC.
->>>>>>> 5c9de704
+@end defun
+
+@defun iso8601-parse-duration string
+This function parses an ISO 8601 time duration @var{string}
+and returns a decoded time structure.
+@c FIXME: example? behavior on incomplete input?
+@end defun
+
+@defun iso8601-parse-interval string
+This function parses an ISO 8601 time interval @var{string}
+and returns three decoded time structures
+representing the start, the end, and the duration.
+@c FIXME: example? behavior on incomplete input?
 @end defun
 
 @defun format-time-string format-string &optional time zone
