<<<<<<< HEAD
2011-04-01  Stefan Monnier  <monnier@iro.umontreal.ca>

	* variables.texi (Defining Variables): Mention the new meaning of `defvar'.
	(Lexical Binding): New sub-section.

	* eval.texi (Eval): Discourage the use of `eval'.
	Document its new `lexical' argument.

2011-03-28  Stefan Monnier  <monnier@iro.umontreal.ca>

	* commands.texi (Command Overview): `post-command-hook' is not reset to
	nil any more.

2011-03-19  Stefan Monnier  <monnier@iro.umontreal.ca>
=======
2011-03-21  Stefan Monnier  <monnier@iro.umontreal.ca>

	* minibuf.texi (Basic Completion): Be a bit more precise about the
	valid kinds of completion tables.
	(Programmed Completion): Remove obsolete text about lambda expressions
	not being valid completion tables.

2011-03-19  Chong Yidong  <cyd@stupidchicken.com>

	* positions.texi (Excursions): Explain the "save-excursion
	defeated by set-buffer" warning.

	* buffers.texi (Current Buffer): Copyedits.  Don't recommend using
	save-excursion.  Suggested by Uday S Reddy.

2011-03-16  Stefan Monnier  <monnier@iro.umontreal.ca>
>>>>>>> 0080dc6b

	* strings.texi (String Conversion): Don't mention
	string-make-(uni|multi)byte (bug#8262).
	* nonascii.texi (Converting Representations): Fix up range.
	* keymaps.texi (Key Binding Commands): Update code point, avoid
	"unibyte character" and remove mention of unibyte bindings.

2011-03-10  Eli Zaretskii  <eliz@gnu.org>

	* modes.texi (Operator Precedence Grammars): Don't use characters
	outside ISO-8859-1.

2011-03-09  Eli Zaretskii  <eliz@gnu.org>

	* intro.texi (Acknowledgements): Convert to ISO-8859-1 encoding.

	* makefile.w32-in (MAKEINFO_OPTS): Add --enable-encoding.

2011-03-08  Glenn Morris  <rgm@gnu.org>

	* Makefile.in (MAKEINFO_OPTS): Add --enable-encoding.
	* intro.texi (Acknowledgements): Names to UTF-8.
	* elisp.texi: Set documentencoding.

2011-03-07  Chong Yidong  <cyd@stupidchicken.com>

	* Version 23.3 released.

2011-03-06  Chong Yidong  <cyd@stupidchicken.com>

	* package.texi: Update index keywords.
	(Package Archives): New node contents.  Document package-x.el.

2011-03-06  Juanma Barranquero  <lekktu@gmail.com>

	* makefile.w32-in (srcs): Add package.texi.

2011-03-06  Chong Yidong  <cyd@stupidchicken.com>

	* package.texi (Packaging, Packaging Basics, Simple Packages)
	(Multi-file Packages): Expand and clarify.
	(Package Archives): Temporary placeholder node.

	* elisp.texi (Top): Update node listing.

	* Makefile.in (srcs): Add package.texi.

2011-03-05  Chong Yidong  <cyd@stupidchicken.com>

	* processes.texi (Synchronous Processes): Minor clarification
	(Bug#8149).

2011-03-03  Glenn Morris  <rgm@gnu.org>

	* files.texi (Truenames): Minor clarification.  (Bug#2341)

2011-03-01  Glenn Morris  <rgm@gnu.org>

	* variables.texi (Directory Local Variables):
	Mention `(subdirs . nil)' alist element.

2011-02-28  Glenn Morris  <rgm@gnu.org>

	* variables.texi (Directory Local Variables): Mention the optional
	mtime argument of dir-locals-set-directory-class.  (Bug#3577)

2011-02-27  Chong Yidong  <cyd@stupidchicken.com>

	* minibuf.texi (Minibuffer History): Clarify discussion of
	minibuffer history lists (Bug#8085).

2011-02-19  Eli Zaretskii  <eliz@gnu.org>

	* elisp.texi: Sync @dircategory with ../../info/dir.

	* files.texi (Visiting Functions): Document find-file-literally,
	both the command and the variable.

	* variables.texi (Creating Buffer-Local): Explain the meaning of
	permanent local variables.

	* files.texi (Visiting Functions): Document find-file-literally,
	both the command and the variable.

	* variables.texi (Creating Buffer-Local): Explain the meaning of
	permanent local variables.

2011-02-19  Glenn Morris  <rgm@gnu.org>

	* keymaps.texi (Remapping Commands): Mention how to undo it.

2011-02-09  Reuben Thomas  <rrt@sc3d.org>

	* loading.texi (Hooks for Loading): Remove unnecessary advice
	about eval-after-load (Bug#7986).

2011-02-05  Chong Yidong  <cyd@stupidchicken.com>

	* commands.texi (Accessing Mouse): Note that a header line is not
	included in the row of posn-col-row.

2011-02-02  Chong Yidong  <cyd@stupidchicken.com>

	* modes.texi (Major Mode Conventions): Add face guidelines.
	(Faces for Font Lock): List faces in order of prominence.

2011-02-01  Paul Eggert  <eggert@cs.ucla.edu>

	format-time-string now supports subsecond time stamp resolution
	* os.texi (Time Parsing): Document %N.

2011-01-28  Chong Yidong  <cyd@stupidchicken.com>

	* vol1.texi (Top):
	* vol2.texi (Top):
	* elisp.texi (Top):
	* display.texi (Display Property): Shorten the menu description of
	the "Other Display Specs" node (Bug#7816).

	* keymaps.texi (Defining Menus): Add "menu item" and "extended
	menu item" concept index entries (Bug#7805).

2011-01-29  Eli Zaretskii  <eliz@gnu.org>

	* makefile.w32-in (texinfodir): New variable.
	(usermanualdir): Remove as redundant with $(emacsdir).
	(MAKEINFO): Remove options, leave only program name.
	(MAKEINFO_OPTS): New variable.
	(texinputdir, $(infodir)/elisp): Use $(MAKEINFO_OPTS).

2011-01-25  Chong Yidong  <cyd@stupidchicken.com>
            Richard Kim  <emacs18@gmail.com>

	* loading.texi (Library Search): Document list-load-path-shadows
	(Bug#7757).

2011-01-25  Chong Yidong  <cyd@stupidchicken.com>

	* searching.texi (Regexp Special): Remove outdated discussion of
	character sets (Bug#7780).

	* frames.texi (Pop-Up Menus): Document where menu title comes
	from (Bug#7684).

2011-01-25  Glenn Morris  <rgm@gnu.org>

	* display.texi (Making Buttons): Mention limitation of text buttons.

2011-01-23  Werner Lemberg  <wl@gnu.org>

	* Makefile.in (MAKEINFO): Now controlled by `configure'.
	(MAKEINFO_OPTS): New variable.  Use it where appropriate.
	(ENVADD): New variable to control texi2dvi and texi2pdf.

2011-01-15  Chong Yidong  <cyd@stupidchicken.com>

	* files.texi (Directory Names): Move directory-abbrev-alist doc to
	Emacs manual.

2011-01-15  Eli Zaretskii  <eliz@gnu.org>

	* files.texi (Directory Names): Explain why FROM in
	directory-abbrev-alist should begin with \`.  (Bug#7777)

2011-01-11  Stefan Monnier  <monnier@iro.umontreal.ca>

	* loading.texi (Hooks for Loading): Adjust doc of eval-after-load.

2011-01-02  Eli Zaretskii  <eliz@gnu.org>

	* modes.texi (Emulating Mode Line): Fix last change.

2011-01-02  Eli Zaretskii  <eliz@gnu.org>

	* modes.texi (Emulating Mode Line): Update documentation of
	format-mode-line according to changes that fixed bug #7587.

2010-12-18  Stefan Monnier  <monnier@iro.umontreal.ca>

	* modes.texi (Derived Modes): Mention prog-mode.

	* keymaps.texi (Simple Menu Items, Extended Menu Items): Remove mention
	of the key-binding-data cache since we don't use it any more.

2010-12-13  Eli Zaretskii  <eliz@gnu.org>

	* processes.texi (Shell Arguments):
	* strings.texi (Creating Strings): Don't mention "shell commands";
	make it explicit that `split-string-and-unquote' and
	`combine-and-quote-strings' are mainly for working with arguments
	to call-process and start-process.

	* processes.texi (Shell Arguments): Fix documentation of
	`split-string-and-unquote'.  Add indexing.  (Bug#7563)

2010-12-13  Stefan Monnier  <monnier@iro.umontreal.ca>

	* modes.texi (Auto-Indentation): New section to document SMIE.
	(Major Mode Conventions):
	* text.texi (Mode-Specific Indent): Refer to it.

2010-12-13  Eli Zaretskii  <eliz@gnu.org>

	* display.texi (Other Display Specs): Document left-fringe and
	right-fringe display specs.

2010-12-13  Stefan Monnier  <monnier@iro.umontreal.ca>

	* backups.texi (Making Backups):
	* modes.texi (Example Major Modes): Use recommended coding style.
	(Major Mode Basics, Derived Modes): Encourge more strongly use of
	define-derived-mode.  Mention completion-at-point-functions.

2010-12-13  Chong Yidong  <cyd@stupidchicken.com>

	* nonascii.texi (Converting Representations):
	Document byte-to-string.

2010-12-08  Glenn Morris  <rgm@gnu.org>

	* buffers.texi (Modification Time):
	verify-visited-file-modtime now defaults to the current buffer.

2010-11-27  Chong Yidong  <cyd@stupidchicken.com>

	* nonascii.texi (Converting Representations): Document byte-to-string.

	* strings.texi (Creating Strings): Don't mention semi-obsolete
	function char-to-string.
	(String Conversion): Shorten discussion of semi-obsolete function
	string-to-char.  Link to Converting Representations.

	* objects.texi (Symbol Type):
	* text.texi (Near Point):
	* help.texi (Help Functions):
	* functions.texi (Mapping Functions): Use string instead of
	char-to-string in examples.

2010-11-27  Chong Yidong  <cyd@stupidchicken.com>

	* text.texi (Kill Functions, Kill Functions)
	(Low-Level Kill Ring, Low-Level Kill Ring): Remove obsolete
	YANK-HANDLER args.

	* symbols.texi (Creating Symbols): Using unintern without an
	obarray arg is now obsolete.

	* numbers.texi (Float Basics): Document float-e and float-pi.

	* variables.texi (Defining Variables): Change "pi" example to
	"float-pi".

2010-11-26  Eli Zaretskii  <eliz@gnu.org>

	* commands.texi (Click Events): Document the values of X, Y and
	COL, ROW in the event's position, when the click is on the header
	or mode line, on the fringes, or in the margins.

2010-11-17  Eli Zaretskii  <eliz@gnu.org>

	* customize.texi (Composite Types): Lower-case index entry.

	* loading.texi (How Programs Do Loading):
	Document load-file-name.  (Bug#7346)

2010-11-17  Glenn Morris  <rgm@gnu.org>

	* text.texi (Kill Functions, Low-Level Kill Ring): Small fixes.

2010-11-13  Eli Zaretskii  <eliz@gnu.org>

	* display.texi (Usual Display): Characters with no fonts are not
	necessarily displayed as empty boxes.

2010-10-31  Glenn Morris  <rgm@gnu.org>

	* maps.texi (Standard Keymaps): Update File menu description.

2010-10-28  Glenn Morris  <rgm@gnu.org>

	* Makefile.in (elisp.dvi, elisp.pdf): Also include $emacsdir.

2010-10-24  Eli Zaretskii  <eliz@gnu.org>

	* display.texi (Window Systems): Deprecate use of window-system as
	a predicate.

2010-10-23  Glenn Morris  <rgm@gnu.org>

	* help.texi (Documentation Basics): Remove mentions of digest-doc and
	sorted-doc.

2010-10-15  Eli Zaretskii  <eliz@gnu.org>

	* os.texi (Dynamic Libraries): New node, with slightly modified
	text deleted from "Image Formats".
	(System Interface): Add @menu entry for "Dynamic Libraries".

	* display.texi (Image Formats): Remove description of
	image-library-alist.  (Renamed in 2010-10-13T14:50:06Z!lekktu@gmail.com.)

2010-10-12  Glenn Morris  <rgm@gnu.org>

	* book-spine.texinfo: Rename to book-spine.texi.

2010-10-11  Glenn Morris  <rgm@gnu.org>

	* Makefile.in (MAKEINFO): Add explicit -I$srcdir.

	* Makefile.in (DVIPS): New variable.
	(.PHONY): Add html, ps.
	(html, elisp.html, ps, elisp.ps): New targets.
	(clean): Delete html, ps files.
	($(infodir)/elisp): Remove unnecessary includes.

2010-10-09  Eli Zaretskii  <eliz@gnu.org>

	* makefile.w32-in (emacsdir): New variable.
	(srcs): Add emacsver.texi.
	($(infodir)/elisp, elisp.dvi): Add -I$(emacsdir).

2010-10-09  Glenn Morris  <rgm@gnu.org>

	* Makefile.in (VPATH): Remove.
	(infodir): Make it absolute.
	(mkinfodir, $(infodir)/elisp, infoclean): No need to cd $srcdir.

	* Makefile.in (dist): Anchor regexps.

	* Makefile.in (srcs): Put elisp.texi first.
	($(infodir)/elisp, elisp.dvi, elisp.pdf): Use $<.

	* Makefile.in (infoclean): Remove harmless, long-standing error.

	* Makefile.in ($(infodir)): Delete rule.
	(mkinfodir): New.
	($(infodir)/elisp): Use $mkinfodir instead of infodir.

	* Makefile.in (dist): Remove reference to emacsver.texi.in.
	Also copy emacsver.texi, and edit $emacsdir.

2010-10-09  Glenn Morris  <rgm@gnu.org>

	* Makefile.in (emacsdir): New variable.
	(MAKEINFO): Add -I $emacsdir.
	(dist): Copy emacsver.texi.
	(srcs): Add emacsver.texi.

	* book-spine.texinfo, elisp.texi, vol2.texi, vol1.texi:
	Set EMACSVER by including emacsver.texi.

	* Makefile.in (.PHONY): Declare info, dvi, pdf, dist.

2010-10-07  Glenn Morris  <rgm@gnu.org>

	* Makefile.in (version): New, set by configure.
	(clean): Delete dist tar file.
	(dist): Use version in tar name.

2010-10-06  Glenn Morris  <rgm@gnu.org>

	* Makefile.in: Rearrange to more closely resemble doc/emacs/Makefile.
	(INSTALL_INFO): Remove unused variable.
	(mostlyclean, infoclean, dist): New rules.
	(clean): Delete dvi and pdf files.
	(maintainer-clean): Remove elisp.oaux, use infoclean.
	($(infodir)): Add parallel build workaround.

2010-10-04  Glenn Morris  <rgm@gnu.org>

	* Makefile.in (dvi, pdf, $(infodir)): New targets.
	($(infodir)/elisp): Ensure target directory exists.  Use $@.
	Fix -I typo.
	(clean): No 'make.out' or 'core' files.
	(.PHONY): Declare clean rules.
	(maintainer-clean): Delete pdf file.  Guard against cd failures.

2010-10-03  Glenn Morris  <rgm@gnu.org>

	* files.texi (File Name Components): Remove ignored section about
	deleted variable directory-sep-char.

2010-10-03  Michael Albinus  <michael.albinus@gmx.de>

	* files.texi (Magic File Names): New defopt
	remote-file-name-inhibit-cache.

2010-10-02  Glenn Morris  <rgm@gnu.org>

	* os.texi (Killing Emacs): Hook now runs in batch mode.

2010-09-18  Stefan Monnier  <monnier@iro.umontreal.ca>

	* text.texi (Special Properties): Clarify when modification-hooks run.

2010-09-11  Stefan Monnier  <monnier@iro.umontreal.ca>

	* syntax.texi (Syntax Flags): Document new `c' flag.

2010-09-09  Glenn Morris  <rgm@gnu.org>

	* display.texi (ImageMagick Images): General cleanup.

2010-09-06  Alexander Klimov  <alserkli@inbox.ru>  (tiny change)

	* files.texi (Directory Names): Use \` rather than ^.

2010-09-02  Jan Djärv  <jan.h.d@swipnet.se>

	* text.texi (Low-Level Kill Ring):
	* frames.texi (Window System Selections): Remove cut buffer
	documentation.

2010-08-28  Eli Zaretskii  <eliz@gnu.org>

	* display.texi (Fringe Size/Pos): Add a cross-reference to "Layout
	Parameters", where the default fringe width is described.

	* frames.texi (Window Frame Parameters, Basic Parameters)
	(Position Parameters, Layout Parameters, Management Parameters)
	(Cursor Parameters, Font and Color Parameters): Add indexing for
	frame parameters.  (Bug#6929)

2010-08-25  Tom Tromey  <tromey@redhat.com>

	* vol2.texi (Top): Update.
	* vol1.texi (Top): Update.
	* tips.texi (Library Headers): Mention Package-Version and
	Package-Requires.
	* package.texi: New file.
	* os.texi (System Interface): Update pointers.
	* elisp.texi (Top): Link to new nodes.  Include package.texi.
	* anti.texi (Antinews): Update pointers.

2010-08-25  Eli Zaretskii  <eliz@gnu.org>

	* processes.texi (Filter Functions): Fix last change.

2010-08-24  Markus Triska  <triska@gmx.at>

	* processes.texi (Filter Functions): Use `buffer-live-p' instead
	of `buffer-name' in the main text as well as in the example
	(Bug#3098).

2010-08-22  Chong Yidong  <cyd@stupidchicken.com>

	* nonascii.texi (Text Representations):
	* loading.texi (Loading Non-ASCII):
	* compile.texi (Byte Compilation): Don't mention obsolete
	--unibyte command-line argument.

2010-08-22  Chong Yidong  <cyd@stupidchicken.com>

	* modes.texi (Defining Minor Modes): Doc fix (Bug#6880).

2010-08-22  Chong Yidong  <cyd@stupidchicken.com>

	* objects.texi (Bool-Vector Type): Minor definition tweak (Bug#6878).

2010-08-20  Eli Zaretskii  <eliz@gnu.org>

	* commands.texi (Misc Events): Add cross-references to where
	POSITION of a mouse event is described in detail.

2010-08-08  Christoph  <cschol2112@googlemail.com>

	* control.texi (Handling Errors) <error-message-string>: Fix arg name.

2010-08-08  Juanma Barranquero  <lekktu@gmail.com>

	* modes.texi (Defining Minor Modes): Use C-backspace, not C-delete.
	Suggested by Štěpán Němec <stepnem@gmail.com>.

2010-08-08  Juanma Barranquero  <lekktu@gmail.com>

	* minibuf.texi (High-Level Completion): Document args of
	`read-buffer-function' (bug#5625).

2010-07-29  Jan Djärv  <jan.h.d@swipnet.se>

	* frames.texi (Layout Parameters): Add doc for tool-bar-position.

2010-07-29  Michael Albinus  <michael.albinus@gmx.de>

	* processes.texi (Process Information): Explain process property
	`remote-tty'.

2010-07-27  Juanma Barranquero  <lekktu@gmail.com>

	* modes.texi (Defining Minor Modes): Use C-delete in examples,
	instead of "\C-\^?" (bug#6334).

	* text.texi (Special Properties): Fix typo.

2010-07-09  Eli Zaretskii  <eliz@gnu.org>

	* internals.texi (Writing Emacs Primitives): Adapt to ANSI C
	calling sequences, which are now the standard.

2010-06-24  Chong Yidong  <cyd@stupidchicken.com>

	* text.texi (Undo): Clarify command loop behavior (Bug#2433).

	* commands.texi (Command Overview): Mention undo-boundary call.

2010-06-23  Glenn Morris  <rgm@gnu.org>

	* abbrevs.texi, commands.texi, compile.texi, debugging.texi:
	* display.texi, edebug.texi, elisp.texi, eval.texi, files.texi:
	* frames.texi, functions.texi, internals.texi, keymaps.texi:
	* loading.texi, minibuf.texi, numbers.texi, os.texi, processes.texi:
	* searching.texi, sequences.texi, strings.texi, syntax.texi:
	* text.texi, tips.texi, vol1.texi, vol2.texi, windows.texi:
	Untabify Texinfo files.

2010-06-20  Chong Yidong  <cyd@stupidchicken.com>

	* modes.texi (Minor Mode Conventions): Fix typo (Bug#6477).

2010-06-19  Chong Yidong  <cyd@stupidchicken.com>

	* errors.texi (Standard Errors): Remove unnecessary markup (Bug#6461).

2010-06-02  Chong Yidong  <cyd@stupidchicken.com>

	* searching.texi (Regexp Special): Remove obsolete information
	about matching non-ASCII characters, and suggest using char
	classes (Bug#6283).

2010-05-30  Juanma Barranquero  <lekktu@gmail.com>

	* minibuf.texi (Basic Completion): Add missing "@end defun".

2010-05-30  Stefan Monnier  <monnier@iro.umontreal.ca>

	* minibuf.texi (Basic Completion): Document completion-boundaries.
	(Programmed Completion): Document the new fourth method for boundaries.

2010-05-22  Chong Yidong  <cyd@stupidchicken.com>

	* display.texi (Image Cache): Update documentation about image caching.

2010-05-08  Štěpán Němec  <stepnem@gmail.com>  (tiny change)

	* windows.texi (Textual Scrolling):
	* tips.texi (Coding Conventions):
	* minibuf.texi (Minibuffer History):
	* maps.texi (Standard Keymaps):
	* loading.texi (Where Defined):
	* edebug.texi (Instrumenting): Fix typos.

2010-05-08  Chong Yidong  <cyd@stupidchicken.com>

	* keymaps.texi (Menu Bar): Document :advertised-binding property.

	* functions.texi (Obsolete Functions):
	Document set-advertised-calling-convention.

	* minibuf.texi (Basic Completion): Document completion-in-region.
	(Programmed Completion): Document completion-annotate-function.

	* commands.texi (Reading One Event): Document read-key.
	(Distinguish Interactive): Document KIND arg to
	called-interactively-p.  Delete obsolete interactive-p.

	* elisp.texi (Top): Update node description.

2010-05-08  Eli Zaretskii  <eliz@gnu.org>

	* nonascii.texi (Character Properties):
	Document unicode-category-table.  Add an index entry for Unicode
	general category.

2010-05-07  Chong Yidong  <cyd@stupidchicken.com>

	* Version 23.2 released.

2010-04-20  Juanma Barranquero  <lekktu@gmail.com>

	* locals.texi (Standard Buffer-Local Variables):
	Remove @ignore'd reference to `direction-reversed'.

2010-04-14  Juri Linkov  <juri@jurta.org>

	Fix @deffn without category.

	* abbrevs.texi (Abbrev Expansion): Replace @deffn with @defun
	for `abbrev-insert'.

	* buffers.texi (Indirect Buffers): Add category `Command'
	to @deffn of `clone-indirect-buffer'.

	* windows.texi (Cyclic Window Ordering): Replace @deffn with @defun
	for `next-window' and `previous-window'.  Add category `Command'
	to @deffn of `pop-to-buffer'.

2010-04-01  Chong Yidong  <cyd@stupidchicken.com>

	* nonascii.texi (Text Representations): Don't mark
	enable-multibyte-characters as a user option.

2010-03-31  Eli Zaretskii  <eliz@gnu.org>

	* control.texi (Handling Errors): How to re-throw a signal caught
	by condition-case.

2010-03-26  Chong Yidong  <cyd@stupidchicken.com>

	* loading.texi (Hooks for Loading): Document after-load-functions.
	Copyedits.

2010-03-24  Arni Magnusson  <arnima@hafro.is>  (tiny change)

	* frames.texi (Cursor Parameters): Fix typo.  (Bug#5760)

2010-03-24  Chong Yidong  <cyd@stupidchicken.com>

	* processes.texi (Network Processes): Document seqpacket type.

2010-03-20  Dan Nicolaescu  <dann@ics.uci.edu>

	* os.texi (System Environment): Do not mention lynxos.

2010-03-10  Chong Yidong  <cyd@stupidchicken.com>

	* Branch for 23.2.

2010-03-06  Chong Yidong  <cyd@stupidchicken.com>

	* objects.texi (Integer Type): Take note of the read syntax
	exception for numbers that cannot fit in the integer type.

2010-03-03  Glenn Morris  <rgm@gnu.org>

	* numbers.texi (Integer Basics, Bitwise Operations):
	* objects.texi (Integer Type): Update for integers now being 30-bit.

2010-02-27  Chong Yidong  <cyd@stupidchicken.com>

	* display.texi (Low-Level Font): Document :otf font-spec property.

2010-02-01  Stefan Monnier  <monnier@iro.umontreal.ca>

	* display.texi (Line Height): Avoid obsolete special default variables
	like default-major-mode.

2010-01-28  Alan Mackenzie  <acm@muc.de>

	* display.texi (Auto Faces): Say fontification-functions is called
	whether or not Font Lock is enabled.  Tidy up the wording a bit.

2010-01-17  Chong Yidong  <cyd@stupidchicken.com>

	* elisp.texi: Remove duplicate edition information (Bug#5407).

2010-01-17  Juanma Barranquero  <lekktu@gmail.com>

	* two.el (volume-header-toc-markup): Fix typos in docstring.

2010-01-04  Stefan Monnier  <monnier@iro.umontreal.ca>

	Avoid dubious uses of save-excursions.
	* positions.texi (Excursions): Recommend the use of
	save-current-buffer if applicable.
	* text.texi (Clickable Text): Fix the example code which used
	save-excursion in a naive way which sometimes preserves point and
	sometimes not.
	* variables.texi (Creating Buffer-Local):
	* os.texi (Session Management):
	* display.texi (GIF Images):
	* control.texi (Cleanups): Use (save|with)-current-buffer.

2010-01-02  Eli Zaretskii  <eliz@gnu.org>

	* modes.texi (Example Major Modes): Fix indentation.  (Bug#5195)

2010-01-02  Chong Yidong  <cyd@stupidchicken.com>

	* nonascii.texi (Text Representations, Character Codes)
	(Converting Representations, Explicit Encoding)
	(Translation of Characters): Use hex notation consistently.
	(Character Sets): Fix map-charset-chars doc (Bug#5197).

2010-01-01  Chong Yidong  <cyd@stupidchicken.com>

	* loading.texi (Where Defined): Make it clearer that these are
	loaded files (Bug#5068).

2009-12-29  Chong Yidong  <cyd@stupidchicken.com>

	* minibuf.texi (Completion Styles): Document `initials' style.

2009-12-25  Chong Yidong  <cyd@stupidchicken.com>

	* frames.texi (Resources): Describe inhibit-x-resources.
	(Size Parameters): Copyedit.

	* hash.texi (Creating Hash):
	* objects.texi (Hash Table Type): Document the new hash table
	printed representation.

	* minibuf.texi (Basic Completion): 4th arg to all-completions is
	obsolete.

	* processes.texi (Process Buffers):
	Document process-kill-buffer-query-function.

2009-12-05  Glenn Morris  <rgm@gnu.org>

	* hooks.texi (Standard Hooks): Remove diary-display-hook, replaced by
	diary-display-function, and no longer recommended to be a hook.
	Update for changes in the names of calendar and diary hooks.
	diary-print-entries-hook has changed section.

2009-11-28  Eli Zaretskii  <eliz@gnu.org>

	* text.texi (Special Properties): More accurate description of
	what the `cursor' property does.

2009-11-26  Kevin Ryde  <user42@zip.com.au>

	* commands.texi (Misc Events): vindex mouse-wheel-up-event and
	mouse-wheel-down-event, the closest thing to a definition for them.
	* os.texi (Startup Summary): vindex inhibit-startup-message and
	inhibit-splash-screen.
	(Command-Line Arguments): vindex argv.
	(Suspending Emacs): vindex suspend-tty-functions and
	resume-tty-functions.  Don't want to index every hook, but having
	the programming ones is helpful.

2009-11-14  Chong Yidong  <cyd@stupidchicken.com>

	* commands.texi (Motion Events): Fix typo (Bug#4907).

2009-11-08  Chong Yidong  <cyd@stupidchicken.com>

	* searching.texi (Char Classes): Note that [:upper:] and [:lower:]
	are affected by case-fold-search (Bug#4483).

2009-11-02  Chong Yidong  <cyd@stupidchicken.com>

	* minibuf.texi (Reading File Names): Note that read-file-name may
	use a graphical file dialog.

2009-10-31  Glenn Morris  <rgm@gnu.org>

	* nonascii.texi (User-Chosen Coding Systems): Minor reword.  (Bug#4817)

2009-10-16  Kevin Ryde  <user42@zip.com.au>

	* files.texi (Magic File Names): Add @vindex file-name-handler-alist,
	in particular so `info-lookup-symbol' can find its docs.

2009-10-16  Chong Yidong  <cyd@stupidchicken.com>

	* variables.texi (Constant Variables): Distinguish from defconst
	variables.
	(Defining Variables): Add cindex.

2009-10-15  Chong Yidong  <cyd@stupidchicken.com>

	* os.texi (Time of Day): Clarify that the microsecond part is
	ignored (Bug#4637).

2009-10-11  Glenn Morris  <rgm@gnu.org>

	* frames.texi (Size and Position): Clarify what is included in the frame
	height.  (Bug#4535)

2009-10-10  Glenn Morris  <rgm@gnu.org>

	* windows.texi (Size of Window): The relationship between window and
	frame heights is not so simple.  (Bug#4535)
	Mention window-full-height-p.

2009-10-07  Stefan Monnier  <monnier@iro.umontreal.ca>

	* positions.texi (Text Lines): Remove goto-line, since it shouldn't be
	used from Lisp.

2009-10-07  Eli Zaretskii  <eliz@gnu.org>

	* files.texi (Directory Names) <abbreviate-file-name>:
	Document that root home directories are not replaced with "~".

2009-10-06  Eli Zaretskii  <eliz@gnu.org>

	* text.texi (Special Properties): Document the meaning of the
	`cursor' text property whose value is an integer.

2009-10-05  Michael Albinus  <michael.albinus@gmx.de>

	* files.texi (Magic File Names): Add `copy-directory'.

2009-10-05  Eli Zaretskii  <eliz@gnu.org>

	* files.texi (File Attributes): Fix description of file
	attributes.  (Bug#4638) Update attributes of files.texi example to
	be more representative.

2009-10-05  Michael Albinus  <michael.albinus@gmx.de>

	* files.texi (Create/Delete Dirs): New command copy-directory.

2009-10-04  Juanma Barranquero  <lekktu@gmail.com>

	* anti.texi (Antinews):
	* macros.texi (Indenting Macros):
	* strings.texi (Creating Strings, Case Conversion):
	Remove duplicate words.

2009-10-01  Michael Albinus  <michael.albinus@gmx.de>

	* files.texi (Create/Delete Dirs): delete-directory has an
	optional parameter RECURSIVE.

2009-10-01  Stefan Monnier  <monnier@iro.umontreal.ca>

	* buffers.texi (Swapping Text): Minor clarification.

2009-10-01  Glenn Morris  <rgm@gnu.org>

	* functions.texi (Declaring Functions): Mention that we also search for
	".m" files in the src/ directory.

2009-09-25  David Engster  <deng@randomsample.de>

	* display.texi (Managing Overlays): Document copy-overlay (Bug#4549).

2009-09-22  Glenn Morris  <rgm@gnu.org>

	* internals.texi (Building Emacs): Mention preloaded-file-list.

2009-09-14  Alan Mackenzie  <acm@muc.de>

	* os.texi (Terminal Output): Put "@code{}" around "stdout".

2009-09-13  Chong Yidong  <cyd@stupidchicken.com>

	* functions.texi (Anonymous Functions): Rearrange discussion,
	giving usage of unquoted lambda forms first.  Mention that
	`function' and `#'' are no longer required (Bug#4290).

2009-09-11  Alan Mackenzie  <acm@muc.de>

	* os.texi (Terminal Output): Document `send-string-to-terminal' in
	batch mode.

2009-09-01  Glenn Morris  <rgm@gnu.org>

	* display.texi (Face Functions): Mention define-obsolete-face-alias.

2009-08-26  Ulrich Mueller  <ulm@gentoo.org>

	* nonascii.texi (Character Codes): Fix typos.

2009-08-25  Michael Albinus  <michael.albinus@gmx.de>

	* processes.texi (Synchronous Processes): New defvar
	process-file-side-effects.

2009-08-25  Glenn Morris  <rgm@gnu.org>

	* display.texi (Fontsets): Fix typo.

	* files.texi (Format Conversion Round-Trip): Mention nil regexp.

2009-08-19  Stefan Monnier  <monnier@iro.umontreal.ca>

	* processes.texi (Asynchronous Processes): Adjust arglist of
	start-process-shell-command and start-file-process-shell-command.

2009-08-15  Chong Yidong  <cyd@stupidchicken.com>

	* advice.texi (Argument Access in Advice): Note that argument
	positions are zero-based (Bug#3932).

	* commands.texi (Distinguish Interactive): Minor copyedit.

	* display.texi (Face Attributes): Add xref to Displaying Faces for
	explanation of "underlying face".

	* customize.texi (Common Keywords): Add xref to Loading.

	* loading.texi (How Programs Do Loading): Add xref to Lisp
	Libraries node in the Emacs manual.

2009-08-13  Chong Yidong  <cyd@stupidchicken.com>

	* objects.texi (Meta-Char Syntax): Add xref to Strings of Events.

2009-07-18  Chong Yidong  <cyd@stupidchicken.com>

	* processes.texi (Shell Arguments): Copyedits.

2009-07-18  Glenn Morris  <rgm@gnu.org>

	* loading.texi (Repeated Loading): Fix typo.

2009-07-16  Richard Stallman  <rms@gnu.org>

	* buffers.texi (Swapping Text): Recommend setting
	write-region-annotate-functions and buffer-saved-size.

	* backups.texi (Auto-Saving): Document buffer-saved-size = -2.

2009-07-15  Glenn Morris  <rgm@gnu.org>

	* edebug.texi: Minor re-phrasings throughout.
	(Edebug Execution Modes): Sit-for affects continue mode too.
	(Jumping): Use `forward-sexp' rather than its keybinding.
	(Edebug Misc): Fix Q binding.
	(Edebug Eval): Remove cl version.
	(Printing in Edebug): Clarify print-length etc.
	(Instrumenting Macro Calls): Defopt edebug-eval-macro-args.
	(Specification List): Remove edebug-unwrap findex entry.
	(Specification Examples): defmacro is actually not the same as defun.
	Escape "`" in example.

2009-07-15  Chong Yidong  <cyd@stupidchicken.com>

	* markers.texi (The Mark): Document optional arg to
	deactivate-mark.

2009-07-11  Kevin Ryde  <user42@zip.com.au>

	* hooks.texi (Standard Hooks): Fix cross-references.

	* loading.texi (Named Features): Refer to eval-after-load.

2009-07-11  Glenn Morris  <rgm@gnu.org>

	* Makefile.in (TEXI2PDF): New.
	(elisp.pdf): New target.

	* searching.texi (Regexp Backslash): Fix typo.

	* elisp.texi (Top): Display copyright notice at start of non-TeX.

2009-07-10  Glenn Morris  <rgm@gnu.org>

	* elisp.texi, vol1.texi, vol2.texi: Update @detailmenu.

	* customize.texi (Customization Types):
	* display.texi (Abstract Display):
	* objects.texi (Character Type, String Type):
	Merge in some menu descriptions from elisp.texi.

	* hash.texi (Hash Tables):
	* modes.texi (Multiline Font Lock):
	End menu description with period.

2009-07-09  Glenn Morris  <rgm@gnu.org>

	* back.texi: Don't hard-code texinfo location.

	* two-volume.make (texinfodir): New, with location of texinfo.tex.
	(tex): Add texinfodir to TEXINPUTS.
	(elisp1med-init, elisp2med-init): Use texinfodir.

	* Makefile.in (texinfodir): Rename from usermanualdir, and update.
	(clean): Add two-volume.make intermediate files.

	* elisp.texi, vol1.texi, vol2.texi:
	Use a DATE variable with the publication date, and update it.
	Fix antinews menu description.

	* vol1.texi, vol2.texi: Update VERSION to match elisp.texi.
	Update the detailed node listing to match elisp.texi.

	* README: Update edition to match elisp.texi.

	* objects.texi (General Escape Syntax):
	* nonascii.texi (Character Sets):
	Use consistent case for "Unicode Standard".

	* anti.texi (Antinews):
	* customize.texi (Variable Definitions):
	* functions.texi (Declaring Functions):
	* nonascii.texi (Character Properties):
	* processes.texi (Serial Ports):
	* text.texi (Special Properties):
	* tips.texi (Coding Conventions):
	Minor rearrangements to improve TeX line-filling.

	* commands.texi (Using Interactive): Fix cross-reference.

2009-07-01  Jan Djärv  <jan.h.d@swipnet.se>

	* frames.texi (Management Parameters): Mention sticky.

2009-07-01  Andreas Schwab  <aschwab@redhat.com>

	* help.texi (Help Functions): Fix description of help-buffer and
	help-setup-xref to use @defun instead of @deffn.

2009-07-01  Jan Djärv  <jan.h.d@swipnet.se>

	* frames.texi (Size Parameters): Mention maximized for fullscreen.

2009-06-24  Chong Yidong  <cyd@stupidchicken.com>

	* display.texi (Window Systems): Add ns to the list.

2009-06-21  Chong Yidong  <cyd@stupidchicken.com>

	* Branch for 23.1.

2009-06-17  Martin Rudalics  <rudalics@gmx.at>

	* windows.texi (Dedicated Windows): Fix typo.
	(Resizing Windows): Replace @defun by @deffn.

2009-06-17  Glenn Morris  <rgm@gnu.org>

	* variables.texi (Directory Local Variables):
	Update for 2009-04-11 name-change of dir-locals-directory-alist.

2009-06-09  Kenichi Handa  <handa@m17n.org>

	* nonascii.texi (Character Sets): State clearly that FROM and TO
	are codepoints of CHARSET.

2009-06-07  Chong Yidong  <cyd@stupidchicken.com>

	* minibuf.texi (Reading File Names): Fix introductory text.
	Suggested by stan@derbycityprints.com.
	(High-Level Completion): Fix typo.

2009-05-28  Chong Yidong  <cyd@stupidchicken.com>

	* frames.texi (Text Terminal Colors): Multi-tty is already
	implemented, but tty-local colors are not.

2009-05-27  Chong Yidong  <cyd@stupidchicken.com>

	* hooks.texi (Standard Hooks): Remove mention of obsolete
	redisplay-end-trigger-functions.

	* internals.texi (Window Internals): Remove mention of obsolete
	redisplay-end-trigger-functions.

2009-05-21  Martin Rudalics  <rudalics@gmx.at>

	* abbrevs.texi (Abbrev Mode): abbrev-mode is an option.

	* backups.texi (Making Backups): backup-directory-alist and
	make-backup-file-name-function are options.
	(Auto-Saving): auto-save-list-file-prefix is an option.

	* buffers.texi (Killing Buffers): buffer-offer-save is an
	option.

	* display.texi (Refresh Screen): no-redraw-on-reenter is an
	option.
	(Echo Area Customization): echo-keystrokes is an option.
	(Selective Display): selective-display-ellipses is an option.
	(Temporary Displays): temp-buffer-show-function is an option.
	(Face Attributes): underline-minimum-offset and x-bitmap-file-path
	are options.
	(Font Selection): face-font-family-alternatives,
	face-font-selection-order, face-font-registry-alternatives, and
	scalable-fonts-allowed are options.
	(Fringe Indicators): indicate-buffer-boundaries is an option.
	(Fringe Cursors): overflow-newline-into-fringe is an option.
	(Scroll Bars): scroll-bar-mode is an option.

	* eval.texi (Eval): max-lisp-eval-depth is an option.

	* files.texi (Visiting Functions): find-file-hook is an option.
	(Directory Names): directory-abbrev-alist is an option.
	(Unique File Names): temporary-file-directory and
	small-temporary-file-directory are options.

	* frames.texi (Initial Parameters): initial-frame-alist,
	minibuffer-frame-alist and default-frame-alist are options.
	(Cursor Parameters): blink-cursor-alist and
	cursor-in-non-selected-windows ar options.
	(Window System Selections): selection-coding-system is an
	option.
	(Display Feature Testing): display-mm-dimensions-alist is an
	option.

	* help.texi (Help Functions): help-char and help-event-list are
	options.

	* keymaps.texi (Functions for Key Lookup): meta-prefix-char is
	an option.

	* minibuf.texi (Minibuffer History): history-length and
	history-delete-duplicates are options.
	(High-Level Completion): read-buffer-function and
	read-buffer-completion-ignore-case are options.
	(Reading File Names): read-file-name-completion-ignore-case is
	an option.

	* modes.texi (Mode Line Top): mode-line-format is an option.
	(Mode Line Variables): mode-line-position and mode-line-modes
	are options.

	* nonascii.texi (Text Representations):
	enable-multibyte-characters is an option.
	(Default Coding Systems): auto-coding-regexp-alist,
	file-coding-system-alist, auto-coding-alist and
	auto-coding-functions are options.
	(Specifying Coding Systems): inhibit-eol-conversion is an
	option.

	* os.texi (Init File): site-run-file is an option.
	(System Environment): mail-host-address is an option.
	(User Identification): user-mail-address is an option.
	(Terminal Output): baud-rate is an option.

	* positions.texi (Word Motion): words-include-escapes is an
	option.

	* searching.texi (Standard Regexps): page-delimiter,
	paragraph-separate, paragraph-separate and sentence-end are
	options.

	* text.texi (Margins): left-margin and fill-nobreak-predicate
	are options.

	* variables.texi (Local Variables): max-specpdl-size is an
	option.

	* windows.texi (Choosing Window):
	split-window-preferred-function, special-display-function and
	display-buffer-function are options.

2009-05-20  Chong Yidong  <cyd@stupidchicken.com>

	Fix errors spotted by Martin Rudalics.

	* syntax.texi (Position Parse): Document rationale for ignored
	arguments to syntax-ppss-flush-cache.

	* processes.texi (Input to Processes): Mark PROCESS arg to
	process-running-child-p as optional.
	(Network Options): Document NO-ERROR arg to
	set-network-process-option.

	* buffers.texi (Indirect Buffers): Mark clone-indirect-buffer as a
	command.

	* searching.texi (POSIX Regexps): Mark posix-search-forward and
	posix-search-backward as commands.

	* os.texi (Killing Emacs): Mark kill-emacs as a command.
	(Suspending Emacs): Mark suspend-emacs as a command.
	(Processor Run Time): Mark emacs-uptime and emacs-init-time as
	commands.
	(Terminal Output): Remove obsolete function baud-rate.
	Document TERMINAL arg for send-string-to-terminal.

	* nonascii.texi (Terminal I/O Encoding): Document TERMINAL arg for
	terminal-coding-system and set-terminal-coding-system.
	(Explicit Encoding): Mark DESTINATION arg of decode-coding-region
	as optional.
	(Character Sets): Document RESTRICTION arg of char-charset.
	(Character Codes): Mark POS argument to get-byte as optional.

	* minibuf.texi (Minibuffer Misc): Document ARGS arg for
	minibuffer-message.

	* files.texi (Create/Delete Dirs): Mark make-directory and
	delete-directory as commands.

	* abbrevs.texi (Abbrev Tables): Fix arglist for make-abbrev-table.

	* text.texi (Base 64): Mark base64-decode-string and
	base64-encode-string as commands.
	(Columns): Mark move-to-column as a command.
	(Mode-Specific Indent): Document RIGID arg to
	indent-for-tab-command.
	(Region Indent): Mark TO-COLUMN arg to indent-region as optional.
	Mark indent-code-rigidly as a command.
	(Substitution): Mark translate-region as a command.

	* frames.texi (Size and Position): Remove obsolete functions
	screen-height and screen-width.

2009-05-19  Chong Yidong  <cyd@stupidchicken.com>

	* windows.texi (Cyclic Window Ordering, Cyclic Window Ordering)
	(Displaying Buffers, Resizing Windows): Correct mistakes;
	next-window, previous-window, and pop-to-buffer are not commands,
	and fit-window-to-buffer" is a command.  (Pointed out by Martin
	Rudalics.)

2009-05-17  Richard M Stallman  <rms@gnu.org>

	* modes.texi (Precalculated Fontification): Clarify text.

2009-05-17  Martin Rudalics  <rudalics@gmx.at>

	* windows.texi (Selecting Windows): Clarify descriptions of
	with-selected-window and get-lru-window.
	(Cyclic Window Ordering): Refer to particular frame when talking
	about how splitting affects the ordering.
	(Displaying Buffers): Fix descriptions of switch-to-buffer and
	switch-to-buffer-other-window.  Explain how setting of
	display-buffer-reuse-frames affects pop-to-buffer.
	(Choosing Window): Clarify some details in descriptions of
	display-buffer-reuse-frames, pop-up-frames, and
	pop-up-frame-function.
	(Dedicated Windows): Clarify some details.
	(Textual Scrolling): Replace term vscroll by term vertical
	scroll position.
	(Vertical Scrolling): Fix typo.
	(Window Hooks): Relate text on jit-lock-register to window
	scrolling and size changes.

2009-05-14  Chong Yidong  <cyd@stupidchicken.com>

	* frames.texi (Initial Parameters): Clarify what the initial
	minibuffer frame is.
	(Buffer Parameters): Note that the minibuffer parameter can not be
	altered.

	* anti.texi (Antinews): Copyedits.  Rearrange some entries.
	Document display-buffer changes.

2009-05-13  Chong Yidong  <cyd@stupidchicken.com>

	* anti.texi (Antinews): Rewrite for Emacs 22.

	* abbrevs.texi (Abbrevs): Add xref to Creating Symbols when
	obarrays are first mentioned.  Define "system abbrev" more
	prominently, and add it to the index.
	(Abbrev Mode, Abbrev Tables, Defining Abbrevs, Abbrev Properties):
	Copyedits.
	(Abbrev Expansion): Document abbrev-insert.

2009-05-12  Chong Yidong  <cyd@stupidchicken.com>

	* frames.texi (Font and Color Parameters): Rename from Color
	Parameters.  Document font-backend parameter.

	* vol2.texi (Top): Update node listing.
	* vol1.texi (Top): Update node listing.
	* elisp.texi (Top): Update node listing.

2009-05-11  Martin Rudalics  <rudalics@gmx.at>

	* windows.texi (Choosing Window): Don't explicitly refer to
	split-window-sensibly's window argument in descriptions of
	split-height-threshold and split-width-threshold.

2009-05-10  Martin Rudalics  <rudalics@gmx.at>

	* windows.texi (Choosing Window): Fix rewrite of window
	splitting section.

2009-05-09  Eli Zaretskii  <eliz@gnu.org>

	* nonascii.texi (Default Coding Systems): Document
	find-auto-coding, set-auto-coding, and auto-coding-alist.
	Add indexing.
	(Lisp and Coding Systems): Add index entries.

2009-05-09  Martin Rudalics  <rudalics@gmx.at>

	* windows.texi (Choosing Window): Describe split-window-sensibly
	and rewrite section on window splitting accordingly.
	(Textual Scrolling): Replace `...' by @code{...}.

2009-05-04  Chong Yidong  <cyd@stupidchicken.com>

	* hooks.texi (Standard Hooks): Add abbrev-expand-functions.
	Remove obsoleted pre-abbrev-expand-hook.

	* locals.texi (Standard Buffer-Local Variables): Consolidate table
	entries.

	* internals.texi (Object Internals): Don't assume 32-bit machines
	are the norm.
	(Buffer Internals): Consolidate table entries for readability.
	(Window Internals): Synch field names to window.h.
	(Process Internals): Synch field names to process.h.

2009-04-29  Chong Yidong  <cyd@stupidchicken.com>

	* variables.texi (File Local Variables): Note that read-circle is
	bound to nil when reading file-local variables.

	* streams.texi (Input Functions): Document read-circle.
	(Output Variables): Add xref to Circular Objects.

2009-04-25  Chong Yidong  <cyd@stupidchicken.com>

	* tips.texi (Coding Conventions): Copyedits.  Add xref to Named
	Features and Coding System Basics.  Node that "p" stands for
	"predicate".  Recommend utf-8-emacs instead of emacs-mule.
	(Key Binding Conventions): Emacs does use S-down-mouse-1, for
	mouse-appearance-menu.
	(Programming Tips): Add xref to Progress.

2009-04-22  Chong Yidong  <cyd@stupidchicken.com>

	* os.texi (Command-Line Arguments):
	Document command-line-args-left.
	(Suspending Emacs): Adapt text to multi-tty case.  Document use of
	terminal objects for tty arguments.
	(Startup Summary): Add xref to Session Management.
	(Session Management): Mention emacs-session-restore.  Copyedits.

2009-04-20  Chong Yidong  <cyd@stupidchicken.com>

	* os.texi (Startup Summary): Copyedits.  The init file is not
	necessarily named .emacs now.  Document initial-buffer-choice and
	initial-scratch-message.  Note where Emacs exits in batch mode.
	Document inhibit-splash-screen as an alias.
	(Init File): Be neutral about which init file name to use.

2009-04-16  Chong Yidong  <cyd@stupidchicken.com>

	* os.texi (System Interface): Fix Texinfo usage.

2009-04-15  Chong Yidong  <cyd@stupidchicken.com>

	* searching.texi (Regexp Backslash): Also refer to shy groups as
	non-capturing or unnumbered groups.
	(Regexp Functions): Add cross-reference to Regexp Backslash.

	* display.texi (Truncation): Overlays can use line-prefix and
	wrap-prefix too.
	(Overlay Properties): Document wrap-prefix and line-prefix.
	(Face Attributes): Document underline-minimum-offset.
	(Face Remapping): Copyedits.
	(Low-Level Font): Copyedits.
	(Image Cache): Note that the image cache is shared between frames.
	(Line Height): Emphasize that line-spacing only takes effect on
	graphical terminals.

2009-04-13  Chong Yidong  <cyd@stupidchicken.com>

	* display.texi (Refresh Screen): Note that a passage about screen
	refreshing is text terminal only.
	(Forcing Redisplay): Delete misleading comment---sit-for calls
	redisplay, not the other way around.
	(Truncation): Note new values of truncate-partial-width-windows.
	Copyedits.
	(Invisible Text): Document invisible-p.

2009-04-11  Eli Zaretskii  <eliz@gnu.org>

	* display.texi (Overlays): Overlays don't scale well.  See
	http://lists.gnu.org/archive/html/emacs-devel/2009-04/msg00243.html.

2009-04-10  Chong Yidong  <cyd@stupidchicken.com>

	* syntax.texi (Syntax Table Functions): Document cons cell
	argument for modify-syntax-entry.
	(Categories): Document cons cell argument for
	modify-category-entry.

	* searching.texi (String Search): Document word-search-forward-lax
	and word-search-backward-lax.
	(Searching and Case): Describe isearch behavior more precisely.

	* keymaps.texi (Tool Bar): Mention that some platforms do not
	support multi-line toolbars.  Suggested by Stephen Eglen.

	* frames.texi (Layout Parameters): Mention that Nextstep also
	allows only one tool-bar line.  Suggested by Stephen Eglen.

	* nonascii.texi (Text Representations): Copyedits.
	(Coding System Basics): Also mention utf-8-emacs.
	(Converting Representations, Selecting a Representation)
	(Scanning Charsets, Translation of Characters, Encoding and I/O):
	Copyedits.
	(Character Codes): Mention role of codepoints 1114112 to 4194175.

2009-04-09  Chong Yidong  <cyd@stupidchicken.com>

	* text.texi (Yank Commands): Note that yank uses push-mark.
	(Filling): Clarify REGION argument of fill-paragraph.
	Document fill-forward-paragraph-function.
	(Special Properties): Remove "new in Emacs 22" declaration.
	(Clickable Text): Merge with Links and Mouse-1 node.

	* display.texi (Button Properties, Button Buffer Commands):
	Change xref to Clickable Text.

	* tips.texi (Key Binding Conventions): Change xref to Clickable
	Text.

	* elisp.texi (Top): Update node listing.

2009-04-05  Chong Yidong  <cyd@stupidchicken.com>

	* markers.texi (The Mark): Copyedits.  Improve description of
	handle-shift-selection.
	(The Region): Move use-region-p here from The Mark.

	* positions.texi (Screen Lines): Document (cols . lines) argument
	for vertical-motion.

2009-04-04  Chong Yidong  <cyd@stupidchicken.com>

	* frames.texi (Frames): Clean up introduction.  Document `ns'
	return value for framep.
	(Creating Frames): Note how the terminal is chosen.
	(Multiple Terminals, Multiple Displays): Merge into a single node.
	(Color Parameters): Fix typo.

	* variables.texi (Local Variables, Buffer-Local Variables)
	(Creating Buffer-Local): Change link to Multiple Terminals.

	* os.texi (X11 Keysyms): Change link to Multiple Terminals.

	* keymaps.texi (Controlling Active Maps): Change link to Multiple
	Terminals.

	* commands.texi (Command Loop Info, Keyboard Macros): Change link
	to Multiple Terminals.

	* elisp.texi (Top): Update node listing.
	* vol2.texi (Top): Update node listing.
	* vol1.texi (Top): Update node listing.

	* buffers.texi (Current Buffer): Note that the append-to-buffer
	example is no longer in synch with the latest code.  Tie the two
	examples together.

	* files.texi (File Attributes): Move note about MS-DOS from
	Changing Files to File Attributes.
	(Create/Delete Dirs): Note that mkdir is an alias for this.

2009-04-01  Markus Triska  <triska@gmx.at>

	* processes.texi (Filter Functions): Suggest how to handle output
	batches.

2009-03-30  Chong Yidong  <cyd@stupidchicken.com>

	* help.texi (Accessing Documentation): Update example to use
	help-setup-xref and with-help-window.
	(Help Functions): Remove print-help-return-message, which is
	semi-obsolete due to with-help-window.  Document help-buffer and
	help-setup-xref.

2009-03-29  Chong Yidong  <cyd@stupidchicken.com>

	* help.texi (Accessing Documentation, Help Functions):
	Remove information about long-obsolete Emacs versions.

	* modes.texi (Mode Line Variables): The default values of the mode
	line variables are now more complicated.

2009-03-28  Chong Yidong  <cyd@stupidchicken.com>

	* modes.texi (Major Mode Conventions): Note that specialness is
	inherited.
	(Derived Modes): Note that define-derive-mode sets the mode-class
	property.

	* keymaps.texi (Prefix Keys): The M-g prefix key is now named
	goto-map.  Add search-map to the list.

2009-03-27  Eli Zaretskii  <eliz@gnu.org>

	* os.texi (System Environment): Update the list of system-type
	values.

	* markers.texi (The Mark) <handle-shift-selection>: Update for
	removal of the optional argument DEACTIVATE.

2009-03-25  Chong Yidong  <cyd@stupidchicken.com>

	* commands.texi (Focus Events): Most X window managers don't use
	focus-follows-mouse nowadays.

2009-03-24  Chong Yidong  <cyd@stupidchicken.com>

	* commands.texi (Defining Commands): Clarify introduction.
	(Using Interactive): Not that interactive can be put in a symbol
	property.
	(Interactive Call): Note that a symbol with a non-nil
	interactive-form property satisfies commandp.

2009-03-23  Juanma Barranquero  <lekktu@gmail.com>

	* minibuf.texi (Intro to Minibuffers): Fix typos.

2009-03-23  Chong Yidong  <cyd@stupidchicken.com>

	* minibuf.texi (Intro to Minibuffers): Remove long-obsolete info
	about minibuffers in old Emacs versions.  Copyedits.
	Emphasize that enable-recursive-minibuffers defaults to nil.
	(Text from Minibuffer): Simplify introduction.

2009-03-22  Alan Mackenzie  <acm@muc.de>

	* commands.texi (Using Interactive): Clarify string argument to
	`interactive' - even promptless elements need \n separators.

2009-03-18  Chong Yidong  <cyd@stupidchicken.com>

	* minibuf.texi (Completion Styles): New node.

	* elisp.texi (Top): Update node listing.

2009-03-17  Chong Yidong  <cyd@stupidchicken.com>

	* minibuf.texi (Basic Completion): Note that
	read-file-name-completion-ignore-case and
	read-buffer-completion-ignore-case can override
	completion-ignore-case.
	(Minibuffer Completion): Document completing-read changes.
	(Completion Commands): Avoid mentioning partial completion mode.
	Document minibuffer-completion-confirm changes, and
	minibuffer-confirm-exit-commands.
	(High-Level Completion): Document new require-match behavior for
	read-buffer.  Document read-buffer-completion-ignore-case.
	(Reading File Names): Document new require-match behavior for
	read-file-name.

2009-03-14  Chong Yidong  <cyd@stupidchicken.com>

	* debugging.texi (Error Debugging): Don't mislead the reader into
	thinking that debug-on-error enters debugger for C-f at EOB.
	(Error Debugging): Setting debug-on-init within the init file
	works, and has for some time.

2009-03-13  Kenichi Handa  <handa@m17n.org>

	* display.texi (Fontsets): Update the description.

2009-03-13  Chong Yidong  <cyd@stupidchicken.com>

	* advice.texi (Advising Primitives): Link to What Is a Function.

2009-03-12  Chong Yidong  <cyd@stupidchicken.com>

	* compile.texi (Speed of Byte-Code): Update example.
	(Disassembly): Update examples.

	* loading.texi (Repeated Loading): Simplify examples.

	* customize.texi (Common Keywords): It's not necessary to use :tag
	to remove hyphens, as custom-unlispify-tag-name does it
	automatically.
	(Variable Definitions): Link to File Local Variables.
	Document customized-value symbol property.
	(Customization Types): Move menu to end of node.

2009-03-10  Chong Yidong  <cyd@stupidchicken.com>

	* macros.texi (Compiling Macros): Omit misleading sentence, which
	implied that macros can only be used in the same file they are
	defined.
	(Backquote): Remove obsolete information about Emacs 19.

2009-03-05  John Foerch  <jjfoerch@earthlink.net>  (tiny change)

	* display.texi (Display Margins): Fix paren typo.

2009-02-27  Chong Yidong  <cyd@stupidchicken.com>

	* elisp.texi (Top): Update node listing.

	* variables.texi (Variables): Clarify introduction.
	(Global Variables): Mention that setq is a special form.
	(Local Variables): Use active voice.
	(Tips for Defining): Mention marking variables as safe.
	(Buffer-Local Variables): Mention terminal-local and frame-local
	variables together.
	(File Local Variables): Copyedits.
	(Frame-Local Variables): Note that they are not really useful.
	(Future Local Variables): Node deleted.

	* objects.texi (General Escape Syntax): Update explanation of
	unicode escape syntax.

2009-02-23  Chong Yidong  <cyd@stupidchicken.com>

	* control.texi (Control Structures): Add cindex entry for "textual
	order".

	* eval.texi (Intro Eval): Copyedits.  Standardize on "form"
	instead of "expression" throughout.
	(Function Indirection): Copyedits.  Use active voice.
	(Eval): The default value of max-lisp-eval-depth is now 400.

2009-02-23  Miles Bader  <miles@gnu.org>

	* processes.texi (System Processes): Rename `system-process-attributes'
	to `process-attributes'.

2009-02-22  Chong Yidong  <cyd@stupidchicken.com>

	* symbols.texi (Property Lists): Emphasize that property lists are
	not restricted to symbol cells.
	(Other Plists): Copyedit.

	* sequences.texi (Sequences Arrays Vectors): Make introduction
	more concise.
	(Arrays): Mention char-tables and bool-vectors too.
	(Vectors): Don't repeat information given in Arrays node.  Link to
	nodes that explain the vector usage examples.
	(Char-Tables): Note that char-table elements can have arbitrary
	type.  Explain effect of omitted char-table-extra-slots property.
	Link to Property Lists node.

2009-02-22  Chong Yidong  <cyd@stupidchicken.com>

	* lists.texi (Building Lists): Remove obsolete Emacs 20 usage of
	`append'.
	(List Elements): Copyedits.

	* sequences.texi (Vector Functions): Remove obsolete Emacs 20 use
	of `vconcat'.

	* strings.texi (Creating Strings): Copyedits.  Remove obsolete
	Emacs 20 usage of `concat'.
	(Case Conversion): Copyedits.

2009-02-21  Chong Yidong  <cyd@stupidchicken.com>

	* objects.texi (Lisp Data Types, Syntax for Strings, Buffer Type):
	Minor edits.
	(Frame Configuration Type): Emphasize that it is not primitive.
	(Font Type): New node.
	(Type Predicates): Add fontp; type-of now recognizes font object
	types.

	* intro.texi (Version Info): Update version numbers in examples.
	(Acknowledgements): List more contributors.

	* elisp.texi: Bump version number to 3.0.
	(Top): Link to Font Type node.

2009-02-20  Juanma Barranquero  <lekktu@gmail.com>

	* modes.texi (Major Mode Conventions): Remove duplicate words.
	(Customizing Keywords): Fix typo.

2009-02-14  Eli Zaretskii  <eliz@gnu.org>

	* nonascii.texi (User-Chosen Coding Systems): Document that
	select-safe-coding-system suggests raw-text if there are raw bytes
	in the region.
	(Explicit Encoding): Warn not to use `undecided' when encoding.

2009-02-11  Glenn Morris  <rgm@gnu.org>

	* frames.texi (Visibility of Frames): Mention the effect multiple
	workspaces/desktops can have on visibility.

2009-02-07  Eli Zaretskii  <eliz@gnu.org>

	* text.texi (Commands for Insertion):
	* commands.texi (Event Mod):
	* keymaps.texi (Searching Keymaps):
	* nonascii.texi (Translation of Characters):
	Reinstate documentation of translation-table-for-input.
	(Explicit Encoding): Document the `charset' text property produced
	by decode-coding-region and decode-coding-string.

2009-01-27  Alan Mackenzie  <acm@muc.de>

	* modes.texi (Search-based Fontification): Correct a typo.

2009-01-25  Juanma Barranquero  <lekktu@gmail.com>

	* abbrevs.texi (Abbrev Table Properties): Fix typo.
	Reported by Seweryn Kokot <sewkokot@gmail.com>.  (Bug#2039)

2009-01-24  Eli Zaretskii  <eliz@gnu.org>

	* display.texi (Window Systems): Document the value of
	`initial-window-system' under --daemon.

	* os.texi (System Environment): Remove description of the
	`environment' function which has been deleted.

2009-01-22  Dan Nicolaescu  <dann@ics.uci.edu>

	* frames.texi (Multiple Displays): Remove documentation for
	removed function make-frame-on-tty.

2009-01-22  Chong Yidong  <cyd@stupidchicken.com>

	* files.texi (Format Conversion Piecemeal): Clarify behavior of
	write-region-annotate-functions.
	Document write-region-post-annotation-function.

2009-01-19  Chong Yidong  <cyd@stupidchicken.com>

	* display.texi (Font Lookup): Document WIDTH argument of
	x-list-fonts.

2009-01-17  Eli Zaretskii  <eliz@gnu.org>

	* maps.texi (Standard Keymaps): Rename function-key-map to
	local-function-key-map.

	* keymaps.texi (Translation Keymaps): Rename function-key-map to
	local-function-key-map.

	* nonascii.texi (Terminal I/O Encoding): `keyboard-coding-system'
	and `set-keyboard-coding-system' now accept an optional terminal
	argument.

	* commands.texi (Event Mod): `keyboard-translate-table' is now
	terminal-local.
	(Function Keys): Rename function-key-map to
	local-function-key-map.

	* elisp.texi (Top): Make @detailmenu be consistent with changes in
	frames.texi.

	* hooks.texi (Standard Hooks): Document `delete-frame-functions'
	`delete-terminal-functions', `suspend-tty-functions' and
	`resume-tty-functions'.

	* frames.texi (Frames): Document `frame-terminal' and
	`terminal-live-p'.
	(Multiple Displays): Document `make-frame-on-tty'.
	(Multiple Terminals): Document `terminal-list', `delete-terminal',
	`terminal-name', and `get-device-terminal'.
	(Terminal Parameters): Document `terminal-parameters',
	`terminal-parameter', and `set-terminal-parameter'.

	* os.texi (System Environment): Document `environment' and
	`initial-environment'.
	(Suspending Emacs): Update for multi-tty; document
	`suspend-tty', `resume-tty', and `controlling-tty-p'.

	* nonascii.texi (Coding System Basics): More accurate description
	of `raw-text'.

2009-01-12  Juanma Barranquero  <lekktu@gmail.com>

	* display.texi (Low-Level Font): Fix typo.

2009-01-10  Chong Yidong  <cyd@stupidchicken.com>

	* elisp.texi (Top): Update node listing.

	* display.texi (PostScript Images): Node deleted.

2009-01-10  Eli Zaretskii  <eliz@gnu.org>

	* processes.texi (Decoding Output): Document that null bytes force
	no-conversion for reading process output.

	* files.texi (Reading from Files): Document that null bytes force
	no-conversion when visiting files.

	* processes.texi (Serial Ports): Improve wording, suggested by RMS.

	* nonascii.texi (Lisp and Coding Systems):
	Document inhibit-null-byte-detection and inhibit-iso-escape-detection.
	(Character Properties): Improve wording.

2009-01-09  Chong Yidong  <cyd@stupidchicken.com>

	* display.texi (Font Lookup): Remove obsolete function
	x-font-family-list.  x-list-fonts accepts Fontconfig/GTK syntax.
	(Low-Level Font): Rename from Fonts, move to end of Faces section.
	(Font Selection): Reorder order of variable descriptions.
	Minor clarifications.

	* elisp.texi (Top): Update node listing.

2009-01-09  Glenn Morris  <rgm@gnu.org>

	* commands.texi (Command Loop Info): Say that last-command-char and
	last-input-char are obsolete aliases.

	* edebug.texi (Edebug Recursive Edit): Remove separate references to
	last-input-char and last-command-char, since they are just aliases for
	last-input-event and last-command-event.

	* minibuf.texi (Minibuffer Commands): Use last-command-event rather than
	last-command-char.

2009-01-08  Chong Yidong  <cyd@stupidchicken.com>

	* elisp.texi: Update node listing.

	* display.texi (Faces): Put Font Selection node after Auto Faces.
	(Face Attributes): Don't link to Font Lookup.
	Document font-family-list.
	(Fonts): New node.

2009-01-08  Jason Rumney  <jasonr@gnu.org>

	* frames.texi (Pointer Shape): Clarify that only X supports
	changing the standard pointer shapes.  (Bug#1485)

2009-01-08  Chong Yidong  <cyd@stupidchicken.com>

	* display.texi (Attribute Functions): Note that a function value
	:height is relative, and that compatibility functions work by
	calling set-face-attribute.
	(Displaying Faces): Reorder list in order of increasing priority.
	(Face Remapping): New node.  Content moved here from Displaying
	Faces.
	(Glyphs): Link to Face Functions.

2009-01-08  Chong Yidong  <cyd@stupidchicken.com>

	* display.texi (Faces): Don't discuss face id here.  facep does
	not return t.
	(Defining Faces): Minor clarification.
	(Face Attributes): Rearrange items to match docstring of
	set-face-attribute.  Add :foundry attribute.  Document new role of
	:font attribute.  Texinfo usage fix.
	(Attribute Functions): Copyedits.
	(Face Functions): Note that face number is seldom used.

2009-01-05  Richard M Stallman  <rms@gnu.org>

	* strings.texi (Predicates for Strings): Minor clarification.

	* functions.texi (Function Safety): Texinfo usage fix.

2009-01-04  Eduard Wiebe  <usenet@pusto.de>  (tiny patch)

	* objects.texi (General Escape Syntax): Fix typo.

2009-01-03  Martin Rudalics  <rudalics@gmx.at>

	* windows.texi (Choosing Window): Say that pop-up-frame-alist
	works via the default value of pop-up-frame-function.

2009-01-02  Eli Zaretskii  <eliz@gnu.org>

	* processes.texi (System Processes): Document the `time' and
	`ctime' attributes of `system-process-attributes'.

2009-01-01  Chong Yidong  <cyd@stupidchicken.com>

	* display.texi (Face Attributes): Clarify :height attribute.

2008-12-31  Martin Rudalics  <rudalics@gmx.at>

	* buffers.texi (The Buffer List): Clarify what moves a buffer to
	the front of the buffer list.  Add entries for `last-buffer' and
	`unbury-buffer'.

2008-12-27  Eli Zaretskii  <eliz@gnu.org>

	* elisp.texi (Top): Add @detailmenu items for "Multiple Terminals"
	and its subsections.

	* frames.texi (Multiple Terminals, Low-level Terminal)
	(Terminal Parameters, Frames on Other TTY devices): New sections.
	(Frames): Add an xref to "Multiple Terminals".

	* elisp.texi (Top): Add @detailmenu item for "Terminal Type".

	* objects.texi (Terminal Type): New node.
	(Editing Types): Add it to the menu.

	* elisp.texi (Top): Add a @detailmenu item for "Directory Local
	Variables".

	* variables.texi (Directory Local Variables): New node.
	(Variables): Add a menu item for it.

	* loading.texi (Autoload): Document `generate-autoload-cookie' and
	`generated-autoload-file'.

2008-12-20  Eli Zaretskii  <eliz@gnu.org>

	* os.texi (Startup Summary): Add xref to documentation of
	`initial-window-system'.

	* display.texi (Window Systems): Document `window-system' the
	function.  The variable `window-system' is now frame-local.
	Document `initial-window-system'.

2008-12-19  Martin Rudalics  <rudalics@gmx.at>

	* windows.texi (Windows): Rewrite description of
	fit-window-to-buffer.

2008-12-13  Glenn Morris  <rgm@gnu.org>

	* modes.texi (Font Lock Basics): Fix level description.  (Bug#1534)
	(Levels of Font Lock): Refer to font-lock-maximum-decoration.

2008-12-12  Glenn Morris  <rgm@gnu.org>

	* debugging.texi (Error Debugging): Refer forwards to
	eval-expression-debug-on-error.

2008-12-05  Eli Zaretskii  <eliz@gnu.org>

	* strings.texi (String Basics): Only unibyte strings that
	represent key sequences hold 8-bit raw bytes.

	* nonascii.texi (Coding System Basics): Rewrite @ignore'd
	paragraph to speak about `undecided'.
	(Character Properties): Don't explain the meaning of each
	property; instead, identify their Unicode Standard names.
	(Character Sets): Document `map-charset-chars'.

2008-12-02  Glenn Morris  <rgm@gnu.org>

	* files.texi (Format Conversion Round-Trip): Rewrite format-write-file
	section yet again.

2008-11-29  Eli Zaretskii  <eliz@gnu.org>

	* nonascii.texi (Character Properties): New Section.
	(Specifying Coding Systems): Document
	`coding-system-priority-list', `set-coding-system-priority', and
	`with-coding-priority'.
	(Lisp and Coding Systems): Document `check-coding-systems-region'
	and `coding-system-charset-list'.
	(Coding System Basics): Document `coding-system-aliases'.

	* elisp.texi (Top): Add a @detailmenu entry for "Character
	Properties".

	* objects.texi (Character Type): Correct the range of Emacs
	characters.  Add an @xref to "Character Codes".

	* strings.texi (String Basics): Add an @xref to "Character Codes".

	* numbers.texi (Integer Basics): Add an @xref to `max-char'.

	* nonascii.texi (Explicit Encoding): Update for Emacs 23.
	(Character Codes): Document `max-char'.

2008-11-28  Eli Zaretskii  <eliz@gnu.org>

	* nonascii.texi (Text Representations, Converting Representations)
	(Character Sets, Scanning Charsets, Translation of Characters):
	Make text more accurate.

2008-11-28  Glenn Morris  <rgm@gnu.org>

	* files.texi (Format Conversion Round-Trip): Improve previous change.

2008-11-26  Chong Yidong  <cyd@stupidchicken.com>

	* modes.texi (Auto Major Mode): Fix example.

2008-11-25  Glenn Morris  <rgm@gnu.org>

	* control.texi (Signaling Errors): Fix `wrong-type-argument' name.

	* files.texi (Format Conversion Round-Trip):
	Use active voice for previous change.

2008-11-25  Chong Yidong  <cyd@stupidchicken.com>

	* os.texi (Processor Run Time):
	* processes.texi (Transaction Queues):
	* markers.texi (The Mark):
	* windows.texi (Choosing Window, Selecting Windows):
	* files.texi (Changing Files, Magic File Names):
	* commands.texi (Key Sequence Input):
	* functions.texi (Declaring Functions):
	* strings.texi (Predicates for Strings):
	* intro.texi (nil and t): Fix typos (pointed out by Drew Adams).

2008-11-24  Chong Yidong  <cyd@stupidchicken.com>

	* help.texi (Accessing Documentation): Update example.

	* variables.texi (Defining Variables): Note that `*' is not
	necessary if defcustom is used.

2008-11-22  Eli Zaretskii  <eliz@gnu.org>

	* elisp.texi (Top): Remove "Chars and Bytes" and "Splitting
	Characters" from @detailmenu.

	* nonascii.texi (Character Codes, Character Sets)
	(Scanning Charsets, Translation of Characters): Update for Emacs 23.
	(Chars and Bytes, Splitting Characters): Sections removed.

2008-11-22  Lute Kamstra  <lute@gnu.org>

	* positions.texi (Text Lines): Update goto-line documentation.

2008-11-21  Martin Rudalics  <rudalics@gmx.at>

	* frames.texi (Frames): Fix typo, add cross references, reword.
	(Initial Parameters): Reword special-display-frame-alist text.
	(Frames and Windows): Reword.  Describe argument norecord for
	set-frame-selected-window.
	(Input Focus): Describe argument norecord for select-frame.
	Remove comment on MS-Windows behavior for focus-follows-mouse.
	(Raising and Lowering): Mention windows-frames dichotomy in
	metaphor.

	* windows.texi (Displaying Buffers, Vertical Scrolling)
	(Horizontal Scrolling): Fix indenting and rewording issues
	introduced with 2008-11-07 change.

2008-11-20  Glenn Morris  <rgm@gnu.org>

	* files.texi (Format Conversion Round-Trip): Mention `preserve'
	element of `format-alist'.

2008-11-19  Glenn Morris  <rgm@gnu.org>

	* doclicense.texi: Update to FDL 1.3.
	* elisp.texi, vol1.texi, vol2.texi: Relicense under FDL 1.3 or later.

2008-11-18  Chong Yidong  <cyd@stupidchicken.com>

	* windows.texi (Window Hooks): Remove *-end-trigger-functions
	vars, which are obsolete.  Mention jit-lock-register.

	* modes.texi (Other Font Lock Variables):
	Document jit-lock-register and jit-lock-unregister.

	* frames.texi (Color Parameters): Document alpha parameter.

2008-11-16  Martin Rudalics  <rudalics@gmx.at>

	* windows.texi (Splitting Windows, Deleting Windows)
	(Selecting Windows, Cyclic Window Ordering)
	(Buffers and Windows, Displaying Buffers, Choosing Window)
	(Dedicated Windows, Window Point, Window Start and End)
	(Textual Scrolling, Vertical Scrolling, Horizontal Scrolling)
	(Size of Window, Resizing Windows, Window Configurations)
	(Window Parameters): Avoid @var at beginning of sentences and
	reword accordingly.

2008-11-11  Lute Kamstra  <lute@gnu.org>

	* files.texi (File Name Components): Fix file-name-extension
	documentation.

2008-11-11  Juanma Barranquero  <lekktu@gmail.com>

	* frames.texi (Basic Parameters): Remove display-environment-variable
	and term-environment-variable.

2008-11-08  Eli Zaretskii  <eliz@gnu.org>

	* windows.texi (Basic Windows, Splitting Windows)
	(Deleting Windows, Selecting Windows, Cyclic Window Ordering)
	(Buffers and Windows, Displaying Buffers, Dedicated Windows)
	(Resizing Windows, Window Configurations, Window Parameters):
	Fix wording and markup.

2008-11-07  Martin Rudalics  <rudalics@gmx.at>

	* windows.texi (Windows): Update entries.
	(Basic Windows): Remove listing of attributes.  Reword.
	(Splitting Windows, Deleting Windows): Reword.
	(Selecting Windows, Cyclic Window Ordering): Reword with special
	emphasis on order of recently selected windows and buffer list.
	(Buffers and Windows, Choosing Window): Reword with special
	emphasis on dedicated windows.
	(Displaying Buffers): Reword.  For switch-to-buffer mention that
	it may fall back on pop-to-buffer.  For other-window try to
	explain how it treats the cyclic ordering of windows.
	(Dedicated Windows): New node and section discussing dedicated
	windows and associated functions.
	(Window Point): Add entry for window-point-insertion-type.  Reword.
	(Window Start and End): Rename node and section title.  Reword.
	(Textual Scrolling, Vertical Scrolling, Horizontal Scrolling):
	Minor rewording.
	(Size of Window): Reword, in particular text on window-width.
	(Resizing Windows): Reword.  Add text on balancing windows.
	(Window Configurations): Reword.  Mention window parameters.
	(Window Parameters): New node and section on window parameters.
	(Window Hooks): Reword.  Mention that
	window-configuration-change-hook is run "buffer-locally".
	* elisp.texi (Top): Update Windows entries in @detailmenu
	section.

2008-11-04  Juanma Barranquero  <lekktu@gmail.com>

	* searching.texi (Regexp Search): Fix typo.

2008-11-03  Seweryn Kokot  <sewkokot@gmail.com>  (tiny change)

	* searching.texi (Regexp Search): Document GREEDY arg.
	(Simple Match Data): Fix return value.

2008-11-01  Eli Zaretskii  <eliz@gnu.org>

	* nonascii.texi (Text Representations): Rewrite to make consistent
	with Emacs 23 internal representation of characters.
	Document `unibyte-string'.

2008-10-28  Chong Yidong  <cyd@stupidchicken.com>

	* processes.texi (Process Information): Note that process-status
	does not accept buffer names.

2008-10-27  Seweryn Kokot  <sewkokot@gmail.com>  (tiny change)

	* positions.texi (Skipping Characters): Correct return value of
	skip-chars-forward.

2008-10-25  Martin Rudalics  <rudalics@gmx.at>

	* windows.texi (Deleting Windows): Update documentation of
	delete-windows-on.
	(Buffers and Windows): Update documentations of
	get-buffer-window and get-buffer-window-list.
	(Displaying Buffers): Update documentation of
	replace-buffer-in-windows.

	* buffers.texi (Current Buffer): Reword set-buffer and
	with-current-buffer documentations.
	(Creating Buffers): Reword documentation of get-buffer-create.

2008-10-23  Martin Rudalics  <rudalics@gmx.at>

	* buffers.texi (Current Buffer): Reword documentation of
	set-buffer.
	(Buffer Names): Reword documentation of buffer-name.
	(The Buffer List): For bury-buffer explain what happens with the
	buffer's window.
	(Creating Buffers): Say that get-buffer-create's arg is called
	buffer-or-name.

2008-10-22  Chong Yidong  <cyd@stupidchicken.com>

	* advice.texi (Computed Advice): Explain what DEFINITION is.

	* nonascii.texi (Character Codes): Remove obsolete function
	char-valid-p, and document characterp instead.

2008-10-22  Martin Rudalics  <rudalics@gmx.at>

	* windows.texi (Displaying Buffers): Reword documentation of
	pop-to-buffer.
	(Choosing Window): Rewrite documentation of display-buffer and
	its options.

	* buffers.texi (Killing Buffers): Update documentation of
	kill-buffer.

2008-10-21  Eli Zaretskii  <eliz@gnu.org>

	* processes.texi (Serial Ports): Fix wording and improve markup.

	* searching.texi (Regexp Search): Document `string-match-p' and
	`looking-at-p'.
	(POSIX Regexps): Add an xref for "non-greedy".
	(Regexp Special): Add @cindex entry for "non-greedy".

	* display.texi (Attribute Functions): Document `face-all-attributes'.
	(Image Cache) <image-refresh>: Minor wording fixes.

	* frames.texi (Color Names): Add an xref to `read-color'.

	* minibuf.texi (High-Level Completion): Document `read-color'.

	* elisp.texi (Top): Add "Swapping Text" to @detailmenu.

	* positions.texi (Narrowing): Add an xref to "Swapping Text".

	* buffers.texi (Swapping Text): New section, documents
	`buffer-swap-text'.

2008-10-21  Martin Rudalics  <rudalics@gmx.at>

	* windows.texi (Resizing Windows): Minor wording fix.

2008-10-20  Eli Zaretskii  <eliz@gnu.org>

	* processes.texi (Shell Arguments): Document `split-string-and-unquote'
	and `combine-and-quote-strings'.

	* strings.texi (Creating Strings): Add xrefs for them.

2008-10-19  Eli Zaretskii  <eliz@gnu.org>

	* elisp.texi (Top): Make descriptive text for "Reading File Names"
	match the corresponding menu in minibuf.texi.

	* minibuf.texi (Reading File Names): Document `read-shell-command'
	and `minibuffer-local-shell-command-map'.

2008-10-19  Martin Rudalics  <rudalics@gmx.at>

	* windows.texi (Resizing Windows): Remove var{} around "window" in
	documentation of enlarge-window.
	Rewrite documentation of window-min-height and window-min-width.

2008-10-19  Eli Zaretskii  <eliz@gnu.org>

	* functions.texi (Calling Functions): Document `apply-partially'.

	* hooks.texi (Standard Hooks): Mention
	`before-hack-local-variables-hook' and `hack-local-variables-hook'.

	* variables.texi (File Local Variables): Document
	`file-local-variables-alist', `before-hack-local-variables-hook'
	and `hack-local-variables-hook'.

	* processes.texi (Synchronous Processes): Document `process-lines'.

	* customize.texi (Variable Definitions):
	Document `custom-reevaluate-setting'.

2008-10-18  Martin Rudalics  <rudalics@gmx.at>

	* windows.texi (Choosing Window, Deleting Windows)
	(Displaying Buffers): Expand documentation of dedicated windows.

2008-10-18  Eli Zaretskii  <eliz@gnu.org>

	* files.texi (Changing Files): Document symbolic input of file
	modes to `set-file-modes'.  Document `read-file-modes' and
	`file-modes-symbolic-to-number'.

	* maps.texi (Standard Keymaps): Document `multi-query-replace-map'
	and `search-map'.

	* searching.texi (Search and Replace):
	Document `replace-search-function' and `replace-re-search-function'.
	Document `multi-query-replace-map'.

	* minibuf.texi (Text from Minibuffer): Document `read-regexp'.
	(Completion Commands, Reading File Names):
	Rename `minibuffer-local-must-match-filename-map' to
	`minibuffer-local-filename-must-match-map'.
	(Minibuffer Completion): The `require-match' argument to
	`completing-read' can now have the value `confirm-only'.

	* windows.texi (Displaying Buffers): Minor wording fix.
	(Choosing Window): `split-height-threshold' can now be nil.
	Document `split-width-threshold'.  `pop-up-frames' can have the
	value `graphic-only'.

2008-10-17  Eli Zaretskii  <eliz@gnu.org>

	* os.texi (Startup Summary): Document `before-init-time' and
	`after-init-time'.  Document `initial-window-system' and
	`window-system-initialization-alist'.  Document reading the
	abbrevs file.  Document the call to `server-start' under --daemon.
	Rearrange a bit to be consistent with the code flow.
	(Processor Run Time): Document `emacs-uptime' and `emacs-init-time'.
	(Time Parsing): Document `format-seconds'.

2008-10-17  Martin Rudalics  <rudalics@gmx.at>

	* windows.texi (Basic Windows, Splitting Windows): Fix whitespace
	and reword.

2008-10-16  Eli Zaretskii  <eliz@gnu.org>

	* markers.texi (The Mark): Document use-region-p.

2008-10-15  Eli Zaretskii  <eliz@gnu.org>

	* internals.texi (Writing Emacs Primitives): The interactive spec
	of a primitive can be a Lisp form.

	* markers.texi (The Mark): Document the `lambda' and `(only . OLD)'
	values of transient-mark-mode.  Document handle-shift-selection.

	* commands.texi (Using Interactive, Interactive Codes): Document `^'.
	(Interactive Examples): Show an example of `^'.
	(Key Sequence Input): Document this-command-keys-shift-translated.
	(Defining Commands, Using Interactive): The interactive-form of a
	function can be added via its symbol's property.

	* positions.texi (List Motion): beginning-of-defun-function can
	now accept an argument.

	* text.texi (Low-Level Kill Ring): interprogram-paste-function can
	now return a list of strings.

	* control.texi (Handling Errors): Document ignore-errors.

	* frames.texi (Creating Frames): Document frame-inherited-parameters.
	(Parameter Access): Document set-frame-parameter.

	* variables.texi (Creating Buffer-Local): Add an xref to "Setting
	Hooks" for the effect of kill-all-local-variables on local hook
	functions.

	* modes.texi (Major Mode Conventions, Mode Line Variables):
	`mode-name' need not be a string.  xref to "Mode Line Data" for
	details, and to "Emulating Mode Line" for computing a string
	value.

2008-10-14  Eli Zaretskii  <eliz@gnu.org>

	* processes.texi (System Processes): New section.
	(Processes, Signals to Processes): Add xrefs to it.

	* objects.texi (Editing Types): A `process' is a subprocess of
	Emacs, not just any process running on the OS.

	* elisp.texi (Top): Adjust the @detailmenu for the above two
	changes.

	* sequences.texi (Char-Tables): Remove documentation of
	set-char-table-default, which has no effect since Emacs 23.
	<char-table-range, set-char-table-range>: Don't mention generic
	characters and charsets.  Add a cons cell as a possible argument.

	* nonascii.texi (Splitting Characters)
	(Translation of Characters): Don't mention generic characters.

	* display.texi (Fontsets): Don't mention generic characters.

	* sequences.texi (Char-Tables): `map-char-table' can now call its
	argument FUNCTION with a cons cell as KEY.

2008-10-13  Eli Zaretskii  <eliz@gnu.org>

	* objects.texi (Primitive Function Type): Move "@cindex special
	forms" from here...

	* eval.texi (Special Forms): ...to here.

	* functions.texi (What Is a Function): `functionp' returns nil for
	special forms.  Add an xref.

	* elisp.texi (Top): Add a @detailmenu entry for "Frame-Local
	Variables".

	* variables.texi (Frame-Local Variables): New section.
	(Buffer-Local Variables): Add an xref to it.
	(Intro to Buffer-Local, Creating Buffer-Local): A variable cannot
	have both frame-local and buffer-local binding.

	* frames.texi (Frames): Mention multiple tty frames.
	(Frame Parameters, Parameter Access): Mention frame-local variable
	bindings.

2008-09-20  Glenn Morris  <rgm@gnu.org>

	* display.texi (Defining Faces): Recommend against face variables.

2008-09-16  Juanma Barranquero  <lekktu@gmail.com>

	* display.texi (Echo Area Customization): Fix typo.

2008-09-09  Juanma Barranquero  <lekktu@gmail.com>

	* loading.texi (Where Defined): Add `defface' item.

2008-09-06  Martin Rudalics  <rudalics@gmx.at>

	* loading.texi (Where Defined): Fix description of symbol-file.

2008-08-26  Jason Rumney  <jasonr@gnu.org>

	* display.texi (TIFF Images): New section describing :index property.

2008-08-23  Chong Yidong  <cyd@stupidchicken.com>

	* display.texi (Temporary Displays): Remove unnecessary comment
	about usage of temp-buffer-show-hook.

2008-08-05  Chong Yidong  <cyd@stupidchicken.com>

	* symbols.texi (Other Plists): Fix incorrect example.
	Suggested by Florian Beck.

2008-07-31  Juanma Barranquero  <lekktu@gmail.com>

	* os.texi: Fix previous change.

2008-07-31  Dan Nicolaescu  <dann@ics.uci.edu>

	* os.texi:
	* intro.texi:
	* files.texi: Remove VMS support.

2008-07-27  Dan Nicolaescu  <dann@ics.uci.edu>

	* os.texi:
	* frames.texi:
	* display.texi: Remove mentions of Mac Carbon.

2008-07-01  Miles Bader  <miles@gnu.org>

	* text.texi (Special Properties):
	* display.texi (Truncation): Add wrap-prefix and line-prefix.

2008-06-28  Johan Bockgård  <bojohan@gnu.org>

	* display.texi (Other Image Types): Fix copy/paste error; say
	"PBM", not "XBM".

2008-06-26  Dan Nicolaescu  <dann@ics.uci.edu>

	* os.texi: Remove references to obsolete systems.

2008-06-20  Eli Zaretskii  <eliz@gnu.org>

	* makefile.w32-in (distclean): Remove makefile.

2008-06-17  Glenn Morris  <rgm@gnu.org>

	* Makefile.in (emacsver, miscmanualdir, VERSION, manual, install)
	(elisp, dist): Remove rules and variables that are obsolete now
	the lisp manual is no longer distributed separately.

2008-06-16  Glenn Morris  <rgm@gnu.org>

	* configure, configure.in, mkinstalldirs: Remove unused files.

	* book-spine.texinfo: Set version to 23.0.60.
	* vol1.texi (EMACSVER):
	* vol2.texi (EMACSVER): Set to 23.0.60.

	* elisp.texi, vol1.texi, vol2.texi: Update Back-Cover Text
	as per maintain.info.

2008-06-15  Glenn Morris  <rgm@gnu.org>

	* makefile.w32-in (manual): Use "23" rather than "21".

	* Makefile.in (emacsver): New, set by configure.
	(manual): Use emacsver.

	* intro.texi: Report bugs using M-x report-emacs-bug.

	* elisp.texi (EMACSVER): Remove duplicate, outdated setting.

2008-06-13  Daniel Engeler  <engeler@gmail.com>

	* elisp.texi, internals.texi, processes.texi: Add documentation
	about serial port access.

2008-06-05  Miles Bader  <miles@gnu.org>

	* display.texi (Displaying Faces): Update to reflect function
	renamings in face-remap.el.

2008-06-05  Juanma Barranquero  <lekktu@gmail.com>

	* display.texi (Fontsets): Fix typos.

2008-06-03  Miles Bader  <miles@gnu.org>

	* display.texi (Displaying Faces): Add add-relative-face-remapping,
	remove-relative-face-remapping, set-base-face-remapping,
	and set-default-base-face-remapping.

2008-06-01  Miles Bader  <miles@gnu.org>

	* display.texi (Displaying Faces): Add face-remapping-alist.

2008-05-30  Stefan Monnier  <monnier@iro.umontreal.ca>

	* tips.texi (Coding Conventions): Do not encourage the use of "-flag"
	variable names.

2008-05-03  Eric S. Raymond  <esr@golux>

	* keymaps.texi: Clarify that (current-local-map) and
	(current-global-map) return references, not copies.

2008-05-02  Juri Linkov  <juri@jurta.org>

	* minibuf.texi (Text from Minibuffer): Document a list of
	default values for `read-from-minibuffer'.

2008-04-24  Juanma Barranquero  <lekktu@gmail.com>

	* nonascii.texi (Translation of Characters): Fix previous change.

2008-04-20  Chong Yidong  <cyd@stupidchicken.com>

	* display.texi (Overlay Properties): Clarify role of underlying
	textprop and overlay keymaps for display strings.

	* keymaps.texi (Active Keymaps): Ditto.

2008-04-19  Stefan Monnier  <monnier@iro.umontreal.ca>

	* minibuf.texi (Programmed Completion):
	Replace dynamic-completion-table with the new completion-table-dynamic.

2008-04-07  Chong Yidong  <cyd@stupidchicken.com>

	* intro.texi (Some Terms): Change "fonts in this manual" index
	entry to "typographic conventions".

2008-04-05  Eli Zaretskii  <eliz@gnu.org>

	* objects.texi (Text Props and Strings): Add indexing for read
	syntax of text properties.

2008-03-25  Stefan Monnier  <monnier@iro.umontreal.ca>

	* processes.texi (Decoding Output): Remove process-filter-multibyte
	functions.

2008-03-15  Martin Rudalics  <rudalics@gmx.at>

	* display.texi (Finding Overlays): Say that empty overlays at
	the end of the buffer are reported too.

2008-03-13  Glenn Morris  <rgm@gnu.org>

	* elisp.texi (EMACSVER): Set to 23.0.60.

2008-02-26  Chong Yidong  <cyd@stupidchicken.com>

	* strings.texi (Formatting Strings): Treat - and 0 as flag characters.

2008-02-22  Glenn Morris  <rgm@gnu.org>

	* frames.texi (Position Parameters): Clarify the description of
	`left' and `top', using information from "Geometry".
	(Geometry): Give a pointer to "Position Parameters", rather than
	repeating information.

2008-02-11  Glenn Morris  <rgm@gnu.org>

	* objects.texi (Equality Predicates): No longer talk about "two"
	functions.

2008-02-11  Lawrence Mitchell  <wence@gmx.li>  (tiny change)

	* objects.texi (Equality Predicates): Add defun for
	equal-including-properties.

2008-02-10  Glenn Morris  <rgm@gnu.org>

	* objects.texi (Equality Predicates):
	Mention equal-including-properties.

2008-02-07  Richard Stallman  <rms@gnu.org>

	* windows.texi (Window Start): Mention the feature of moving
	window-start to start of line.

2008-02-07  Jan Djärv  <jan.h.d@swipnet.se>

	* keymaps.texi (Tool Bar): Document rtl property.

2008-01-27  Thien-Thi Nguyen  <ttn@gnuvola.org>

	* display.texi (Button Types):
	For define-button-type, clarify type of NAME.

2008-01-19  Martin Rudalics  <rudalics@gmx.at>

	* buffers.texi (Buffer Modification): Fix typo.

2008-01-06  Dan Nicolaescu  <dann@ics.uci.edu>

	* os.texi (System Environment): Remove references to OSes that are
	not supported anymore.

2008-01-05  Dan Nicolaescu  <dann@ics.uci.edu>

	* os.texi (System Environment): Remove mention for Masscomp.

2008-01-04  Richard Stallman  <rms@gnu.org>

	* display.texi (Faces): Don't talk about internal face vector as arg
	to facep.

	* customize.texi (Type Keywords): Fix previous change.

	* text.texi (Links and Mouse-1): Fix xref for commands.texi change.
	* elisp.texi (Top): Fix menu for commands.texi change.

2007-12-30  Richard Stallman  <rms@gnu.org>

	* commands.texi (Accessing Mouse): Rename from Accessing Events.
	(Accessing Scroll): New node broken out of Accessing Mouse.

2007-12-28  Richard Stallman  <rms@gnu.org>

	* frames.texi (Size Parameters): Fix typo.
	(Basic Parameters): For `title', refer to title bar.
	(Size and Position): Explain meaning of frame pixel width and height.

2007-12-23  Richard Stallman  <rms@gnu.org>

	* customize.texi (Type Keywords): Uncomment :validate and clarify it.
	Improve some of the commented-out keywords' text too.

2007-12-14  Martin Rudalics  <rudalics@gmx.at>

	* nonascii.texi (Encoding and I/O): Reword to avoid saying
	"visit the current buffer".

	* os.texi (System Interface): Fix typo.

2007-12-04  Richard Stallman  <rms@gnu.org>

	* objects.texi (Symbol Type): Fix typo.

2007-12-03  Richard Stallman  <rms@gnu.org>

	* hooks.texi (Standard Hooks): Add link to Hooks for Loading.

2007-12-01  Glenn Morris  <rgm@gnu.org>

	* functions.texi (Declaring Functions): Improve previous change.

2007-11-30  Glenn Morris  <rgm@gnu.org>

	* functions.texi (Declaring Functions): Add optional fourth
	argument of declare-function, and setting third argument to `t'.

2007-11-29  Richard Stallman  <rms@gnu.org>

	* customize.texi (Composite Types): Document `group' type.

2007-11-29  Glenn Morris  <rgm@gnu.org>

	* functions.texi (Declaring Functions): Add findex.
	Mention `external' files.

2007-11-26  Juanma Barranquero  <lekktu@gmail.com>

	* functions.texi (Declaring Functions): Fix directive.

2007-11-25  Richard Stallman  <rms@gnu.org>

	* help.texi (Help Functions): Clean up last change.

	* advice.texi (Preactivation, Activation of Advice): Minor cleanup.

	* loading.texi (Named Features): Minor cleanup.

	* macros.texi (Eval During Expansion): Minor cleanup.

	* variables.texi (Variable Aliases): Minor cleanup.

2007-11-24  Richard Stallman  <rms@gnu.org>

	* functions.texi (Declaring Functions): Clarify previous change.

	* compile.texi (Compiler Errors): Clarify previous change.

2007-11-24  Richard Stallman  <rms@gnu.org>

	* display.texi (Refresh Screen, Forcing Redisplay):
	Clarify the text and move items around.

2007-11-24  Glenn Morris  <rgm@gnu.org>

	* functions.texi (Declaring Functions): New section.
	* compile.texi (Compiler Errors): Mention declaring functions,
	defvar with no initvalue, and byte-compile-warnings.

2007-11-15  Martin Rudalics  <rudalics@gmx.at>

	* vol1.texi (Top): Remove Frame-Local Variables from Node Listing.
	* vol2.texi (Top): Remove Frame-Local Variables from Node Listing.

2007-11-13  Martin Rudalics  <rudalics@gmx.at>

	* help.texi (Help Functions): Document new macro `with-help-window'.

2007-11-10  Paul Pogonyshev  <pogonyshev@gmx.net>

	* searching.texi (Replacing Match): Describe new
	`match-substitute-replacement'.

2007-10-31  Richard Stallman  <rms@gnu.org>

	* strings.texi (Creating Strings): Null strings from concat not unique.

2007-10-26  Richard Stallman  <rms@gnu.org>

	* objects.texi (Equality Predicates): Null strings are uniquified.

	* minibuf.texi: Minor clarifications in previous change.

2007-10-25  Glenn Morris  <rgm@gnu.org>

	* customize.texi (Variable Definitions): Add :risky and :safe keywords.

2007-10-24  Richard Stallman  <rms@gnu.org>

	* elisp.texi (Top): Delete Frame-Local Variables from subnode menu.

	* variables.texi (Frame-Local Variables): Node deleted.
	(Variables): Delete Frame-Local Variables from menu.
	(Local Variables, Buffer-Local Variables, Intro to Buffer-Local)
	(Default Value): Don't mention frame-local vars.

	* os.texi (Idle Timers): current-idle-time returns nil if not idle.

	* loading.texi (Unloading): Document FEATURE-unload-function
	instead of FEATURE-unload-hook.

	* frames.texi (Multiple Displays): Don't mention frame-local vars.

2007-10-22  Juri Linkov  <juri@jurta.org>

	* minibuf.texi (Text from Minibuffer, Minibuffer Completion)
	(High-Level Completion): Document a list of default value strings
	in the DEFAULT argument, for which minibuffer functions return the
	first element.

2007-10-17  Juri Linkov  <juri@jurta.org>

	* text.texi (Filling): Update arguments of fill-paragraph.
	fill-paragraph operates on the active region in Transient Mark mode.
	Remove fill-paragraph-or-region.

2007-10-13  Karl Berry  <karl@gnu.org>

	* elisp.texi (@dircategory): Move to after @copying,
	since we want @copying as close as possible to the beginning of
	the output.

2007-10-12  Richard Stallman  <rms@gnu.org>

	* elisp.texi (Top): Add Distinguish Interactive to subnode menu.

	* commands.texi (Distinguish Interactive): New node,
	broken out from Interactive Call and rewritten.
	(Command Loop): Put Distinguish Interactive in menu.

2007-10-09  Richard Stallman  <rms@gnu.org>

	* text.texi (Examining Properties): Mention overlay priority.

	* display.texi (Display Margins): Correct the description
	of margin display specifications.
	(Replacing Specs): New subnode broken out of Display Property.

2007-10-06  Juri Linkov  <juri@jurta.org>

	* text.texi (Filling): Document fill-paragraph-or-region.

2007-10-05  Juanma Barranquero  <lekktu@gmail.com>

	* display.texi (Auto Faces): Fix typo.

2007-10-02  Richard Stallman  <rms@gnu.org>

	* display.texi (Display Property): Explain some display specs
	don't let you move point in.

	* frames.texi (Cursor Parameters):
	Describe cursor-in-non-selected-windows here.  Explain more values.

	* windows.texi (Basic Windows): Don't describe
	cursor-in-non-selected-windows here.

2007-10-01  Eli Zaretskii  <eliz@gnu.org>

	* processes.texi (Misc Network): Note that these functions are
	supported only on some systems.

2007-10-01  Richard Stallman  <rms@gnu.org>

	* display.texi (Overlay Properties): Explain nil as priority.
	Explain that conflicts are unpredictable if not resolved by
	priorities.

2007-09-23  Richard Stallman  <rms@gnu.org>

	* macros.texi (Backquote): Minor clarification.

2007-09-19  Richard Stallman  <rms@gnu.org>

	* display.texi (Display Property): Explain multiple display specs.
	Clarify when they work in parallel and when one overrides.
	Fix error in example.

2007-09-06  Glenn Morris  <rgm@gnu.org>

	Move from lispref/ to doc/lispref/.  Change all setfilename
	commands to use ../../info.
	* Makefile.in (infodir): Go up one more level.
	(usermanualdir): Change from ../man to ../emacs.
	(miscmanualdir): New.
	(dist): Use new variable miscmanualdir.
	* makefile.w32-in (infodir, texinputdir): Go up one more level.
	(usermanualdir): Change from ../man to ../emacs.

2007-08-30  Martin Rudalics  <rudalics@gmx.at>

	* commands.texi (Command Loop Info): Advise against changing
	most variables described here.  Explain new variable
	last-repeatable-command.

2007-08-29  Glenn Morris  <rgm@gnu.org>

	* elisp.texi (EMACSVER): Increase to 23.0.50.

2007-08-29  Dan Nicolaescu  <dann@ics.uci.edu>

	* frames.texi (Basic Parameters): Add display-environment-variable
	and term-environment-variable.

2007-08-28  Juri Linkov  <juri@jurta.org>

	* display.texi (Image Formats, Other Image Types): Add SVG.

2007-08-28  Juri Linkov  <juri@jurta.org>

	* display.texi (Images): Move formats-related text to new node
	"Image Formats".
	(Image Formats): New node.

2007-08-27  Richard Stallman  <rms@gnu.org>

	* windows.texi (Window Configurations): Clarify what
	a window configuration saves.

2007-08-25  Richard Stallman  <rms@gnu.org>

	* display.texi (Images): Delete redundant @findex.

2007-08-16  Stefan Monnier  <monnier@iro.umontreal.ca>

	* text.texi (Change Hooks): (after|before)-change-functions are no
	longer bound to nil while running; rather inhibit-modification-hooks
	is t.

2007-08-16  Richard Stallman  <rms@gnu.org>

	* processes.texi (Asynchronous Processes):
	Clarify doc of start-file-process.

2007-08-08  Martin Rudalics  <rudalics@gmx.at>

	* modes.texi (Example Major Modes): Fix typo.

2007-08-08  Glenn Morris  <rgm@gnu.org>

	* intro.texi (nil and t): Do not use `iff' in documentation.

	* tips.texi (Documentation Tips): Recommend against `iff'.

2007-08-07  Chong Yidong  <cyd@stupidchicken.com>

	* display.texi (Image Cache): Document image-refresh.

2007-08-06  Martin Rudalics  <rudalics@gmx.at>

	* windows.texi (Size of Window): Document window-full-width-p.

2007-07-25  Glenn Morris  <rgm@gnu.org>

	* gpl.texi (GPL): Replace license with GPLv3.

	* Relicense all FSF files to GPLv3 or later.

2007-07-24  Michael Albinus  <michael.albinus@gmx.de>

	* processes.texi (Synchronous Processes):
	Add `process-file-shell-command'.
	(Asynchronous Processes): Mention restricted use of
	`process-filter' and `process-sentinel' in
	`start-file-process'.  Add `start-file-process-shell-command'.

2007-07-17  Michael Albinus  <michael.albinus@gmx.de>

	* files.texi (Magic File Names): Introduce optional parameter
	IDENTIFICATION for `file-remote-p'.

2007-07-16  Richard Stallman  <rms@gnu.org>

	* display.texi (Defining Faces): Fix previous change.

2007-07-14  Richard Stallman  <rms@gnu.org>

	* control.texi (Handling Errors): Document `debug' in handler list.

2007-07-10  Richard Stallman  <rms@gnu.org>

	* display.texi (Defining Faces): Explain C-M-x feature for defface.

2007-07-09  Richard Stallman  <rms@gnu.org>

	* files.texi (Magic File Names): Rewrite previous change.

2007-07-08  Michael Albinus  <michael.albinus@gmx.de>

	* files.texi (Magic File Names): Introduce optional parameter
	CONNECTED for `file-remote-p'.

2007-07-07  Michael Albinus  <michael.albinus@gmx.de>

	* processes.texi (Asynchronous Processes):
	* files.texi (Magic File Names): Add `start-file-process'.

2007-06-27  Richard Stallman  <rms@gnu.org>

	* files.texi (Format Conversion Piecemeal):
	Clarify `after-insert-file-functions' calling convention.

2007-06-27  Michael Albinus  <michael.albinus@gmx.de>

	* files.texi (Magic File Names): Remove `dired-call-process'.
	Add `process-file'.

2007-06-27  Kenichi Handa  <handa@m17n.org>

	* text.texi (Special Properties): Fix description about
	`composition' property.

2007-06-26  Kenichi Handa  <handa@m17n.org>

	* nonascii.texi (Default Coding Systems): Document about the
	return value `undecided'.

2007-06-25  David Kastrup  <dak@gnu.org>

	* keymaps.texi (Active Keymaps): Document new POSITION argument of
	`current-active-maps'.

2007-06-24  Karl Berry  <karl@gnu.org>

	* elisp.texi, vol1.texi, vol2.texi: New Back-Cover Text.

2007-06-15  Juanma Barranquero  <lekktu@gmail.com>

	* display.texi (Overlay Arrow): Doc fix.

2007-06-14  Karl Berry  <karl@tug.org>

	* anti.texi (Antinews): Typo.

2007-06-14  Chong Yidong  <cyd@stupidchicken.com>

	* display.texi (Image Cache): Document image-refresh.

2007-06-12  Karl Berry  <karl@gnu.org>

	* vol1.texi, vol2.texi, two-volume-cross-refs.txt: Update.
	* two-volume.make: New file.
	* .cvsignore: Ignore two-volume files.

2007-06-12  Tom Tromey  <tromey@redhat.com>

	* os.texi (Init File): Document user-emacs-directory.

2007-06-03  Nick Roberts  <nickrob@snap.net.nz>

	* commands.texi (Click Events): Describe width and height when
	object is nil.

2007-05-30  Nick Roberts  <nickrob@snap.net.nz>

	* commands.texi (Click Events): Layout more logically.
	Describe width and height.
	(Drag Events, Motion Events): Update to new format for position.

2007-06-02  Richard Stallman  <rms@gnu.org>

	* frames.texi (Color Parameters): Add xref to (emacs)Standard Faces.

2007-06-02  Chong Yidong  <cyd@stupidchicken.com>

	* Version 22.1 released.

2007-06-01  Stefan Monnier  <monnier@iro.umontreal.ca>

	* text.texi (Special Properties): Correct meaning of fontified face.

2007-05-30  Richard Stallman  <rms@gnu.org>

	* text.texi (Special Properties): Add link to Adjusting Point.

2007-05-12  Richard Stallman  <rms@gnu.org>

	* text.texi (Margins): indent-to-left-margin is not the default.
	(Mode-Specific Indent): For indent-line-function, the default
	is indent-relative.

	* modes.texi (Example Major Modes): Explain last line of text-mode
	is redundant.

2007-05-10  Richard Stallman  <rms@gnu.org>

	* keymaps.texi (Scanning Keymaps): Update where-is-internal example.

	* help.texi (Keys in Documentation): Add reference to
	Documentation Tips.

	* files.texi (Format Conversion): TO-FN gets three arguments.

	* modes.texi (Auto Major Mode): Document file-start-mode-alist.

2007-05-10  Thien-Thi Nguyen  <ttn@gnuvola.org>

	* elisp.texi (Top): Remove "Saving Properties" from detailed menu.
	* files.texi (Format Conversion): Expand intro; add menu.
	(Format Conversion Overview, Format Conversion Round-Trip)
	(Format Conversion Piecemeal): New nodes/subsections.
	* hooks.texi: Xref "Format Conversion" , not "Saving Properties".
	* text.texi (Text Properties): Remove "Saving Properties" from menu.
	(Saving Properties): Delete node/subsection.

2007-05-07  Karl Berry  <karl@gnu.org>

	* elisp.texi (EMACSVER): Back to 22.

2007-05-06  Richard Stallman  <rms@gnu.org>

	* processes.texi (Accepting Output): Revert most of previous change.

2007-05-05  Richard Stallman  <rms@gnu.org>

	* processes.texi (Accepting Output): accept-process-output
	uses microseconds, not milliseconds.  But that arg is obsolete.

2007-05-04  Karl Berry  <karl@tug.org>

	* elisp.texi (EMACSVER) [smallbook]: 22.1, not 22.

2007-05-04  Eli Zaretskii  <eliz@gnu.org>

	* tips.texi (Documentation Tips): Rearrange items to place the
	more important ones first.  Add an index entry for hyperlinks.

2007-05-03  Karl Berry  <karl@gnu.org>

	* elisp.texi (\urlcolor, \linkcolor) [smallbook]: \Black for printing.
	(EMACSVER) [smallbook]: 22 for printed version.

	* control.texi (Signaling Errors) <signal>: texinfo.tex is fixed,
	so restore anchor to normal position after defun.  Found by Kevin Ryde.

2007-04-26  Glenn Morris  <rgm@gnu.org>

	* elisp.texi (EMACSVER): Increase to 22.1.50.

2007-04-28  Karl Berry  <karl@gnu.org>

	* elisp.texi: Improve line breaks on copyright page,
	similar layout to emacs manual, 8.5x11 by default.

2007-04-24  Richard Stallman  <rms@gnu.org>

	* text.texi (Special Properties): Add xref to Overlay Properties.

	* display.texi (Overlay Properties): Add xref to Special Properties.

2007-04-22  Richard Stallman  <rms@gnu.org>

	* keymaps.texi (Extended Menu Items): Move the info about
	format with cached keyboard binding.

2007-04-21  Richard Stallman  <rms@gnu.org>

	* text.texi (Special Properties): Clarify previous change.

	* files.texi (File Name Expansion): Clarify previous change.

	* display.texi (Attribute Functions): Fix example for
	face-attribute-relative-p.

2007-04-19  Kenichi Handa  <handa@m17n.org>

	* text.texi (Special Properties): Document composition property.

2007-04-19  Glenn Morris  <rgm@gnu.org>

	* files.texi (File Name Expansion): Mention "superroot".

2007-04-15  Chong Yidong  <cyd@stupidchicken.com>

	* frames.texi (Multiple Displays): Add note about "multi-monitor"
	setups.
	(Display Feature Testing): Note that display refers to all
	physical monitors for multi-monitor setups.

2007-04-14  Richard Stallman  <rms@gnu.org>

	* lists.texi (Sets And Lists): Clarify `delete' examples.
	Remove spurious xref to same node.
	Clarify xref for add-to-list.

2007-04-12  Nick Roberts  <nickrob@snap.net.nz>

	* keymaps.texi (Format of Keymaps): Remove spurious ")" from
	value of lisp-mode-map.

2007-04-11  Karl Berry  <karl@gnu.org>

	* anti.texi (Antinews):
	* display.texi (Overlay Properties, Defining Images):
	* processes.texi (Synchronous Processes, Sentinels):
	* syntax.texi (Syntax Table Internals):
	* searching.texi (Regexp Special):
	* nonascii.texi (Default Coding Systems):
	* text.texi (Special Properties):
	* minibuf.texi (Basic Completion): Wording to improve breaks in
	8.5x11 format.
	* elisp.texi (smallbook): New @set to more easily switch between
	smallbook and 8.5x11.

2007-04-11  Richard Stallman  <rms@gnu.org>

	* text.texi (Lazy Properties): Minor fix.

2007-04-08  Karl Berry  <karl@gnu.org>

	* symbols.texi (Plists and Alists): Period after "vs" in index entries.
	* macros.texi (Backquote): Downcase Backquote in index entries for
	consistency.

2007-04-08  Richard Stallman  <rms@gnu.org>

	* text.texi (Adaptive Fill): Just describe default,
	don't show it (since it contains non-ASCII chars).

2007-04-07  Karl Berry  <karl@gnu.org>

	* text.texi (Adaptive Fill) [@iftex]: Omit binary characters in
	adaptive-fill-regexp's value, since they are not in the standard
	TeX fonts.

2007-04-07  Guanpeng Xu  <herberteuler@hotmail.com>

	* display.texi (Defining Faces): Fix example.

2007-04-07  Karl Berry  <karl@gnu.org>

	* display.texi (Button Buffer Commands): Improve page break.

2007-04-07  Richard Stallman  <rms@gnu.org>

	* advice.texi (Activation of Advice): Remove redundant index entry.

	* backups.texi: Improve index entries.  Remove redundant ones.

	* compile.texi (Byte Compilation): Improve index entry.

	* hash.texi (Creating Hash): Improve index entry.

	* symbols.texi (Definitions): Improve index entry.

	* edebug.texi: Improve index entries.  Remove redundant/useless ones.

	* maps.texi (Standard Keymaps): Remove useless index entry.

	* help.texi (Documentation Basics): Remove redundant index entries.

	* customize.texi: Improve index entries.
	Remove redundant/useless ones.

	* locals.texi (Standard Buffer-Local Variables): Clarify intro text.

	* streams.texi (Output Variables): Improve index entry.

	* abbrevs.texi (Abbrevs): Remove useless index entry.

	* macros.texi (Expansion): Remove useless index entry.

	* text.texi: Improve index entries.  Remove redundant/useless ones.
	(Text Properties, Examining Properties)
	(Special Properties): Use "property category" instead of "category"
	to refer to the `category' property.

	* positions.texi: Improve index entries.  Remove useless one.

	* lists.texi: Improve index entries.  Remove redundant/useless ones.

	* os.texi: Improve index entries.
	(Timers): Fix previous change.

	* buffers.texi: Improve index entries.
	(Modification Time): Get rid of term "obsolete buffer".

	* debugging.texi: Improve index entries.
	(Test Coverage): Add xref to other test coverage ftr.

	* eval.texi: Improve index entry.  Remove redundant ones.

	* numbers.texi: Improve index entries.  Remove redundant/useless ones.

	* files.texi: Improve index entries.  Remove redundant/useless ones.

	* objects.texi: Improve index entries.

	* processes.texi: Improve index entries.

	* modes.texi: Improve index entry.  Remove redundant one.

	* nonascii.texi: Improve index entries.

	* internals.texi: Improve index entries.

	* syntax.texi: Improve index entries.

	* keymaps.texi (Active Keymaps): Improve index entries.

	* commands.texi: Improve index entries.  Remove redundant/useless ones.

	* frames.texi: Improve index entries.  Remove redundant/useless ones.

	* markers.texi: Improve index entries.  Remove redundant ones.

	* tips.texi: Improve index entries.

	* loading.texi (Unloading): Improve index entry.

	* variables.texi: Improve index entries.  Remove redundant one.

	* sequences.texi: Improve index entry.

	* display.texi: Improve index entries.  Remove redundant ones.

	* windows.texi: Improve index entries.

	* searching.texi: Improve index entries.  Remove redundant one.

	* strings.texi (Case Tables): Improve last change.

2007-04-04  Chong Yidong  <cyd@stupidchicken.com>

	* strings.texi (Case Tables): Document with-case-table and
	ascii-case-table.

2007-04-03  Karl Berry  <karl@gnu.org>

	* processes.texi (Network): Reword to improve page break.

2007-04-03  Eli Zaretskii  <eliz@gnu.org>

	* functions.texi (Inline Functions): Describe more disadvantages
	of defsubst, and make advice against it stronger.

2007-04-02  Karl Berry  <karl@gnu.org>

	* backups.texi (Backup Names): Avoid widow words.
	* modes.texi (Example Major Modes): Align last comment.

2007-04-01  Chong Yidong  <cyd@stupidchicken.com>

	* keymaps.texi (Remapping Commands): Document new arg to
	command-remapping.

2007-04-01  Karl Berry  <karl@gnu.org>

	* processes.texi (Low-Level Network): Typo.
	* loading.texi (Hooks for Loading): Avoid double "the".
	* keymaps.texi (Key Sequences): No double "and".
	(Changing Key Bindings): Shorten to improve line break.

2007-03-31  Glenn Morris  <rgm@gnu.org>

	* os.texi (Timers): Fix description of run-at-time TIME formats.

2007-03-31  Richard Stallman  <rms@gnu.org>

	* display.texi (Invisible Text): Correct buffer-invisibility-spec
	regarding ellipsis.

2007-03-31  Eli Zaretskii  <eliz@gnu.org>

	* intro.texi (nil and t):
	* symbols.texi (Plists and Alists):
	* variables.texi (Variable Aliases, Constant Variables):
	* functions.texi (Defining Functions):
	* advice.texi (Advising Primitives):
	* debugging.texi (Syntax Errors, Compilation Errors):
	* minibuf.texi (Minibuffer Windows):
	* commands.texi (Adjusting Point):
	* modes.texi (Syntactic Font Lock, Faces for Font Lock)
	(Auto Major Mode, Major Mode Conventions):
	* help.texi (Describing Characters):
	* files.texi (Create/Delete Dirs, Information about Files)
	(File Locks, Writing to Files, Reading from Files)
	(Saving Buffers):
	* windows.texi (Resizing Windows, Cyclic Window Ordering):
	* frames.texi (Finding All Frames):
	* positions.texi (Buffer End, Motion):
	* markers.texi (The Region):
	* text.texi (Deletion, Near Point):
	* display.texi (Displaying Messages, Truncation):
	* os.texi (Processor Run Time):
	* tips.texi (Key Binding Conventions, Programming Tips)
	(Warning Tips, Documentation Tips, Comment Tips):
	* internals.texi (Memory Usage): Improve indexing.

	* variables.texi (Frame-Local Variables):
	* functions.texi (Argument List):
	* loading.texi (Library Search):
	* streams.texi (Output Variables):
	* keymaps.texi (Translation Keymaps, Searching Keymaps):
	* searching.texi (Replacing Match, Search and Replace):
	* processes.texi (Byte Packing, Decoding Output)
	(Accepting Output, Network Servers, Shell Arguments):
	* display.texi (Abstract Display, Image Cache, Scroll Bars):
	* windows.texi (Window Point, Window Start):
	* frames.texi (Management Parameters, Frame Parameters, Frame Titles):
	* commands.texi (Reading Input, Keyboard Events):
	* minibuf.texi (Reading File Names, Minibuffer Completion)
	(Recursive Mini):
	* positions.texi (List Motion):
	* hash.texi (Hash Tables, Creating Hash, Defining Hash):
	* numbers.texi (Arithmetic Operations, Math Functions)
	(Predicates on Numbers, Comparison of Numbers):
	(Numeric Conversions):
	* locals.texi (Standard Buffer-Local Variables):
	* maps.texi (Standard Keymaps):
	* os.texi (User Identification, System Environment, Recording Input)
	(X11 Keysyms):
	* nonascii.texi (Non-ASCII Characters, Splitting Characters):
	* backups.texi (Backups and Auto-Saving):
	* customize.texi (Customization, Group Definitions)
	(Variable Definitions):
	* compile.texi (Byte Compilation): Improve index entries.

2007-03-31  Karl Berry  <karl@gnu.org>

	* macros.texi (Defining Macros): Avoid widow syllable.

2007-03-31  Eli Zaretskii  <eliz@gnu.org>

	* elisp.texi (Top): Postscript -> PostScript.

	* display.texi (Images, Postscript Images): Postscript -> PostScript.

2007-03-31  Markus Triska  <markus.triska@gmx.at>

	* internals.texi (Writing Emacs Primitives): Untabify `For'.

2007-03-30  Karl Berry  <karl@gnu.org>

	* lists.texi (List-related Predicates): Remove spurious @need.
	(Setcdr): Use @smallexample to improve page break.
	(Association Lists) <assoc>: Reword to improve page break.

	* strings.texi (String Conversion): Insert blank line to improve
	page break.

	* numbers.texi (Random Numbers): Use @minus{}.
	(Math Functions): Use @minus{}.

	* intro.texi (Acknowledgements): Avoid line breaks before middle
	initials.

2007-03-24  Eli Zaretskii  <eliz@gnu.org>

	* errors.texi (Standard Errors): Add an index entry.

2007-03-19  Richard Stallman  <rms@gnu.org>

	* os.texi (Recording Input): recent-keys now gives 300 keys.

2007-03-12  Glenn Morris  <rgm@gnu.org>

	* os.texi: Replace "daylight savings" with "daylight saving"
	throughout.

2007-03-05  Richard Stallman  <rms@gnu.org>

	* variables.texi (File Local Variables):
	Update enable-local-variables values.

2007-03-04  Richard Stallman  <rms@gnu.org>

	* syntax.texi (Control Parsing): Minor clarification.

	* strings.texi (Formatting Strings): Clarify width, precision, flags.

	* sequences.texi (Sequence Functions): Move string-bytes away,
	add xref.

	* nonascii.texi (Text Representations): Move string-bytes here.

	* modes.texi (Major Mode Conventions): Fundamental mode is exception.

	* minibuf.texi (Basic Completion): Minor clarification.

	* markers.texi (The Mark): Clarify existence vs activation of mark.
	Other cleanup.

	* display.texi (Finding Overlays): Write better example.

	* compile.texi (Eval During Compile): Clarify putting macros
	in eval-when-compile.

2007-02-25  Vinicius Jose Latorre  <viniciusjl@ig.com.br>  (tiny change)

	* loading.texi (How Programs Do Loading): Fix anchor position at
	load-read-function definition doc.

2007-02-21  Kim F. Storm  <storm@cua.dk>

	* strings.texi (Text Comparison): Mention that assoc-string
	converts symbols to strings before testing.

2007-02-17  Kim F. Storm  <storm@cua.dk>

	* processes.texi (Bindat Spec): Vector types can have optional
	element type.
	(Bindat Examples): Fix example.  Add vector with element type.

2007-02-16  Andreas Schwab  <schwab@suse.de>

	* strings.texi (Formatting Strings): Document '+' flag.

2007-02-15  Juanma Barranquero  <lekktu@gmail.com>

	* strings.texi (Modifying Strings): Clarify that `clear-string'
	always converts the string to unibyte.

2007-02-14  Kim F. Storm  <storm@cua.dk>

	* display.texi (Glyphs): Add make-glyph-code, glyph-char, glyph-face.
	Rewrite glyph code description to refer to these functions.
	Remove details of encoding face number and char into integer code.

2007-02-03  Alan Mackenzie  <acm@muc.de>

	* loading.texi (Hooks for Loading): Make the description of
	`eval-after-load' more detailed, and amend the description of
	after-load-alist, in accordance with changes from 2006-05.

2007-02-03  Chong Yidong  <cyd@stupidchicken.com>

	* modes.texi (Defining Minor Modes): Document that a :require
	keyword or similar may be required to make saved customization
	variables work.

2007-02-03  Eli Zaretskii  <eliz@gnu.org>

	* elisp.texi (Top): Make the detailed menu headers compliant with
	Texinfo guidelines and with what texnfo-upd.el expects.
	Add comments to prevent people from inadvertently modifying the key
	parts needed by `texinfo-multiple-files-update'.

2007-02-02  Eli Zaretskii  <eliz@gnu.org>

	* elisp.texi (Top): Update the top-level menus.

	* syntax.texi (Categories): Add index entries.

2007-02-01  Juanma Barranquero  <lekktu@gmail.com>

	* display.texi (Attribute Functions): Fix name and description of
	the UNDERLINE arg of `set-face-underline-p'.

2007-01-29  Eli Zaretskii  <eliz@gnu.org>

	* elisp.texi (Top): Add "Standard Errors", "Standard Buffer-Local
	Variables", and "Standard Keymaps" to the detailed menu.

	* variables.texi (Future Local Variables): Add index entry.

2007-01-28  Richard Stallman  <rms@gnu.org>

	* tips.texi (Coding Conventions): Clarify the tip about macros
	that define a function or a variable.

	* files.texi (File Attributes): UID and GID can be floats.
	(Magic File Names): Explain why deferring all operations to
	the standard handler does not work.

2007-01-23  Martin Rudalics  <rudalics@gmx.at>

	* backups.texi (Reverting): Use "buffer" instead of "file"
	when talking about major and minor modes.

2007-01-21  Richard Stallman  <rms@gnu.org>

	* help.texi (Documentation): Add xref to Documentation Tips.

2007-01-14  Juanma Barranquero  <lekktu@gmail.com>

	* tips.texi (Coding Conventions): Fix typos.

2007-01-05  Richard Stallman  <rms@gnu.org>

	* modes.texi (Defining Minor Modes): Fix previous change.

2007-01-03  Richard Stallman  <rms@gnu.org>

	* customize.texi (Variable Definitions, Customization Types):
	Don't use * in doc string for defcustom.

2007-01-02  Richard Stallman  <rms@gnu.org>

	* variables.texi (Variable Aliases): Clarify that aliases vars
	always have the same value.

	* processes.texi (Bindat Spec): Fix Texinfo usage.

	* modes.texi (Defining Minor Modes): Explain effect of command
	defined with define-global-minor-mode on new buffers.

2006-12-30  Kim F. Storm  <storm@cua.dk>

	* keymaps.texi (Tool Bar): Describe `grow-only' value of
	`auto-resize-tool-bars'.

2006-12-30  Richard Stallman  <rms@gnu.org>

	* keymaps.texi (Active Keymaps): Fix previous change.

2006-12-30  Nick Roberts  <nickrob@snap.net.nz>

	* keymaps.texi (Active Keymaps): Make xref to lookup-key.

2006-12-30  Kim F. Storm  <storm@cua.dk>

	* processes.texi (Bindat Spec): Clarify using field names in
	length specifications.

2006-12-29  Kim F. Storm  <storm@cua.dk>

	* processes.texi (Bindat Spec): Explain eval forms and lengths better.
	Add count and index variables for eval forms in repeat blocks.

2006-12-24  Richard Stallman  <rms@gnu.org>

	* customize.texi (Variable Definitions):
	Document new name custom-add-frequent-value.

2006-12-19  Kim F. Storm  <storm@cua.dk>

	* commands.texi (Misc Events): User signals now result in sigusr1
	and sigusr2 events which are handled through special-event-map.
	(Special Events): User signals and drag-n-drop are special.

2006-12-17  Richard Stallman  <rms@gnu.org>

	* loading.texi (Named Features): Explain subfeatures better.

	* customize.texi: Use "option" only for user options.
	For the keyword values inside defcustom etc, say "keywords".
	For :options value's elements, say "elements".
	:group should not be omitted.

	* syntax.texi (Parsing Expressions): Split up node.
	(Motion via Parsing, Position Parse, Parser State)
	(Low-Level Parsing, Control Parsing): New subnodes.
	(Parser State): Document syntax-ppss-toplevel-pos.

	* positions.texi (List Motion): Punctuation fix.

	* files.texi (File Name Completion): Document PREDICATE arg
	to file-name-completion.

2006-12-16  Eli Zaretskii  <eliz@gnu.org>

	* internals.texi (Building Emacs, Writing Emacs Primitives):
	Add index entries.

2006-12-11  Richard Stallman  <rms@gnu.org>

	* modes.texi (Font Lock Basics): Explain how nil for font-lock-defaults
	affects face menu.  Explain how to make it non-nil without enabling
	any fontification.

2006-12-10  Chong Yidong  <cyd@stupidchicken.com>

	* modes.texi (Font Lock Basics): Document nil value of
	font-lock-defaults.

2006-12-10  Glenn Morris  <rgm@gnu.org>

	* abbrevs.texi (Defining Abbrevs): Mention `define-abbrev' 'force
	value for system-flag argument.  Abbrev tables may not be empty
	when major modes are loaded.

2006-12-08  Juanma Barranquero  <lekktu@gmail.com>

	* makefile.w32-in (maintainer-clean): Partially revert last
	change; delete "elisp-?" and "elisp-??" instead of "elisp-*"
	to protect elisp-covers.texi.

2006-12-07  Juanma Barranquero  <lekktu@gmail.com>

	* makefile.w32-in (maintainer-clean): Depend on `distclean'.
	Don't remove elisp* info files; they are already deleted by the
	`clean' and `distclean' targets, and they are in the $(infodir)
	directory, not the current one.

2006-12-04  Kim F. Storm  <storm@cua.dk>

	* commands.texi (Misc Events): Update signal events.
	(Event Examples): Add signal example.

2006-11-29  Richard Stallman  <rms@gnu.org>

	* frames.texi (Visibility of Frames): Explain visible windows
	can be covered by others.  Add xref for raise-frame.

2006-11-28  Richard Stallman  <rms@gnu.org>

	* searching.texi (Regexp Special): Update when ^ is special.

2006-11-27  Eli Zaretskii  <eliz@gnu.org>

	* customize.texi (Customization, Common Keywords)
	(Group Definitions, Variable Definitions, Composite Types)
	(Type Keywords, Customization Types): Add index entries for
	various customization keywords.

2006-11-23  Stefan Monnier  <monnier@iro.umontreal.ca>

	* modes.texi (Multiline Font Lock): Rephrase some parts for clarity.

2006-11-10  Jan Djärv  <jan.h.d@swipnet.se>

	* frames.texi (Window System Selections): Remove clipboard from
	description of selection-coding-system.

2006-11-06  Richard Stallman  <rms@gnu.org>

	* lists.texi (List Variables): Document COMPARE-FN.

	* keymaps.texi: Avoid use of "binding" to mean a relation;
	use it only to refer to the meaning associated with a key.
	(Keymaps): Change menu node description.

	* elisp.texi (Top): Change menu node description.

	* display.texi (Managing Overlays): Document overlay-recenter.

2006-10-29  Chong Yidong  <cyd@stupidchicken.com>

	* Makefile.in: Use relative paths to avoid advertising filesystem
	contents during compilation.

2006-10-23  Kim F. Storm  <storm@cua.dk>

	* commands.texi (Event Input Misc): Update unread-command-events.

2006-10-23  Nick Roberts  <nickrob@snap.net.nz>

	* lists.texi (Sets And Lists): Fix typos.

2006-10-18  Juanma Barranquero  <lekktu@gmail.com>

	* control.texi (Processing of Errors): Use @var for an argument,
	not @code.

2006-10-16  Richard Stallman  <rms@gnu.org>

	* edebug.texi (Edebug Recursive Edit): Minor cleanup.

	* keymaps.texi (Format of Keymaps): Show all the keymap element
	patterns that result from menu items.
	(Key Lookup): Minor cleanups.

	* modes.texi (Precalculated Fontification): Don't say that
	not setting font-lock-defaults avoids loading font-lock.

	* help.texi (Documentation): Move xref to Emacs Manual here.
	(Documentation Basics): From here.
	Also doc emacs-lisp-docstring-fill-column.

	* elisp.texi: Update version and ISBN.

	* commands.texi (Interactive Call): Clarify KEYS arg to
	call-interactively is a vector.
	(Command Loop Info): Delete anchor in this-command-keys.
	Add anchor in this-command-keys-vector.
	(Recursive Editing): Document how recursive-edit
	handles the current buffer.

2006-10-13  Chong Yidong  <cyd@stupidchicken.com>

	* frames.texi (Frame Titles): %c and %l are ignored in
	frame-title-format.

2006-10-11  Richard Stallman  <rms@gnu.org>

	* keymaps.texi (Key Sequences): Clarify use of kbd.

2006-10-10  Kim F. Storm  <storm@cua.dk>

	* lists.texi (Sets And Lists): Add memql.

2006-10-03  Richard Stallman  <rms@gnu.org>

	* searching.texi (Char Classes): Document :multibyte: and :unibyte:.
	Clarify :ascii: and :nonascii:.

2006-09-29  Juri Linkov  <juri@jurta.org>

	* modes.texi (%-Constructs): Reorder coding systems in the
	documentation of %z to the real order displayed in the modeline.

2006-09-25  Richard Stallman  <rms@gnu.org>

	* os.texi (Timers): Describe timer-max-repeats.

2006-09-25  Chong Yidong  <cyd@stupidchicken.com>

	* os.texi (Timers): Mention with-local-quit.

2006-09-24  Richard Stallman  <rms@gnu.org>

	* searching.texi (Searching and Matching): Mention property search.

	* commands.texi (Command Loop Info): Explain how read-event affects
	this-command-keys.

2006-09-20  Richard Stallman  <rms@gnu.org>

	* os.texi (Timers): Clarify about REPEAT when timer is delayed.

	* windows.texi (Window Start): Minor cleanups.

2006-09-20  Kim F. Storm  <storm@cua.dk>

	* windows.texi (Window Start): pos-visible-in-window-p allows
	specifying t for position to mean "end of window".
	Add window-line-height.

	* anti.texi (Antinews): Mention window-line-height.

2006-09-19  David Kastrup  <dak@gnu.org>

	* keymaps.texi (Searching Keymaps): Small clarification.

2006-09-18  Richard Stallman  <rms@gnu.org>

	* keymaps.texi (Creating Keymaps): Explain that keymap prompt strings
	cause keyboard menus.
	(Menu Keymaps): Likewise.
	(Defining Menus, Keyboard Menus): Clarify.

	* text.texi (Fields): Clarify explanation of constrain-to-field.

2006-09-16  Eli Zaretskii  <eliz@gnu.org>

	* variables.texi (Tips for Defining): Fix a typo.

2006-09-15  Richard Stallman  <rms@gnu.org>

	* keymaps.texi (Remapping Commands, Searching Keymaps)
	(Active Keymaps): Clean up previous change.

2006-09-15  Jay Belanger  <belanger@truman.edu>

	* gpl.texi: Replace "Library Public License" by "Lesser Public
	License" throughout.

2006-09-15  David Kastrup  <dak@gnu.org>

	* keymaps.texi (Active Keymaps): Adapt description to use
	`get-char-property' instead `get-text-property'.  Explain how
	mouse events change this.  Explain the new optional argument of
	`key-binding' and its mouse-dependent lookup.
	(Searching Keymaps): Adapt description similarly.
	(Remapping Commands): Explain the new optional argument of
	`command-remapping'.

2006-09-14  Richard Stallman  <rms@gnu.org>

	* keymaps.texi (Searching Keymaps): Clarification.
	(Active Keymaps): Refer to Searching Keymaps instead of duplication.

2006-09-13  Richard Stallman  <rms@gnu.org>

	* objects.texi (Character Type): Node split.
	Add xref to Describing Characters.
	(Basic Char Syntax, General Escape Syntax)
	(Ctl-Char Syntax, Meta-Char Syntax): New subnodes.

2006-09-11  Richard Stallman  <rms@gnu.org>

	* display.texi (Display Table Format): Wording clarification.
	(Glyphs): Clarifications.

2006-09-10  Chong Yidong  <cyd@stupidchicken.com>

	* keymaps.texi (Active Keymaps): Mention that key-binding checks
	local maps.

2006-09-10  Kim F. Storm  <storm@cua.dk>

	* display.texi (Forcing Redisplay): Document return value of
	function redisplay.

2006-09-09  Richard Stallman  <rms@gnu.org>

	* windows.texi (Window Hooks): Explain limits of
	window-scroll-functions.

	* display.texi (Fringe Indicators): Update for last change in
	indicate-buffer-boundaries.

2006-09-08  Richard Stallman  <rms@gnu.org>

	* processes.texi (Bindat Spec): Suggest names ending in -bindat-spec.

2006-09-06  Kim F. Storm  <storm@cua.dk>

	* frames.texi (Display Feature Testing): display-mm-dimensions-alist.

	* windows.texi (Window Start): Update pos-visible-in-window-p.

2006-09-04  Richard Stallman  <rms@gnu.org>

	* processes.texi (Accepting Output): Explain SECONDS=0 for
	accept-process-output.

	* os.texi (Idle Timers): Explain why timer functions should not
	loop until (input-pending-p).

2006-09-02  Eli Zaretskii  <eliz@gnu.org>

	* makefile.w32-in (usermanualdir): New variable.
	(elisp.dvi): Use it.

2006-09-01  Eli Zaretskii  <eliz@gnu.org>

	* buffers.texi (Buffer Modification): Fix last change.

2006-09-01  Chong Yidong  <cyd@stupidchicken.com>

	* buffers.texi (Buffer Modification):
	Document buffer-chars-modified-tick.

2006-08-31  Richard Stallman  <rms@gnu.org>

	* modes.texi (Syntactic Font Lock): Mention specific faces once again.

2006-08-31  Richard Bielawski  <RBielawski@moneygram.com>  (tiny change)

	* modes.texi (Syntactic Font Lock):
	Mention font-lock-syntactic-face-function
	instead of specific faces.

2006-08-29  Chong Yidong  <cyd@stupidchicken.com>

	* display.texi (Images): Add xrref to display-images-p.

2006-08-28  Kenichi Handa  <handa@m17n.org>

	* nonascii.texi (Lisp and Coding Systems): Fix description of
	detect-coding-region.

2006-08-27  Michael Olson  <mwolson@gnu.org>

	* processes.texi (Transaction Queues): Remove stray quote
	character.

2006-08-25  Richard Stallman  <rms@gnu.org>

	* os.texi (Idle Timers): run-with-idle-timer allows Lisp time value.
	Add xref.

2006-08-24  Chong Yidong  <cyd@stupidchicken.com>

	* os.texi (Timers): Avoid waiting inside timers.

2006-08-21  Lute Kamstra  <lute@gnu.org>

	* Makefile.in: Use ../man/texinfo.tex to build elisp.dvi.

2006-08-20  Richard Stallman  <rms@gnu.org>

	* os.texi (Idle Timers): New node, split out from Timers.
	Document current-idle-time.
	* commands.texi (Reading One Event): Update xref.
	* elisp.texi (Top): Update subnode menu.

2006-08-16  Richard Stallman  <rms@gnu.org>

	* keymaps.texi (Extended Menu Items): Show format of cached
	bindings in extended menu items.

	* customize.texi (Variable Definitions): Explain when the
	standard value expression is evaluated.

2006-08-15  Chong Yidong  <cyd@stupidchicken.com>

	* commands.texi (Reading One Event): Explain idleness in
	`read-event'.

2006-08-12  Chong Yidong  <cyd@stupidchicken.com>

	* text.texi (Near Point): Say "cursor" not "terminal cursor".
	(Commands for Insertion): Remove split-line since it's not
	relevant for Lisp programming.
	(Yank Commands): Rewrite introduction.
	(Undo): Clarify.
	(Maintaining Undo): Clarify.  Document undo-ask-before-discard.
	(Filling): Remove redundant comment.  Clarify return value of
	current-justification.
	(Margins): Minor clarifications.
	(Adaptive Fill): Update default value of adaptive-fill-regexp.
	(Sorting): Update definition of sort-lines.
	(Columns): Clarify behavior of sort-columns.
	(Indent Tabs): Link to Tab Stops in Emacs manual.
	(Special Properties): Clarify.
	(Clickable Text): Mention Buttons package.

2006-08-12  Kevin Ryde  <user42@zip.com.au>

	* os.texi (Time Parsing): Add %z to description of
	format-time-string, as per docstring.  Add cross reference to
	glibc manual for strftime.

2006-08-08  Richard Stallman  <rms@gnu.org>

	* modes.texi: Clean up wording in previous change.

2006-08-07  Chong Yidong  <cyd@stupidchicken.com>

	* modes.texi (Hooks): Clarify.
	(Major Mode Basics): Mention define-derived-mode explicitly.
	(Major Mode Conventions): Rebinding RET is OK for some modes.
	Mention change-major-mode-hook and after-change-major-mode-hook.
	(Example Major Modes): Move to end of Modes section.
	(Mode Line Basics): Clarify.
	(Mode Line Data): Mention help-echo and local-map in strings.
	Explain reason for treatment of non-risky variables.
	(Properties in Mode): Clarify.
	(Faces for Font Lock): Add font-lock-negation-char-face.

2006-08-04  Eli Zaretskii  <eliz@gnu.org>

	* strings.texi (Formatting Strings): Warn against arbitrary
	strings as first arg to `format'.

2006-07-31  Thien-Thi Nguyen  <ttn@gnu.org>

	* text.texi (Clickable Text): Mention `help-echo' text property.
	Update intro, examples and associated explanations.

2006-07-31  Richard Stallman  <rms@gnu.org>

	* commands.texi: Update xrefs.
	(Event Mod): New node, cut out from old Translating Input.

	* maps.texi: Update xrefs.

	* keymaps.texi (Translation Keymaps): New node.
	Update xrefs from Translating Input to Translation Keymaps.

	* elisp.texi (Top): Update subnode menu.

	* display.texi (Face Functions): Fix explanations of FRAME=t or nil.

	* os.texi (System Interface): Fix menu descriptions of some nodes.
	(Translating Input): Node deleted.

2006-07-31  Nick Roberts  <nickrob@snap.net.nz>

	* modes.texi (Minor Mode Conventions): Update xref for add-to-list.

	* lists.texi (Sets And Lists): Likewise.

2006-07-30  Thien-Thi Nguyen  <ttn@gnu.org>

	* text.texi (Fields): Mention POS
	requirement when narrowing is in effect.

2006-07-28  Richard Stallman  <rms@gnu.org>

	* display.texi (Face Attributes): Simplify wording.
	(Attribute Functions): Clarify meaning of new-frame default
	attribute settings.

	* customize.texi (Common Keywords): Document how to use
	:package-version in a package not in Emacs.

2006-07-28  Kim F. Storm  <storm@cua.dk>

	* commands.texi (Reading One Event): Fix last change.

2006-07-26  Chong Yidong  <cyd@stupidchicken.com>

	* commands.texi (Reading One Event): Document SECONDS argument for
	read-event, read-char, and read-char-exclusive.

2006-07-25  Stefan Monnier  <monnier@iro.umontreal.ca>

	* modes.texi (Multiline Font Lock): Can't use jit-lock-defer-multiline
	to ensure correct identification.

2006-07-24  Richard Stallman  <rms@gnu.org>

	* text.texi (Clickable Text): Clarify.

	* sequences.texi (Vector Functions): Delete duplicate xref.

	* objects.texi (Function Type): Clarify.

	* modes.texi (Keymaps and Minor Modes): List punct chars for minor
	modes.

	* lists.texi (List Variables): New node.
	Material moved from other nodes.

	* variables.texi (Setting Variables): add-to-list and
	add-to-ordered-list moved to List Variables node.

2006-07-23  Thien-Thi Nguyen  <ttn@gnu.org>

	* text.texi (Links and Mouse-1):
	For mouse-on-link-p, expand on arg POS.

2006-07-21  Kim F. Storm  <storm@cua.dk>

	* display.texi (Forcing Redisplay): Don't mention systems which
	don't support sub-second timers for redisplay-preemption-period.

	* os.texi (Terminal Output): Clarify text vs graphical terminal.

2006-07-21  Eli Zaretskii  <eliz@gnu.org>

	* frames.texi (Input Focus): Document that focus-follows-mouse has
	no effect on MS-Windows.

2006-07-18  Richard Stallman  <rms@gnu.org>

	* display.texi (Forcing Redisplay): Cleanups in previous change.

	* processes.texi (Low-Level Network): Make menu more convenient.

2006-07-18  Kim F. Storm  <storm@cua.dk>

	* display.texi (Forcing Redisplay): redisplay-preemption-period
	only used on window systems.  Add xref to Terminal Output.

	* os.texi (Terminal Output): baud-rate only controls preemption on
	non-window systems.  Add xref to Forcing Redisplay.

	* processes.texi (Low-Level Network): Rename node "Make Network"
	to "Network Processes".

2006-07-18  Karl Berry  <karl@gnu.org>

	* variables.texi, functions.texi, customize.texi, loading.texi:
	* edebug.texi, minibuf.texi: Fix page breaks through chapter 20.

2006-07-17  Chong Yidong  <cyd@stupidchicken.com>

	* commands.texi (Waiting): Document batch-mode sit-for behavior.

2006-07-17  Richard Stallman  <rms@gnu.org>

	* eval.texi, elisp.texi, text.texi: Use real doublequote inside menus.
	Put period and comma inside quotes.

	* loading.texi, markers.texi: Use real doublequote inside menus.

	* windows.texi: Put point and comma inside quotes.
	(Textual Scrolling): Use @samp for error message.

	* variables.texi, tips.texi, syntax.texi, symbols.texi:
	* strings.texi, streams.texi, processes.texi, os.texi:
	* objects.texi, numbers.texi, modes.texi, minibuf.texi:
	* lists.texi, keymaps.texi, intro.texi, hash.texi, internals.texi:
	* gpl.texi, functions.texi, files.texi, frames.texi, doclicense.texi:
	* display.texi, control.texi, commands.texi, buffers.texi, anti.texi:
	Put point and comma inside quotes.

	* control.texi (Processing of Errors): Add command-error-function.

	* variables.texi (File Local Variables): Clarify that
	file local variables make buffer-local bindings.

	* modes.texi (Syntactic Font Lock): Give default for
	font-lock-syntax-table.

2006-07-17  Nick Roberts  <nickrob@snap.net.nz>

	* text.texi (Special Properties): Clean up previous change.

2006-07-16  Karl Berry  <karl@gnu.org>

	* objects.texi, numbers.texi, strings.texi, lists.texi, hash.texi:
	* control.texi: Fix bad page breaks through chapter 10 (control).

	* anti.texi (Antinews): Reorder face-attribute fns to avoid
	underfull hbox.

2006-07-15  Nick Roberts  <nickrob@snap.net.nz>

	* text.texi (Special Properties): Describe fontified text property
	in relation to a character (not text).

2006-07-15  Kim F. Storm  <storm@cua.dk>

	* maps.texi (Standard Keymaps): Add xref for minibuffer maps.
	Add apropos-mode-map, custom-mode-map, esc-map, global-map,
	grep-mode-map, help-map, help-mode-map, kmacro-map, and tool-bar-map.

	* anti.texi (Antinews): Mention redisplay function.
	The kbd macro existed, but was not documented, before 22.x.
	Function pos-visible-in-window-p is not new in 22.x, just enhanced.

2006-07-14  Nick Roberts  <nickrob@snap.net.nz>

	* display.texi (Displaying Messages): Add anchor.

	* frames.texi (Dialog Boxes): Use it.

2006-07-12  Richard Stallman  <rms@gnu.org>

	* objects.texi (Frame Type): Explain nature of frames better.

	* frames.texi (Frames): Explain nature of frames better.

2006-07-12  Ken Manheimer  <ken.manheimer@gmail.com>

	* tips.texi (Coding Conventions): Explain why use cl at compile time.

2006-07-12  YAMAMOTO Mitsuharu  <mituharu@math.s.chiba-u.ac.jp>

	* frames.texi (Window System Selections): Mention scrap support for Mac.
	Default value of x-select-enable-clipboard is t on Mac.

	* os.texi (Getting Out): Suspending is not allowed on Mac, either.

2006-07-11  Kim F. Storm  <storm@cua.dk>

	* display.texi (Forcing Redisplay): Add `redisplay' function.
	Don't mention (sit-for -1) -- use (redisplay t) instead.

	* commands.texi (Waiting): (sit-for -1) is no longer special.
	(sit-for 0) is equivalent to (redisplay).
	Iconifying/deiconifying no longer makes sit-for return.

2006-07-10  Nick Roberts  <nickrob@snap.net.nz>

	* display.texi (Buttons): Fix typo.

	* index.texi, elisp.texi (New Symbols): Comment node out.

2006-07-09  Richard Stallman  <rms@gnu.org>

	* display.texi (Truncation): Clean up previous change.

2006-07-08  Richard Stallman  <rms@gnu.org>

	* commands.texi (Interactive Call): Use 3 as prefix in example
	for execute-extended-command.

	* display.texi (Attribute Functions): Move paragraph about
	compatibility with Emacs < 21.

2006-07-09  Kim F. Storm  <storm@cua.dk>

	* display.texi (Refresh Screen): Clarify force-window-update.
	(Truncation): "Normally" indicated by fringe arrows.

2006-07-08  Eli Zaretskii  <eliz@gnu.org>

	* windows.texi (Textual Scrolling, Resizing Windows):
	* variables.texi (Constant Variables):
	* text.texi (Buffer Contents, Deletion, Changing Properties)
	(Property Search, Special Properties, Sticky Properties)
	(Links and Mouse-1, Fields, Change Hooks):
	* syntax.texi (Syntax Table Functions, Parsing Expressions)
	(Categories):
	* symbols.texi (Other Plists):
	* streams.texi (Output Variables):
	* processes.texi (Input to Processes, Query Before Exit):
	* positions.texi (Word Motion, Text Lines, List Motion):
	* os.texi (Init File, System Environment, Sound Output)
	(Session Management):
	* nonascii.texi (Text Representations, Character Sets)
	(Chars and Bytes, Locales):
	* modes.texi (Defining Minor Modes, Header Lines):
	* minibuf.texi (Minibuffer Contents):
	* markers.texi (Information from Markers):
	* lists.texi (List Elements, Building Lists, Association Lists):
	* keymaps.texi (Tool Bar):
	* hash.texi (Creating Hash, Hash Access, Defining Hash, Other Hash):
	* functions.texi (What Is a Function, Mapping Functions):
	* frames.texi (Creating Frames, Parameter Access, Pointer Shape)
	(Color Names, Text Terminal Colors, Display Feature Testing):
	* files.texi (Visiting Functions, File Name Components)
	(Unique File Names, Contents of Directories):
	* display.texi (Forcing Redisplay, Displaying Messages)
	(Temporary Displays, Font Selection, Auto Faces)
	(Font Lookup, Fringe Indicators, Display Margins)
	(Image Descriptors, Showing Images, Image Cache, Button Types)
	(Making Buttons, Manipulating Buttons, Button Buffer Commands)
	(Display Table Format, Glyphs):
	* control.texi (Iteration):
	* commands.texi (Command Loop Info, Adjusting Point):
	* backups.texi (Making Backups, Auto-Saving):
	Remove @tindex entries.

2006-07-07  Kim F. Storm  <storm@cua.dk>

	* display.texi (Fringe Cursors): Fix typo.
	(Customizing Bitmaps): Fix define-fringe-bitmap entry.
	(Overlay Arrow): Default is overlay-arrow fringe indicator.

2006-07-05  Richard Stallman  <rms@gnu.org>

	* text.texi (Buffer Contents): Add example of text props
	in result of buffer-substring.
	(Text Properties): Explain better about use of specific property names.
	(Property Search): Some cleanups; reorder some functions.

	* keymaps.texi (Changing Key Bindings): Cleanup.
	Add xref to Key Binding Conventions.

	* display.texi (Attribute Functions): Add examples for
	face-attribute-relative-p.

	* tips.texi (Coding Conventions): Cleanup last change.

2006-07-05  Karl Berry  <karl@gnu.org>

	* elisp.texi: Use @fonttextsize 10pt, a la emacs.texi.
	Remove @setchapternewpage odd.
	Result is 1013 pages, down from 1100.

	* anti.texi, customize.texi, display.texi, internals.texi:
	* minibuf.texi, modes.texi, tips.texi:
	Fix overfull/underfull boxes.

2006-07-05  Thien-Thi Nguyen  <ttn@gnu.org>

	* edebug.texi (Instrumenting):
	Add Edebug-specific findex for eval-buffer.
	* loading.texi (Loading):
	Replace eval-current-buffer with eval-buffer.

2006-06-30  Nick Roberts  <nickrob@snap.net.nz>

	* locals.texi (Standard Buffer-Local Variables): Update the list
	of variables.

2006-06-26  Nick Roberts  <nickrob@snap.net.nz>

	* files.texi (File Name Completion): Point user to the node
	"Reading File Names".

2006-06-24  Eli Zaretskii  <eliz@gnu.org>

	* files.texi (Contents of Directories): Document case-insensitive
	behavior on respective filesystems.

	* objects.texi (Character Type): Document that Emacs signals an
	error for unsupported Unicode characters specified as \uNNNN.

2006-06-19  Richard Stallman  <rms@gnu.org>

	* processes.texi (Bindat Spec): Clarify previous change.

2006-06-16  Richard Stallman  <rms@gnu.org>

	* tips.texi (Coding Conventions): Better explain conventions
	for definition constructs.

	* text.texi (Special Properties): String value of `read-only'
	serves as the error message.

	* objects.texi (Character Type): Clarify prev. change.
	(Non-ASCII in Strings): Mention \u and \U.

	* commands.texi (Using Interactive): Explain problem of
	markers, etc., in command-history.

2006-06-14  Kim F. Storm  <storm@cua.dk>

	* commands.texi (Waiting): Negative arg to sit-for forces
	redisplay even if input is pending.

	* display.texi (Forcing Redisplay): Use (sit-for -1) to force a
	redisplay.  Remove incorrect example of binding redisplay-dont-pause
	around (sit-for 0).

2006-06-13  Richard Stallman  <rms@gnu.org>

	* display.texi (Forcing Redisplay): Clarify previous change.

2006-06-13  Romain Francoise  <romain@orebokech.com>

	* display.texi (Forcing Redisplay): Fix typo.

2006-06-13  Kim F. Storm  <storm@cua.dk>

	* display.texi (Forcing Redisplay): Add redisplay-preemption-period.

2006-06-10  Luc Teirlinck  <teirllm@auburn.edu>

	* tips.texi (Coding Conventions): Add `@end itemize'.

2006-06-10  Richard Stallman  <rms@gnu.org>

	* tips.texi (Coding Conventions): Explain use of coding systems
	to ensure one decoding for strings.

2006-06-09  Aidan Kehoe  <kehoea@parhasard.net>

	* objects.texi (Character Type): Describe the \uABCD and \U00ABCDEF
	syntax.

2006-06-07  Eli Zaretskii  <eliz@gnu.org>

	* display.texi (Font Selection): Remove description of
	clear-face-cache.

	* compile.texi (Eval During Compile): Fix a typo.  Add index
	entries for possible uses of eval-when-compile.

2006-06-04  Thien-Thi Nguyen  <ttn@gnu.org>

	* display.texi (Abstract Display): Fix typo.

2006-06-03  Eli Zaretskii  <eliz@gnu.org>

	* minibuf.texi (Minibuffer History) <history-add-new-input>:
	Reword variable's description.

2006-06-01  Richard Stallman  <rms@gnu.org>

	* windows.texi (Splitting Windows): Clarify splitting nonselected
	window.

2006-05-31  Juri Linkov  <juri@jurta.org>

	* minibuf.texi (Minibuffer History): Add history-add-new-input.

2006-05-30  Richard Stallman  <rms@gnu.org>

	* display.texi (Line Height): Fix errors in description of
	default line height and line-height property.

	* nonascii.texi (Default Coding Systems): Further clarification.

2006-05-29  Luc Teirlinck  <teirllm@auburn.edu>

	* internals.texi (Pure Storage): Mention that an overflow in pure
	space causes a memory leak.
	(Garbage Collection): If there was an overflow in pure space,
	`garbage-collect' returns nil.

2006-05-30  Eli Zaretskii  <eliz@gnu.org>

	* nonascii.texi (Default Coding Systems): Fix it some more.

2006-05-29  Eli Zaretskii  <eliz@gnu.org>

	* nonascii.texi (Default Coding Systems): Fix last change.

2006-05-29  Kenichi Handa  <handa@m17n.org>

	* nonascii.texi (find-operation-coding-system): Describe the new
	argument format (FILENAME . BUFFER).

2006-05-28  Richard Stallman  <rms@gnu.org>

	* tips.texi (Coding Conventions): Better explain reasons not to
	advise other packages or use `eval-after-load'.

2006-05-29  Kim F. Storm  <storm@cua.dk>

	* processes.texi (Bindat Functions): Rename `pos' and `raw-data' to
	`bindat-idx' and `bindat-raw' for clarity.

2006-05-27  Thien-Thi Nguyen  <ttn@gnu.org>

	* processes.texi (Bindat Spec): Expand on `repeat' handler.

	* display.texi (Display): Add "Abstract Display" to menu.
	(Abstract Display, Abstract Display Functions)
	(Abstract Display Example): New nodes.
	* elisp.texi (Top): Add "Abstract Display" to menu.

2006-05-27  Chong Yidong  <cyd@stupidchicken.com>

	* keymaps.texi (Key Sequences): Link to input events definition.
	(Format of Keymaps): Delete material duplicated in Keymap Basics.

	* files.texi (Changing Files): Document updated argument list for
	copy-file.

2006-05-27  Thien-Thi Nguyen  <ttn@gnu.org>

	* processes.texi (Bindat Functions): Explain term "total length".
	Use it in bindat-length and bindat-pack descriptions.

2006-05-26  Eli Zaretskii  <eliz@gnu.org>

	* tips.texi (Coding Conventions): Advise against using
	eval-after-load in packages.  Add an index entry.

2006-05-25  Juri Linkov  <juri@jurta.org>

	* minibuf.texi (Text from Minibuffer): Undocument keep-all.

	* modes.texi (%-Constructs): Add %e, %z, %Z.

2006-05-25  Richard Stallman  <rms@gnu.org>

	* elisp.texi (Top): Update subnode menu.

	* keymaps.texi (Keymap Basics): New node, split out of Key Sequences.
	(Keymaps): Update menu.

2006-05-25  Chong Yidong  <cyd@stupidchicken.com>

	* keymaps.texi (Key Sequences): Some clarifications.

2006-05-25  Thien-Thi Nguyen  <ttn@gnu.org>

	* processes.texi (Bindat Functions): Say "unibyte string"
	explicitly for bindat-unpack and bindat-pack descriptions.
	(Bindat Examples): Don't call `string-make-unibyte' in example.

2006-05-25  Chong Yidong  <cyd@stupidchicken.com>

	* keymaps.texi (Key Sequences): Rename from Keymap Terminology.
	Explain string and vector representations of key sequences.

	* keymaps.texi (Changing Key Bindings):
	* commands.texi (Interactive Codes):
	* help.texi (Describing Characters): Refer to it.

2006-05-23  Luc Teirlinck  <teirllm@auburn.edu>

	* frames.texi (Pointer Shape): @end table -> @end defvar.

2006-05-22  Richard Stallman  <rms@gnu.org>

	* elisp.texi (Top): Update subnode menus.

	* frames.texi (Pointer Shape): Node renamed from Pointer Shapes.
	Contents rewritten; material from old Pointer Shape node moved here.

	* display.texi (Pointer Shape): Node deleted.
	(Image Descriptors): Minor cleanup.

2006-05-21  Richard Stallman  <rms@gnu.org>

	* syntax.texi (Parsing Expressions): Update info on which STATE
	elements are ignored.

2006-05-19  Luc Teirlinck  <teirllm@auburn.edu>

	* hooks.texi (Standard Hooks): Correct typo.

	* gpl.texi (GPL): ifinfo -> ifnottex.

2006-05-19  Michael Ernst  <mernst@alum.mit.edu>  (tiny change)

	* searching.texi (Simple Match Data): Warn about match data being
	set anew by every search.

2006-05-17  Richard Stallman  <rms@gnu.org>

	* minibuf.texi (Minibuffer History): Clarify.

	* searching.texi (Regexp Special): Clarify nested regexp warning.

2006-05-16  Kim F. Storm  <storm@cua.dk>

	* minibuf.texi (Minibuffer History): Update add-to-history.

2006-05-15  Oliver Scholz  <epameinondas@gmx.de>  (tiny change)

	* nonascii.texi (Explicit Encoding):
	Fix typo (encoding<->decoding).

2006-05-14  Richard Stallman  <rms@gnu.org>

	* buffers.texi (Creating Buffers): Cleanup.

	* files.texi (Visiting Functions): Rewrite in find-file-noselect.

2006-05-13  Eli Zaretskii  <eliz@gnu.org>

	* buffers.texi (Current Buffer): Document that with-temp-buffer
	disables undo.

	* os.texi (Terminal-Specific): More accurate description of how
	Emacs searches for the terminal-specific libraries.

2006-05-12  Eli Zaretskii  <eliz@gnu.org>

	* hooks.texi (Standard Hooks) [iftex]: Convert @xref's to
	emacs-xtra to @inforef's.

	* text.texi (Undo): Document that undo is turned off in buffers
	whose names begin with a space.

	* buffers.texi (Buffer Names): Add index entries for buffers whose
	names begin with a space.
	(Creating Buffers): Document that undo is turned off in buffers
	whose names begin with a space.

	* files.texi (Visiting Functions, Reading from Files)
	(Saving Buffers): Mention code and EOL conversions by file I/O
	primitives and subroutines.

	* nonascii.texi (Lisp and Coding Systems): Document
	coding-system-eol-type.  Add index entries for eol conversion.

	* display.texi (Defining Faces): Mention `mac', and add an xref to
	where window-system is described.

2006-05-10  Richard Stallman  <rms@gnu.org>

	* internals.texi (Writing Emacs Primitives): Clarify GCPRO rules.

2006-05-10  Reiner Steib  <Reiner.Steib@gmx.de>

	* variables.texi (File Local Variables): Recommend to quote lambda
	expressions in safe-local-variable property.

2006-05-09  Richard Stallman  <rms@gnu.org>

	* variables.texi (File Local Variables):
	Document safe-local-eval-forms and safe-local-eval-function.

2006-05-07  Kim F. Storm  <storm@cua.dk>

	* minibuf.texi (Minibuffer History): Remove keep-dups arg
	from add-to-history.

2006-05-07  Romain Francoise  <romain@orebokech.com>

	* commands.texi (Event Input Misc):
	* compile.texi (Eval During Compile):
	* internals.texi (Buffer Internals):
	* minibuf.texi (Initial Input):
	* nonascii.texi (Scanning Charsets):
	* numbers.texi (Comparison of Numbers):
	* windows.texi (Textual Scrolling, Vertical Scrolling):
	Fix various typos.

2006-05-06  Eli Zaretskii  <eliz@gnu.org>

	* hooks.texi (Standard Hooks): Replace inforef to emacs-xtra by
	conditional xref's to either emacs or emacs-xtra, depending on
	@iftex/@ifnottex.

	* minibuf.texi (Minibuffer History): Document add-to-history.

2006-05-05  Eli Zaretskii  <eliz@gnu.org>

	* internals.texi (Pure Storage): Mention the pure overflow message
	at startup.

2006-05-05  Johan Bockgård  <bojohan@dd.chalmers.se>

	* keymaps.texi (Active Keymaps): Fix pseudo-Lisp syntax.
	(Searching Keymaps): Fix pseudo-Lisp description of keymap
	search.

2006-05-01  Richard Stallman  <rms@gnu.org>

	* intro.texi (nil and t): Clarify.

	* variables.texi (File Local Variables): Suggest using booleanp.

2006-05-01  Juanma Barranquero  <lekktu@gmail.com>

	* objects.texi (Type Predicates): Fix typos.

2006-05-01  Stefan Monnier  <monnier@iro.umontreal.ca>

	* intro.texi (nil and t): Add booleanp.

	* objects.texi (Type Predicates): Add links for booleanp and
	string-or-null-p.

2006-04-29  Richard Stallman  <rms@gnu.org>

	* modes.texi (Multiline Font Lock): Rename from
	Multi line Font Lock Elements.  Much clarification.
	(Font Lock Multiline, Region to Fontify): Much clarification.

2006-04-29  Stefan Monnier  <monnier@iro.umontreal.ca>

	* variables.texi (File Local Variables): Remove the special case t for
	safe-local-variable.

2006-04-26  Richard Stallman  <rms@gnu.org>

	* syntax.texi (Parsing Expressions): Minor cleanup.

2006-04-18  Richard Stallman  <rms@gnu.org>

	* tips.texi (Coding Conventions): Explain when the package's
	prefix should appear later on (not at the start of the name).

	* searching.texi (String Search): Clarify effect of NOERROR.

	* modes.texi (Imenu): Clarify what special items do.

	* hooks.texi (Standard Hooks): Delete text about old hook names.

2006-04-17  Romain Francoise  <romain@orebokech.com>

	* variables.texi (Local Variables): Update the default value of
	`max-specpdl-size'.

2006-04-15  Michael Olson  <mwolson@gnu.org>

	* processes.texi (Transaction Queues): Mention the new optional
	`delay-question' argument for `tq-enqueue'.

2006-04-13  Bill Wohler  <wohler@newt.com>

	* customize.texi (Common Keywords): Use dotted notation for
	:package-version value.  Specify its values.  Improve documentation
	for customize-package-emacs-version-alist.

2006-04-12  Bill Wohler  <wohler@newt.com>

	* customize.texi (Common Keywords): Move description of
	customize-package-emacs-version-alist to @defvar.

2006-04-10  Bill Wohler  <wohler@newt.com>

	* customize.texi (Common Keywords): Add :package-version.

2006-04-10  Kim F. Storm  <storm@cua.dk>

	* text.texi (Buffer Contents): Add NOPROPS arg to
	filter-buffer-substring.

2006-04-08  Kevin Ryde  <user42@zip.com.au>

	* os.texi (Command-Line Arguments): Update xref to emacs manual
	"Command Arguments" -> "Emacs Invocation", per change there.

2006-04-08  Thien-Thi Nguyen  <ttn@gnu.org>

	* display.texi (Other Display Specs): Arrange a @code{DOTTED-LIST} to
	be on one line to help makeinfo not render two spaces after the dot.

2006-04-07  Reiner Steib  <Reiner.Steib@gmx.de>

	* strings.texi (Predicates for Strings): Add string-or-null-p.

2006-03-28  Kim F. Storm  <storm@cua.dk>

	* processes.texi (Accepting Output): Remove obsolete (and incorrect)
	remarks about systems that don't support fractional seconds.

2006-03-25  Karl Berry  <karl@gnu.org>

	* elisp.texi: Use @copyright{} instead of (C), and do not indent
	the year list.

2006-03-21  Nick Roberts  <nickrob@snap.net.nz>

	* display.texi (Fringe Indicators): Fix typos.

2006-03-19  Luc Teirlinck  <teirllm@auburn.edu>

	* tips.texi (Documentation Tips): One can now also write `program'
	in front of a quoted symbol in a docstring to prevent making a
	hyperlink.

2006-03-19  Alan Mackenzie  <acm@muc.de>

	* text.texi (Special Properties): Clarify `fontified' property.

2006-03-16  Richard Stallman  <rms@gnu.org>

	* display.texi (Defining Images): Minor cleanup.

2006-03-16  Bill Wohler  <wohler@newt.com>

	* display.texi (Defining Images): In image-load-path-for-library,
	prefer user's images.

2006-03-15  Stefan Monnier  <monnier@iro.umontreal.ca>

	* modes.texi (Region to Fontify): Remove font-lock-lines-before.

2006-03-15  Bill Wohler  <wohler@newt.com>

	* display.texi (Defining Images): Fix example in
	image-load-path-for-library by not recommending that one binds
	image-load-path.  Just defvar it to placate compiler and only use
	it if previously defined.

2006-03-14  Bill Wohler  <wohler@newt.com>

	* display.texi (Defining Images): In image-load-path-for-library,
	always return list of directories.  Update example.

2006-03-14  Alan Mackenzie  <acm@muc.de>

	* modes.texi: New node, "Region to Fontify" (for Font Lock).
	This describes font-lock-extend-region-function.
	("Other Font Lock Variables"): Move "font-lock-lines-before" to
	the new node "Region to Fontify".

2006-03-13  Richard Stallman  <rms@gnu.org>

	* display.texi (Invisible Text): The impossible position is
	now before the invisible text, not after.
	(Defining Images): Clean up last change.

2006-03-11  Bill Wohler  <wohler@newt.com>

	* display.texi (Defining Images): Add image-load-path-for-library.

2006-03-11  Luc Teirlinck  <teirllm@auburn.edu>

	* text.texi (Adaptive Fill): Fix Texinfo usage.

	* strings.texi (Creating Strings): Fix Texinfo usage.

	* searching.texi (Regexp Special): Use @samp for regular
	expressions that are not in Lisp syntax.

2006-03-08  Luc Teirlinck  <teirllm@auburn.edu>

	* searching.texi (Regexp Special): Put remark between parentheses
	to avoid misreading.

2006-03-07  Luc Teirlinck  <teirllm@auburn.edu>

	* searching.texi (Syntax of Regexps): More accurately describe
	which characters are special in which situations.
	(Regexp Special): Recommend _not_ to quote `]' or `-' when they
	are not special.  Describe in detail when `[' and `]' are special.
	(Regexp Backslash): Plenty of regexps with unbalanced square
	brackets are valid, so reword that statement.

2006-03-02  Kim F. Storm  <storm@cua.dk>

	* keymaps.texi (Tool Bar): Add tool-bar-border.

2006-02-28  Luc Teirlinck  <teirllm@auburn.edu>

	* loading.texi (Load Suffixes): Rephrase last paragraph.  Fix typos.

2006-02-27  Luc Teirlinck  <teirllm@auburn.edu>

	* elisp.texi (Top): Include "Load Suffixes" in the detailed menu.

	* files.texi (Locating Files): Suggest additional values for the
	SUFFIXES arg of `locate-file'.  Update pxref.

	* loading.texi (Loading): Include new node "Load Suffixes" in menu.
	(How Programs Do Loading): Discuss the effects of Auto Compression
	mode on `load'.
	(Load Suffixes): New node.
	(Library Search): Delete description of `load-suffixes'; it was
	moved to "Load Suffixes".
	(Autoload, Named Features): Mention `load-suffixes'.

2006-02-21  Giorgos Keramidas  <keramida@ceid.upatras.gr>  (tiny change)

	* display.texi (Fringe Indicators, Fringe Cursors): Fix typos.

	* windows.texi (Window Tree): Fix typo.

2006-02-20  Kim F. Storm  <storm@cua.dk>

	* display.texi (Fringe Indicators): New section.
	Move indicate-empty-lines, indicate-buffer-boundaries, and
	default-indicate-buffer-boundaries here.
	Add fringe-indicator-alist and default-fringes-indicator-alist.
	Add list of logical fringe indicator symbols.
	Update list of standard bitmap names.
	(Fringe Cursors): New section.
	Move overflow-newline-into-fringe here.
	Add fringe-cursor-alist and default-fringes-cursor-alist.
	Add list of fringe cursor symbols.

2006-02-20  Juanma Barranquero  <lekktu@gmail.com>

	* commands.texi (Using Interactive): Fix reference to node
	"Minibuffers".

2006-02-19  Richard M. Stallman  <rms@gnu.org>

	* minibuf.texi (High-Level Completion):
	Add xref to read-input-method-name.

	* files.texi (Relative File Names): Move file-relative-name here.
	(File Name Expansion): From here.  Minor clarifications.

	* commands.texi (Using Interactive): Add xrefs about reading input.
	Clarify remarks about that moving point and mark.
	Put string case before list case.

2006-02-16  Johan Bockgård  <bojohan@dd.chalmers.se>

	* display.texi (Other Display Specs, Image Descriptors):
	Revert erroneous changes.  The previous description of
	image-descriptors as `(image . PROPS)' was correct.

2006-02-14  Richard M. Stallman  <rms@gnu.org>

	* variables.texi (File Local Variables): Clarifications.

2006-02-14  Juanma Barranquero  <lekktu@gmail.com>

	* variables.texi (File Local Variables): Use @code for a cons
	cell, not @var.

2006-02-13  Chong Yidong  <cyd@stupidchicken.com>

	* variables.texi (File Local Variables): Document new file local
	variable behavior.

2006-02-10  Kim F. Storm  <storm@cua.dk>

	* eval.texi (Function Indirection): Add NOERROR to indirect-function.

2006-02-08  Juanma Barranquero  <lekktu@gmail.com>

	* modes.texi (%-Constructs): Remove obsolete info about
	`global-mode-string'.

2006-02-07  Richard M. Stallman  <rms@gnu.org>

	* commands.texi (Prefix Command Arguments): Minor cleanup.

	* display.texi: "Graphical display", not window system.

	* functions.texi (What Is a Function): Fix xref.

	* keymaps.texi (Key Lookup): Clarify wrt commands vs other functions.
	(Changing Key Bindings): Clarify when remapping is better than
	substitute-key-definition.

2006-02-02  Richard M. Stallman  <rms@gnu.org>

	* minibuf.texi (Basic Completion): Completion alists are risky.

	* keymaps.texi (Active Keymaps): Clarifications.
	(Searching Keymaps): New node.
	(Keymaps): Update menu.

	* frames.texi (Layout Parameters): Minor clarification.
	(Drag and Drop): New node.
	(Frames): Update menu.

2006-01-29  Chong Yidong  <cyd@stupidchicken.com>

	* display.texi (Other Display Specs, Image Descriptors):
	Image description is a list, not a cons cell.

2006-01-28  Luc Teirlinck  <teirllm@auburn.edu>

	* lists.texi (Cons Cells): Minor correction (the cdr of a dotted
	list is not necessarily a list).

2006-01-27  Eli Zaretskii  <eliz@gnu.org>

	* frames.texi (Layout Parameters): border-width and
	internal-border-width belong to the frame, not the window.

2006-01-19  Richard M. Stallman  <rms@gnu.org>

	* nonascii.texi (Translation of Characters): Search cmds use
	translation-table-for-input.  Automatically made local.

	* markers.texi (Overview of Markers): Count insertion type
	as one of a marker's attributes.

	* keymaps.texi (Controlling Active Maps): New node, split out of
	Active Keymaps.
	(Keymaps): Menu updated.
	(Active Keymaps): Give pseudocode to explain how the active
	maps are searched.  current-active-maps and key-binding moved here.
	(Functions for Key Lookup): current-active-maps and key-binding moved.
	Clarifications.
	(Searching the Keymaps): New subnode.

	* elisp.texi (Top): Menu clarification.

	* display.texi (Other Display Specs): Delete duplicate entry for
	just a string as display spec.  Move text about recursive display
	specs on such a string.

	* commands.texi (Key Sequence Input): Clarify.
	Move num-nonmacro-input-events out.
	(Reading One Event): num-nonmacro-input-events moved here.

2006-01-14  Nick Roberts  <nickrob@snap.net.nz>

	* advice.texi (Simple Advice): Update example to fit argument
	change in previous-line.

2006-01-05  Richard M. Stallman  <rms@gnu.org>

	* markers.texi (The Mark): Fix in `mark'.

2006-01-04  Richard M. Stallman  <rms@gnu.org>

	* processes.texi (Misc Network, Make Network): Minor cleanups.

2006-01-04  Kim F. Storm  <storm@cua.dk>

	* processes.texi (Make Network): Add IPv6 addresses and handling.
	(Network Feature Testing): Mention (:family ipv6).
	(Misc Network): Add IPv6 formats to format-network-address.

2005-12-30  Richard M. Stallman  <rms@gnu.org>

	* text.texi (Changing Properties):
	Don't use return value of set-text-properties.

2005-12-29  Luc Teirlinck  <teirllm@auburn.edu>

	* modes.texi (Mode Line Format): Correct typo in menu.

2005-12-29  Richard M. Stallman  <rms@gnu.org>

	* modes.texi (Mode Line Top): New node.
	(Mode Line Data): Some text moved to new node.
	Explain the data structure more concretely.
	(Mode Line Basics): Clarifications.
	(Mode Line Variables): Clarify intro paragraph.
	(%-Constructs): Clarify intro paragraph.
	(Mode Line Format): Update menu.

2005-12-28  Luc Teirlinck  <teirllm@auburn.edu>

	* minibuf.texi (Basic Completion): Update lazy-completion-table
	examples for removal of ARGS argument.

2005-12-23  Richard M. Stallman  <rms@gnu.org>

	* text.texi (Undo): Restore some explanation from the version
	that was deleted.

2005-12-23  Eli Zaretskii  <eliz@gnu.org>

	* text.texi (Undo): Remove duplicate descriptions of `apply
	funname' and `apply delta' elements of the undo list.

2005-12-20  Richard M. Stallman  <rms@gnu.org>

	* help.texi (Help Functions): Update documentation of `apropos'.

2005-12-20  Luc Teirlinck  <teirllm@auburn.edu>

	* customize.texi (Type Keywords): Delete xref to "Text help-echo",
	because it is confusing.  If the :help-echo keyword is a function,
	it is not directly used as the :help-echo overlay property, as the
	xref seems to suggest (it does not take the appropriate args).

2005-12-19  Luc Teirlinck  <teirllm@auburn.edu>

	* customize.texi (Common Keywords): Fix Texinfo usage.
	(Group Definitions, Variable Definitions): Update for new
	conventions for using `*' in docstrings.

	* tips.texi (Documentation Tips): Update for new conventions for
	using `*' in docstrings.

2005-12-16  Richard M. Stallman  <rms@gnu.org>

	* minibuf.texi (Minibuffer Contents): Minor cleanup.

2005-12-16  Juri Linkov  <juri@jurta.org>

	* minibuf.texi (Minibuffer Contents): Add minibuffer-completion-contents.

2005-12-14  Romain Francoise  <romain@orebokech.com>

	* modes.texi (Customizing Keywords): Rename `append' to `how'.
	Fix typo.

2005-12-11  Juri Linkov  <juri@jurta.org>

	* minibuf.texi (Completion Commands): Add mention of read-file-name
	for filename completion keymaps.
	(Reading File Names): Add mention of filename completion keymaps
	for read-file-name and xref to `Completion Commands'.

2005-12-10  Richard M. Stallman  <rms@gnu.org>

	* customize.texi (Common Keywords): State caveats for use of :tag.

2005-12-08  Richard M. Stallman  <rms@gnu.org>

	* minibuf.texi (Intro to Minibuffers): Replace list of local maps
	with xrefs and better explanation.
	(Completion Commands): Add the filename completion maps.

	* objects.texi (Character Type): Clarify that \s is not space
	if a dash follows.

2005-12-05  Richard M. Stallman  <rms@gnu.org>

	* windows.texi (Resizing Windows): Delete preserve-before args.

2005-12-05  Stefan Monnier  <monnier@iro.umontreal.ca>

	* keymaps.texi (Format of Keymaps): Remove mention of a quirk
	in full keymaps, since the quirk has been fixed.

2005-12-03  Eli Zaretskii  <eliz@gnu.org>

	* hooks.texi (Standard Hooks): Add index entries.
	Mention `compilation-finish-functions'.

2005-11-27  Richard M. Stallman  <rms@gnu.org>

	* windows.texi (Resizing Windows): Add adjust-window-trailing-edge.

2005-11-21  Juri Linkov  <juri@jurta.org>

	* customize.texi (Common Keywords): Update links types
	custom-manual and url-link.  Add link types emacs-library-link,
	file-link, function-link, variable-link, custom-group-link.

2005-11-20  Chong Yidong  <cyd@stupidchicken.com>

	* display.texi: Revert 2005-11-20 change.

2005-11-20  Thien-Thi Nguyen  <ttn@gnu.org>

	* processes.texi (Bindat Functions):
	Say "third" to refer to zero-based index "2".

2005-11-18  Luc Teirlinck  <teirllm@auburn.edu>

	* loading.texi (Library Search): Update the default value of
	`load-suffixes'.

2005-11-17  Chong Yidong  <cyd@stupidchicken.com>

	* display.texi (Attribute Functions): Mention :ignore-defface.

2005-11-16  Stefan Monnier  <monnier@iro.umontreal.ca>

	* modes.texi (Minor Mode Conventions): Use custom-set-minor-mode.
	(Minor Mode Conventions): Mention the use of a hook.

2005-11-06  Richard M. Stallman  <rms@gnu.org>

	* files.texi (Magic File Names): find-file-name-handler checks the
	`operations' property of the handler.

2005-11-03  Richard M. Stallman  <rms@gnu.org>

	* variables.texi (Frame-Local Variables): Small clarification.

2005-10-29  Chong Yidong  <cyd@stupidchicken.com>

	* os.texi (Init File): Document ~/.emacs.d/init.el.

2005-10-29  Richard M. Stallman  <rms@gnu.org>

	* internals.texi (Garbage Collection): Document memory-full.

2005-10-28  Bill Wohler  <wohler@newt.com>

	* tips.texi (Documentation Tips): Help mode now creates hyperlinks
	for URLs.

2005-10-28  Richard M. Stallman  <rms@gnu.org>

	* minibuf.texi (Completion Commands): Clean up prev change.

2005-10-26  Kevin Ryde  <user42@zip.com.au>

	* compile.texi (Eval During Compile): Explain recommended uses
	of eval-when-compile and eval-and-compile.

2005-10-27  Masatake YAMATO  <jet@gyve.org>

	* minibuf.texi (Completion Commands):
	Write about new optional argument for `display-completion-list'.

2005-10-23  Richard M. Stallman  <rms@gnu.org>

	* display.texi (Overlay Arrow): Clarify about local bindings of
	overlay-arrow-position.

2005-10-22  Eli Zaretskii  <eliz@gnu.org>

	* internals.texi (Building Emacs): Fix last change.

2005-10-22  Richard M. Stallman  <rms@gnu.org>

	* internals.texi (Building Emacs): Document eval-at-startup.

2005-10-21  Richard M. Stallman  <rms@gnu.org>

	* loading.texi (Where Defined): load-history contains abs file names.
	symbol-file returns abs file names.

2005-10-19  Kim F. Storm  <storm@cua.dk>

	* display.texi (Showing Images): Add max-image-size integer value.

2005-10-18  Chong Yidong  <cyd@stupidchicken.com>

	* display.texi (Showing Images): Document max-image-size.

2005-10-17  Richard M. Stallman  <rms@gnu.org>

	* commands.texi (Quitting): Minor clarification.

	* processes.texi (Sentinels): Clarify about output and quitting.
	(Filter Functions): Mention with-local-quit.

2005-10-17  Juri Linkov  <juri@jurta.org>

	* buffers.texi (Current Buffer):
	* commands.texi (Event Input Misc):
	* compile.texi (Eval During Compile, Compiler Errors):
	* customize.texi (Group Definitions):
	* display.texi (Progress, Defining Faces):
	* files.texi (Writing to Files):
	* modes.texi (Mode Hooks, Defining Minor Modes):
	* streams.texi (Output Functions):
	* syntax.texi (Syntax Table Functions):
	* text.texi (Change Hooks):
	Replace `...' with `@dots{}' in `@defmac' and `@defspec'.

	* commands.texi (Quitting): Replace arg `forms' with `body' in
	`with-local-quit'.

	* positions.texi (Excursions): Replace arg `forms' with `body' in
	`save-excursion'.

2005-10-08  Kim F. Storm  <storm@cua.dk>

	* windows.texi (Window Tree): Rename window-split-tree to window-tree.
	Rename manual section accordingly.

2005-10-04  Kim F. Storm  <storm@cua.dk>

	* windows.texi (Window Split Tree): New section describing
	new function window-split-tree function.

2005-10-03  Nick Roberts  <nickrob@snap.net.nz>

	* display.texi (Fringe Size/Pos): Simplify and add detail.

2005-09-30  Romain Francoise  <romain@orebokech.com>

	* minibuf.texi (High-Level Completion): Explain that the prompt
	given to `read-buffer' should end with a colon and a space.
	Update usage examples.

2005-09-29  Juri Linkov  <juri@jurta.org>

	* display.texi (Displaying Messages): Rename argument name
	`string' to `format-string' in functions `message', `message-box',
	`message-or-box'.

2005-09-26  Chong Yidong  <cyd@stupidchicken.com>

	* errors.texi (Standard Errors): Correct xrefs.

2005-09-18  Chong Yidong  <cyd@stupidchicken.com>

	* display.texi (Defining Images): Update documentation for
	`image-load-path'.

2005-09-17  Richard M. Stallman  <rms@gnu.org>

	* display.texi (Defining Images): Clean up previous change.

2005-09-16  Romain Francoise  <romain@orebokech.com>

	* elisp.texi: Specify GFDL version 1.2.

	* doclicense.texi (GNU Free Documentation License): Update to
	version 1.2.

2005-09-15  Chong Yidong  <cyd@stupidchicken.com>

	* display.texi (Defining Images): Document `image-load-path'.

2005-09-15  Richard M. Stallman  <rms@gnu.org>

	* objects.texi (Printed Representation): Minor cleanup.
	(Box Diagrams): Minor fix.
	(Cons Cell Type): Move (...) index item here.
	(Box Diagrams): From here.
	(Array Type): Minor fix.
	(Type Predicates): Delete index "predicates".
	(Hash Table Type): Clarify xref.
	(Dotted Pair Notation): Minor fix.

2005-09-10  Chong Yidong  <cyd@stupidchicken.com>

	* files.texi (Saving Buffers): Fix typo.

2005-09-08  Richard M. Stallman  <rms@gnu.org>

	* tips.texi (Programming Tips): Correct the "default" prompt spec.

2005-09-08  Chong Yidong  <cyd@stupidchicken.com>

	* locals.texi (Standard Buffer-Local Variables): Don't include
	mode variables for minor modes.
	Fix xrefs for buffer-display-count, buffer-display-table,
	buffer-offer-save, buffer-saved-size, cache-long-line-scans,
	enable-multibyte-characters, fill-column, header-line-format,
	left-fringe-width, left-margin, and right-fringe-width.

	* hooks.texi (Standard Hooks): All hooks should conform to the
	standard naming convention now.
	Fix xref for `echo-area-clear-hook'.

	* display.texi (Usual Display): Note that indicate-empty-lines and
	tab-width are buffer-local.

	* files.texi (Saving Buffers): Add xref to `Killing Buffers'.

	* modes.texi (Mode Help): Note that major-mode is buffer-local.

	* nonascii.texi (Encoding and I/O): Note that
	buffer-file-coding-system is buffer-local.

	* positions.texi (List Motion): Note that defun-prompt-regexp is
	buffer-local.

	* text.texi (Auto Filling): Note that auto-fill-function is
	buffer-local.
	(Undo): Note that buffer-undo-list is buffer-local.

	* windows.texi (Buffers and Windows):
	Document buffer-display-count.

2005-09-06  Richard M. Stallman  <rms@gnu.org>

	* tips.texi (Coding Conventions): Sometimes it is ok to put the
	package prefix elsewhere than at the start of the name.

2005-09-03  Richard M. Stallman  <rms@gnu.org>

	* tips.texi (Programming Tips): Add conventions for minibuffer
	questions and prompts.

2005-09-03  Joshua Varner  <jlvarner@gmail.com>  (tiny change)

	* intro.texi (nil and t): Minor cleanup.
	Delete spurious mention of keyword symbols.
	(Evaluation Notation): Add index entry.
	(A Sample Function Description): Minor cleanup.
	(A Sample Variable Description): Not all vars can be set.

2005-09-03  Thien-Thi Nguyen  <ttn@gnu.org>

	* text.texi (Buffer Contents): Use "\n" in examples' result strings.

	(Insertion): Document precise type of `insert-char' arg COUNT.

2005-09-02  Stefan Monnier  <monnier@iro.umontreal.ca>

	* modes.texi (Other Font Lock Variables): Sync the default of
	font-lock-lines-before.

2005-08-31  Michael Albinus  <michael.albinus@gmx.de>

	* files.texi (Magic File Names): Add `make-auto-save-file-name'.

2005-08-29  Richard M. Stallman  <rms@gnu.org>

	* elisp.texi (Top): Update subnode menu.

	* searching.texi (Searching and Matching): Move node.
	Rearrange contents and add overall explanation.
	(Searching and Case): Move node.
	(Searching and Matching): Update menu.

2005-08-27  Eli Zaretskii  <eliz@gnu.org>

	* os.texi (Startup Summary): Fix the description of the initial
	startup message display.

2005-08-25  Richard M. Stallman  <rms@gnu.org>

	* searching.texi (Search and Replace): Add replace-regexp-in-string.

2005-08-25  Emilio C. Lopes  <eclig@gmx.net>

	* display.texi (Finding Overlays): Fix `find-overlay-prop' in
	`next-overlay-change' example.

2005-08-22  Juri Linkov  <juri@jurta.org>

	* display.texi (Attribute Functions): Add set-face-inverse-video-p.
	Fix invert-face.  Fix args of face-background.

	* display.texi (Standard Faces): Delete node.
	(Faces): Add xref to `(emacs)Standard Faces'.
	(Displaying Faces): Fix xref to `Standard Faces'.

	* modes.texi (Mode Line Data): Fix xref to Standard Faces.

2005-08-20  Alan Mackenzie  <acm@muc.de>

	* buffers.texi (The Buffer List): Clarify the manipulation of the
	buffer list.

2005-08-14  Richard M. Stallman  <rms@gnu.org>

	* modes.texi (Auto Major Mode): interpreter-mode-alist key is not
	a regexp.

2005-08-11  Richard M. Stallman  <rms@gnu.org>

	* elisp.texi (Top): Update subnode lists.

	* display.texi (Inverse Video): Node deleted.

	* tips.texi (Key Binding Conventions, Programming Tips, Warning Tips):
	New nodes split out of Coding Conventions.

	* searching.texi (Regular Expressions): Document re-builder.

	* os.texi (Time Parsing): New node split out of Time Conversion.

	* processes.texi (Misc Network, Network Feature Testing)
	(Network Options, Make Network): New nodes split out of
	Low-Level Network.

2005-08-09  Richard M. Stallman  <rms@gnu.org>

	* frames.texi (Geometry): New node, split from Size and Position.
	(Frame Parameters): Refer to Geometry.

	* buffers.texi (The Buffer List): Fix xrefs.

	* windows.texi (Splitting Windows): Fix xref.

	* frames.texi (Layout Parameters): Add xref.

	* display.texi (Line Height, Scroll Bars): Fix xrefs.

	* keymaps.texi (Menu Bar): Fix xref.

	* locals.texi (Standard Buffer-Local Variables): Fix xref.

	* modes.texi (%-Constructs): Fix xref.

	* frames.texi (Window Frame Parameters): Node split up.
	(Basic Parameters, Position Parameters, Size Parameters)
	(Layout Parameters, Buffer Parameters, Management Parameters)
	(Cursor Parameters, Color Parameters): New subnodes.

2005-08-09  Luc Teirlinck  <teirllm@auburn.edu>

	* positions.texi (Screen Lines): Update xref for previous change
	in minibuf.texi.

	* minibuf.texi (Intro to Minibuffers): Update pxref for previous
	change in minibuf.texi.

2005-08-09  Richard M. Stallman  <rms@gnu.org>

	* tips.texi (Coding Conventions): Minor cleanup.

	* modes.texi (Defining Minor Modes): Explain when init-value
	can be non-nil.

	* elisp.texi (Top): Update submenu for Minibuffer.

	* minibuf.texi (Minibuffer Misc): Node split up.
	(Minibuffer Commands, Minibuffer Windows, Minibuffer Contents)
	(Recursive Mini): New nodes split out from Minibuffer Misc.
	(Minibuffer Misc): Document max-mini-window-height.

	* hash.texi (Defining Hash): Delete stray paren in example.

	* display.texi (Echo Area Customization): Don't define
	max-mini-window-height here; xref instead.

	* commands.texi (Event Input Misc): Update while-no-input.

	* advice.texi (Advising Functions): Explain when to use advice
	and when to use a hook.

2005-07-30  Eli Zaretskii  <eliz@gnu.org>

	* makefile.w32-in (info): Don't run install-info.
	($(infodir)/dir): New target, produced by running install-info.

2005-07-27  Luc Teirlinck  <teirllm@auburn.edu>

	* modes.texi (Defining Minor Modes): The keyword for the initial
	value is :init-value, not :initial-value.

2005-07-23  Eli Zaretskii  <eliz@gnu.org>

	* loading.texi (Autoload): Make the `doctor' example be consistent
	with what's in current loaddefs.el.  Describe the "fn" magic in
	the usage portion of the doc string.

2005-07-22  Richard M. Stallman  <rms@gnu.org>

	* internals.texi (Garbage Collection): Clarify previous change.

2005-07-21  Stefan Monnier  <monnier@iro.umontreal.ca>

	* internals.texi (Garbage Collection): Add gc-cons-percentage.

2005-07-18  Juri Linkov  <juri@jurta.org>

	* commands.texi (Accessing Events):
	* frames.texi (Text Terminal Colors, Resources):
	* markers.texi (The Mark):
	* modes.texi (Defining Minor Modes):
	Delete duplicate duplicate words.

2005-07-16  Richard M. Stallman  <rms@gnu.org>

	* display.texi (Managing Overlays): Clarify make-overlay
	args for insertion types.

2005-07-13  Luc Teirlinck  <teirllm@auburn.edu>

	* customize.texi (Variable Definitions):
	Add `custom-initialize-safe-set' and `custom-initialize-safe-default'.
	`standard-value' is a list too.
	(Defining New Types): Use @key{RET} instead of @key{ret}.

2005-07-13  Francis Litterio  <franl@world.std.com>  (tiny change)

	* os.texi (Translating Input): Fix typo.

2005-07-08  Richard M. Stallman  <rms@gnu.org>

	* README: Update edition number and size estimate.

	* elisp.texi (VERSION): Set to 2.9.

2005-07-07  Richard M. Stallman  <rms@gnu.org>

	* book-spine.texinfo: Update Emacs version.

	* display.texi (Inverse Video): Delete mode-line-inverse-video.

2005-07-06  Richard M. Stallman  <rms@gnu.org>

	* searching.texi (Regexp Search): Clarify what re-search-forward
	does when the search fails.

2005-07-05  Lute Kamstra  <lute@gnu.org>

	* Update FSF's address in GPL notices.

	* doclicense.texi (GNU Free Documentation License):
	* gpl.texi (GPL):
	* tips.texi (Coding Conventions, Library Headers):
	* vol1.texi:
	* vol2.texi: Update FSF's address.

2005-07-04  Richard M. Stallman  <rms@gnu.org>

	* hooks.texi (Standard Hooks): Add occur-hook.

2005-07-03  Luc Teirlinck  <teirllm@auburn.edu>

	* display.texi (The Echo Area): Correct menu.

2005-07-03  Richard M. Stallman  <rms@gnu.org>

	* elisp.texi (Top): Update subnode menu for Display.

	* display.texi (Displaying Messages): New node, with most
	of what was in The Echo Area.
	(Progress): Move under The Echo Area.
	(Logging Messages): New node with new text.
	(Echo Area Customization): New node, the rest of what was
	in The Echo Area.  Document message-truncate-lines with @defvar.
	(Display): Update menu.

	* windows.texi (Textual Scrolling): Doc 3 values for
	scroll-preserve-screen-position.

	* text.texi (Special Properties): Change hook functions
	should bind inhibit-modification-hooks around altering buffer text.

	* keymaps.texi (Key Binding Commands): Call binding BINDING
	rather than DEFINITION.

2005-06-29  Juanma Barranquero  <lekktu@gmail.com>

	* variables.texi (Defining Variables): `user-variable-p' returns t
	for aliases of user options, nil for alias loops.

2005-06-28  Richard M. Stallman  <rms@gnu.org>

	* keymaps.texi (Creating Keymaps): Put make-sparse-keymap before
	make-keymap.

2005-06-27  Luc Teirlinck  <teirllm@auburn.edu>

	* variables.texi (Setting Variables): Correct and clarify
	description of `add-to-ordered-list'.

2005-06-26  Richard M. Stallman  <rms@gnu.org>

	* display.texi (Faces): Minor cleanup.

2005-06-25  Luc Teirlinck  <teirllm@auburn.edu>

	* display.texi (Faces): `facep' returns t for strings that are
	face names.

2005-06-25  Richard M. Stallman  <rms@gnu.org>

	* objects.texi (Equality Predicates): Clarify meaning of equal.

	* windows.texi (Selecting Windows): save-selected-window
	and with-selected-window save and restore the current buffer.

2005-06-24  Richard M. Stallman  <rms@gnu.org>

	* numbers.texi (Float Basics): Explain how to test for NaN,
	and printing the sign of NaNs.

2005-06-24  Eli Zaretskii  <eliz@gnu.org>

	* makefile.w32-in (MAKEINFO): Use --force.

2005-06-23  Richard M. Stallman  <rms@gnu.org>

	* display.texi (Face Functions): Correct Texinfo usage.

2005-06-23  Luc Teirlinck  <teirllm@auburn.edu>

	* lists.texi (Rings): `ring-elements' now returns the elements of
	RING in order.

2005-06-23  Juanma Barranquero  <lekktu@gmail.com>

	* markers.texi (The Mark): Texinfo usage fix.

2005-06-23  Kim F. Storm  <storm@cua.dk>

	* searching.texi (Entire Match Data): Remove evaporate option for
	match-data.  Do not mention evaporate option for set-match-data.

2005-06-22  Glenn Morris  <gmorris@ast.cam.ac.uk>

	* display.texi (Face Functions): Mention face aliases.

2005-06-21  Richard M. Stallman  <rms@gnu.org>

	* anti.texi (Antinews): Texinfo usage fix.

2005-06-21  Karl Berry  <karl@gnu.org>

	* elisp.texi: Use @copying.

	* elisp.texi: Put @summarycontents and @contents before the Top
	node, instead of the end of the file, so that the contents appear
	in the right place in the dvi/pdf output.

2005-06-21  Juri Linkov  <juri@jurta.org>

	* display.texi (Defining Faces): Add `customized-face'.

2005-06-20  Kim F. Storm  <storm@cua.dk>

	* variables.texi (Setting Variables): Any type of element can be
	given order in add-to-ordered-list.  Compare elements with eq.

	* lists.texi (Rearrangement): Sort predicate may just return non-nil.

2005-06-20  Karl Berry  <karl@gnu.org>

	* syntax.texi (Syntax Flags): Make last column very slightly wider
	to avoid "generic comment" breaking on two lines and causing an
	underfull box.

2005-06-19  Luc Teirlinck  <teirllm@auburn.edu>

	* lists.texi (Rings): Various minor clarifications and corrections.

2005-06-18  Richard M. Stallman  <rms@gnu.org>

	* functions.texi (Obsolete Functions): Simplify.

	* variables.texi (Variable Aliases): Simplify.

	* anti.texi, backups.texi, compile.texi, customization.texi:
	* debugging.texi, display.texi, edebug.texi, errors.texi, frames.texi:
	* functions.texi, help.texi, keymaps.texi, modes.texi, nonascii.texi:
	* os.texi, processes.texi, searching.texi, strings.texi, text.texi:
	* variables.texi: Fix formatting ugliness.

	* elisp.texi: Add links to Rings and Byte Packing.
	Update version and copyright years.

	* minibuf.texi: Fix formatting ugliness.
	(Completion Commands): Move keymap vars to the end
	and vars completing-read binds to the top.

2005-06-17  Luc Teirlinck  <teirllm@auburn.edu>

	* processes.texi: Fix typos.
	(Bindat Spec): Correct Texinfo error.
	(Byte Packing): Fix ungrammatical sentence.

2005-06-17  Thien-Thi Nguyen  <ttn@gnu.org>

	* lists.texi (Rings): New node.
	(Lists): Add it to menu.

	* processes.texi (Byte Packing): New node.
	(Processes): Add it to menu.

2005-06-17  Richard M. Stallman  <rms@gnu.org>

	* syntax.texi (Parsing Expressions): Fix texinfo usage.

	* help.texi (Documentation Basics): Explain the xref to
	Documentation Tips.

	* debugging.texi (Debugger Commands): Minor fix.

2005-06-16  Luc Teirlinck  <teirllm@auburn.edu>

	* edebug.texi (Instrumenting): Eliminate duplicate link.
	(Specification List): Replace references to "below", referring to
	a later node, with one @ref to that node.

	* os.texi (Timers): Timers should save and restore the match data
	if they change it.

	* debugging.texi (Debugger Commands): Mention that the Lisp
	debugger can not step through primitive functions.

2005-06-16  Juanma Barranquero  <lekktu@gmail.com>

	* functions.texi (Obsolete Functions): Update argument names of
	`make-obsolete' and `define-obsolete-function-alias'.

	* variables.texi (Variable Aliases): Update argument names of
	`defvaralias', `make-obsolete-variable' and
	`define-obsolete-variable-alias'.

2005-06-15  Kim F. Storm  <storm@cua.dk>

	* searching.texi (Entire Match Data): Rephrase warnings about
	evaporate arg to match-data and set-match-data.

2005-06-14  Luc Teirlinck  <teirllm@auburn.edu>

	* elisp.texi (Top): Update detailed menu.

	* edebug.texi (Edebug): Update menu.
	(Instrumenting): Update xrefs.
	(Edebug Execution Modes): Correct xref.
	(Jumping): Clarify description of `h' command.
	Eliminate redundant @ref.
	(Breaks): New node.
	(Breakpoints): Is now a subsubsection.
	(Global Break Condition): Mention `C-x X X'.
	(Edebug Views): Clarify `v' and `p'.  Mention `C-x X w'.
	(Trace Buffer): Clarify STRING arg of `edebug-tracing'.
	(Edebug Display Update): Correct pxref.
	(Edebug and Macros): New node.
	(Instrumenting Macro Calls): Is now a subsubsection.
	Neither arg of `def-edebug-spec' is evaluated.
	(Instrumenting Macro Calls): Mention `edebug-eval-macro-args'.
	(Specification Examples): Fix typo.

2005-06-14  Lute Kamstra  <lute@gnu.org>

	* debugging.texi (Function Debugging): Primitives can break on
	entry too.

2005-06-14  Kim F. Storm  <storm@cua.dk>

	* variables.texi (Setting Variables): Add add-to-ordered-list.

2005-06-13  Stefan Monnier  <monnier@iro.umontreal.ca>

	* syntax.texi (Parsing Expressions): Document aux functions and vars of
	syntax-ppss: syntax-ppss-flush-cache and syntax-begin-function.

2005-06-13  Lute Kamstra  <lute@gnu.org>

	* text.texi (Special Properties): Fix cross reference.

2005-06-11  Luc Teirlinck  <teirllm@auburn.edu>

	* debugging.texi (Function Debugging): Delete mention of empty
	string argument to `cancel-debug-on-entry'.  Delete inaccurate
	description of the return value of that command.

2005-06-11  Alan Mackenzie  <acm@muc.de>

	* text.texi (Adaptive Fill): Amplify the description of
	fill-context-prefix.

2005-06-10  Luc Teirlinck  <teirllm@auburn.edu>

	* syntax.texi (Parsing Expressions): Fix Texinfo error.

2005-06-10  Stefan Monnier  <monnier@iro.umontreal.ca>

	* syntax.texi (Parsing Expressions): Document syntax-ppss.

2005-06-10  Luc Teirlinck  <teirllm@auburn.edu>

	* debugging.texi (Error Debugging): Minor rewording.
	(Function Debugging): FUNCTION-NAME arg to `cancel-debug-on-entry'
	is optional.

2005-06-10  Lute Kamstra  <lute@gnu.org>

	* elisp.texi: Use EMACSVER to refer to the current version of Emacs.
	(Top): Give it a title.  Correct version number.  Give the
	detailed node listing a more prominent header.
	* intro.texi: Don't set VERSION here a second time.
	Mention Emacs's version too.
	* anti.texi (Antinews): Use EMACSVER to refer to the current
	version of Emacs.

2005-06-09  Kim F. Storm  <storm@cua.dk>

	* searching.texi (Entire Match Data): Explain new `reseat' argument to
	match-data and set-match-data.

2005-06-08  Richard M. Stallman  <rms@gnu.org>

	* searching.texi (Entire Match Data): Clarify when match-data
	returns markers and when integers.

	* display.texi (Defining Faces): Explain that face name should not
	end in `-face'.

	* modes.texi (Mode Line Data): Minor cleanup.
	(Customizing Keywords): Node split out of Search-based Fontification.
	Add example of using font-lock-add-keywords from a hook.
	Clarify when MODE should be non-nil, and when nil.

2005-06-06  Richard M. Stallman  <rms@gnu.org>

	* modes.texi (Mode Line Data): Explain what happens when the car
	of a list is a void symbol.
	(Search-based Fontification): Explain MODE arg to
	font-lock-add-keywords and warn about calls from major modes.

2005-06-08  Juri Linkov  <juri@jurta.org>

	* display.texi (Standard Faces): Add `shadow' face.

2005-05-29  Luc Teirlinck  <teirllm@auburn.edu>

	* modes.texi (Major Mode Conventions): A derived mode only needs
	to put the call to the parent mode inside `delay-mode-hooks'.

2005-05-29  Richard M. Stallman  <rms@gnu.org>

	* modes.texi (Mode Hooks): Explain that after-change-major-mode-hook is
	new, and what that implies.  Clarify.

	* files.texi (Locating Files): Clean up the text.

	* frames.texi (Window Frame Parameters): Document user-size.
	Shorten entry for top by referring to left.

2005-05-26  Richard M. Stallman  <rms@gnu.org>

	* modes.texi (Mode Hooks): Explain that after-change-major-mode-hook
	is new, and what the implications are.  Other clarifications.

2005-05-24  Richard M. Stallman  <rms@gnu.org>

	* frames.texi (Dialog Boxes): Minor fixes.

2005-05-25  Masatake YAMATO  <jet@gyve.org>

	* display.texi (Standard Faces): Write about `mode-line-highlight'.

2005-05-24  Luc Teirlinck  <teirllm@auburn.edu>

	* frames.texi (Dialog Boxes): HEADER argument to `x-popup-dialog'
	is optional.

2005-05-24  Nick Roberts  <nickrob@snap.net.nz>

	* frames.texi (Dialog Boxes): Describe new optional argument.

2005-05-23  Lute Kamstra  <lute@gnu.org>

	* modes.texi (Font Lock Basics, Syntactic Font Lock): Recommend
	syntax-begin-function over font-lock-beginning-of-syntax-function.

2005-05-21  Luc Teirlinck  <teirllm@auburn.edu>

	* minibuf.texi (Reading File Names): Update description of
	`read-directory-name'.

	* modes.texi (Derived Modes): Clarify :group keyword.

2005-05-21  Eli Zaretskii  <eliz@gnu.org>

	* files.texi (Locating Files): New subsection.
	Describe locate-file and executable-find.

2005-05-21  Kevin Ryde  <user42@zip.com.au>

	* frames.texi (Initial Parameters): Update cross reference to
	"Emacs Invocation".

2005-05-19  Luc Teirlinck  <teirllm@auburn.edu>

	* keymaps.texi (Active Keymaps): Add anchor.

	* modes.texi (Hooks): Delete confusing and unnecessary sentence.
	(Major Mode Conventions): Refer to `Auto Major Mode' in more
	appropriate place.
	(Derived Modes): Small clarifications.
	(Minor Mode Conventions, Keymaps and Minor Modes):
	Replace references to nodes with references to anchors.
	(Mode Line Data): Warn that `(:eval FORM)' should not load any files.
	Clarify description of lists whose first element is an integer.
	(Mode Line Variables): Add anchor.
	(%-Constructs): Clarify description of integer after %.
	(Emulating Mode Line): Describe nil value for FACE.

2005-05-18  Luc Teirlinck  <teirllm@auburn.edu>

	* modes.texi (Derived Modes): Correct references to non-existing
	variable standard-syntax-table.

2005-05-17  Lute Kamstra  <lute@gnu.org>

	* modes.texi (Defining Minor Modes): Mention the mode hook.

2005-05-15  Kim F. Storm  <storm@cua.dk>

	* processes.texi (Network): Remove open-network-stream-nowait.
	(Network Servers): Remove open-network-stream-server.

2005-05-15  Luc Teirlinck  <teirllm@auburn.edu>

	* elisp.texi (Top): Update detailed menu.

	* variables.texi: Reorder nodes.
	(Variables): Update menu.
	(File Local Variables): Do not refer to the `-*-' line as
	a "local variables list".  Add pxref.

2005-05-14  Luc Teirlinck  <teirllm@auburn.edu>

	* elisp.texi (Top): Update detailed menu for node changes.

	* modes.texi (Modes): Update Menu.
	(Hooks): Move to beginning of chapter.
	Most minor modes run mode hooks too.
	`add-hook' can handle void hooks or hooks whose value is a single
	function.
	(Major Modes): Update Menu.
	(Major Mode Basics): New node, split off from `Major Modes'.
	(Major Mode Conventions): Correct xref.  Explain how to handle
	auto-mode-alist if the major mode command has an autoload cookie.
	(Auto Major Mode): Major update.  Add magic-mode-alist.
	(Derived Modes): Major update.
	(Mode Line Format): Update Menu.
	(Mode Line Basics): New node, split off from `Mode Line Format'.

	* loading.texi (Autoload): Mention `autoload cookie' as synonym
	for `magic autoload comment'.  Add index entries and anchor.

2005-05-14  Richard M. Stallman  <rms@gnu.org>

	* tips.texi (Coding Conventions): Explain how important it is
	that just loading certain files not change Emacs behavior.

	* modes.texi (Defining Minor Modes): Define define-global-minor-mode.

2005-05-12  Lute Kamstra  <lute@gnu.org>

	* modes.texi (Generic Modes): Update.
	(Major Modes): Refer to node "Generic Modes".

	* elisp.texi (Top): Update to the current structure of the manual.
	* processes.texi (Processes): Add menu description.
	* customize.texi (Customization): Add menu descriptions.

2005-05-11  Thien-Thi Nguyen  <ttn@gnu.org>

	* processes.texi (Signals to Processes)
	(Low-Level Network): Fix typos.

2005-05-11  Lute Kamstra  <lute@gnu.org>

	* elisp.texi (Top): Add some nodes from the chapter "Major and
	Minor Modes" to the detailed node listing.

2005-05-10  Richard M. Stallman  <rms@gnu.org>

	* keymaps.texi (Extended Menu Items): Menu item filter functions
	can be called at any time.

2005-05-08  Luc Teirlinck  <teirllm@auburn.edu>

	* variables.texi (File Local Variables): `(hack-local-variables t)'
	now also checks whether a mode is specified in the local variables
	list.

2005-05-05  Kevin Ryde  <user42@zip.com.au>

	* display.texi (The Echo Area): Correct format function cross
	reference.

2005-05-05  Luc Teirlinck  <teirllm@auburn.edu>

	* variables.texi (Variable Aliases): Change description of
	`define-obsolete-variable-alias'.

	* functions.texi (Functions): Add "Obsolete Functions" to menu.
	(Defining Functions): Add xref.
	(Obsolete Functions): New node.
	(Function Safety): Standardize capitalization of section title.

	* frames.texi (Pop-Up Menus): Complete description of `x-popup-menu'.
	(Dialog Boxes): Complete description of `x-popup-dialog'.

2005-05-04  Richard M. Stallman  <rms@gnu.org>

	* commands.texi (Interactive Codes): Fix Texinfo usage.
	Document U more clearly.

2005-05-01  Luc Teirlinck  <teirllm@auburn.edu>

	* variables.texi (Variable Aliases): `make-obsolete-variable' is a
	function and not a macro.

	* frames.texi (Pop-Up Menus): Correct and clarify description of
	`x-popup-menu'.
	(Dialog Boxes): Clarify description of `x-popup-dialog'.

2005-05-01  Richard M. Stallman  <rms@gnu.org>

	* edebug.texi (Checking Whether to Stop): Fix previous change.

2005-05-01  Luc Teirlinck  <teirllm@auburn.edu>

	* display.texi: Fix typos and Texinfo usage.

	* edebug.texi (Checking Whether to Stop): executing-macro ->
	executing-kbd-macro.

2005-05-01  Richard M. Stallman  <rms@gnu.org>

	* display.texi (Invisible Text): Correct add-to-invisibility-spec.

2005-04-30  Richard M. Stallman  <rms@gnu.org>

	* files.texi (Magic File Names): Document `operations' property.

2005-04-29  Lute Kamstra  <lute@gnu.org>

	* modes.texi (Generic Modes): New node.
	(Major Modes): Add it to the menu.
	(Derived Modes): Add "derived mode" to concept index.

2005-04-28  Lute Kamstra  <lute@gnu.org>

	* modes.texi (Defining Minor Modes): Fix previous change.
	(Font Lock Mode): Simplify.
	(Font Lock Basics): Say that font-lock-defaults is buffer-local
	when set and that some parts are optional.  Add cross references.
	(Search-based Fontification): Say how to specify font-lock-keywords.
	Add cross references.  Add font-lock-multiline to index.
	Move font-lock-keywords-case-fold-search here from node "Other Font
	Lock Variables".  Document font-lock-add-keywords and
	font-lock-remove-keywords.
	(Other Font Lock Variables): Move font-lock-keywords-only,
	font-lock-syntax-table, font-lock-beginning-of-syntax-function,
	and font-lock-syntactic-face-function to node "Syntactic Font
	Lock".  Move font-lock-keywords-case-fold-search to node
	"Search-based Fontification".  Document font-lock-inhibit-thing-lock
	and font-lock-{,un}fontify-{buffer,region}-function.
	(Precalculated Fontification): Remove reference to deleted variable
	font-lock-core-only.
	(Faces for Font Lock): Add font-lock-comment-delimiter-face.
	(Syntactic Font Lock): Add intro.  Move font-lock-keywords-only,
	font-lock-syntax-table, font-lock-beginning-of-syntax-function,
	and font-lock-syntactic-face-function here from node "Other Font
	Lock Variables".  Move font-lock-syntactic-keywords to "Setting
	Syntax Properties".  Add cross references.
	(Setting Syntax Properties): New node.
	Move font-lock-syntactic-keywords here from "Syntactic Font Lock".
	* syntax.texi (Syntax Properties): Add cross reference.
	* hooks.texi (Standard Hooks): Add Font-Lock hooks.

2005-04-26  Richard M. Stallman  <rms@gnu.org>

	* display.texi (Defining Faces):
	Document `default' elements of defface spec.

	* modes.texi (Major Mode Conventions): Explain customizing ElDoc mode.

	* variables.texi (Variable Aliases): Clarify text.

2005-04-25  Chong Yidong  <cyd@stupidchicken.com>

	* windows.texi (Window Hooks): Remove reference to obsolete Lazy Lock.

2005-04-25  Luc Teirlinck  <teirllm@auburn.edu>

	* hooks.texi (Standard Hooks): Most minor modes have mode hooks too.

2005-04-24  Eli Zaretskii  <eliz@gnu.org>

	* syntax.texi (Syntax Table Internals): Elaborate documentation of
	syntax-after and syntax-class.

	* files.texi (Changing Files): Fix last change's cross-reference.
	(Unique File Names): Don't mention "numbers" in the documentation
	of make-temp-file and make-temp-name.

2005-04-23  Richard M. Stallman  <rms@gnu.org>

	* files.texi (Changing Files): Document MUSTBENEW arg in copy-file.

2005-04-22  Nick Roberts  <nickrob@snap.net.nz>

	* windows.texi (Cyclic Window Ordering): Clarify window-list.

2005-04-22  Nick Roberts  <nickrob@snap.net.nz>

	* variables.texi (Variable Aliases): Describe make-obsolete-variable
	and define-obsolete-variable-alias.

2005-04-22  Kim F. Storm  <storm@cua.dk>

	* symbols.texi (Symbol Plists): Remove safe-get, as get is now safe.
	(Other Plists): Remove safe-plist-get, as plist-get is now safe.

2005-04-21  Lute Kamstra  <lute@gnu.org>

	* lists.texi (Association Lists): Document rassq-delete-all.

2005-04-19  Richard M. Stallman  <rms@gnu.org>

	* modes.texi (Search-based Fontification): Explain that
	facespec is an expression to be evaluated.

2005-04-19  Kevin Ryde  <user42@zip.com.au>

	* streams.texi (Output Functions): Fix xref.
	* strings.texi (String Conversion): Fix xref.

2005-04-19  Kim F. Storm  <storm@cua.dk>

	* symbols.texi (Symbol Plists): Add safe-get.
	Mention that `get' may signal an error.

2005-04-18  Nick Roberts  <nickrob@snap.net.nz>

	* customize.texi (Variable Definitions): Replace tooltip-mode
	example with save-place.

2005-04-17  Richard M. Stallman  <rms@gnu.org>

	* buffers.texi (Indirect Buffers): Clarify.

	* positions.texi (Positions): Clarify converting marker to integer.

	* strings.texi (String Basics): Mention string-match; clarify.

2005-04-08  Lute Kamstra  <lute@gnu.org>

	* modes.texi (Search-based Fontification): Fix cross references.
	Use consistent terminology.  Document anchored highlighting.

2005-04-05  Lute Kamstra  <lute@gnu.org>

	* modes.texi (Defining Minor Modes): Document :group keyword
	argument and its default value.

2005-04-03  Lute Kamstra  <lute@gnu.org>

	* hooks.texi (Standard Hooks): Add some hooks.  Add cross
	references and/or descriptions.  Delete major mode hooks; mention
	them as a category instead.  Rename or delete obsolete hooks.

2005-04-02  Richard M. Stallman  <rms@gnu.org>

	* nonascii.texi (Coding System Basics): Another wording cleanup.

2005-04-01  Richard M. Stallman  <rms@gnu.org>

	* nonascii.texi (Coding System Basics): Clarify previous change.

2005-04-01  Kenichi Handa  <handa@m17n.org>

	* nonascii.texi (Coding System Basics): Describe about roundtrip
	identity of coding systems.

2005-03-29  Chong Yidong  <cyd@stupidchicken.com>

	* text.texi (Buffer Contents): Add filter-buffer-substring and
	buffer-substring-filters.

2005-03-26  Chong Yidong  <cyd@stupidchicken.com>

	* anti.texi (Antinews): Mention `G' interactive code.

	* tips.texi (Compilation Tips): Mention benchmark.el.

2005-03-27  Luc Teirlinck  <teirllm@auburn.edu>

	* modes.texi (Other Font Lock Variables): `font-lock-fontify-block'
	is now bound to M-o M-o.

	* keymaps.texi (Prefix Keys): `facemenu-keymap' is now on M-o.

2005-03-26  Glenn Morris  <gmorris@ast.cam.ac.uk>

	* calendar.texi: Delete file (and move contents to emacs-xtra.texi
	in the Emacs Manual).
	* Makefile.in (srcs): Remove calendar.texi.
	* makefile.w32-in (srcs): Remove calendar.texi.
	* display.texi (Display): Change name of next node.
	* os.texi (System In): Change name of previous node.
	* elisp.texi (Top): Remove Calendar references.
	* vol1.texi (Top): Remove Calendar references.
	* vol2.texi (Top): Remove Calendar references.

2005-03-25  Richard M. Stallman  <rms@gnu.org>

	* display.texi (Standard Faces, Fringe Bitmaps, Customizing Bitmaps):
	Cleanup previous change.

2005-03-25  Chong Yidong  <cyd@stupidchicken.com>

	* display.texi (Face Attributes): Faces earlier in an :inherit
	list take precedence.
	(Scroll Bars): Fix description of vertical-scroll-bars.
	Document frame-current-scroll-bars and window-current-scroll-bars.

	* markers.texi (The Mark): Document temporary Transient Mark mode.

	* minibuf.texi (Reading File Names):
	Document read-file-name-completion-ignore-case.

	* positions.texi (Screen Lines): Document nil for width argument
	to compute-motion.

2005-03-23  Kim F. Storm  <storm@cua.dk>

	* display.texi (Standard Faces): Other faces used in the fringe
	implicitly inherits from the fringe face.
	(Fringe Bitmaps): FACE in right-fringe and left-fringe display
	properties implicitly inherits from fringe face.
	(Customizing Bitmaps): Likewise for set-fringe-bitmap-face.

2005-03-20  Chong Yidong  <cyd@stupidchicken.com>

	* display.texi (Invisible Text): State default value of
	line-move-ignore-invisible.
	(Managing Overlays): Document remove-overlays.
	(Standard Faces): Document escape-glyph face.

	* minibuf.texi (Reading File Names): Document read-file-name-function.

	* modes.texi (Other Font Lock Variables):
	Document font-lock-lines-before.

	* positions.texi (Skipping Characters): skip-chars-forward allows
	character classes.

2005-03-18  Lute Kamstra  <lute@gnu.org>

	* edebug.texi (Instrumenting Macro Calls): Fix another typo.

2005-03-17  Richard M. Stallman  <rms@gnu.org>

	* text.texi (Undo): Document extensible undo entries.

	* searching.texi (String Search, Regexp Search): Cleanups.

	* nonascii.texi (Character Codes): Minor fix.

	* display.texi (Display Property): Explain the significance
	of having text properties that are eq.
	(Other Display Specs): Explain string as display spec.

	* commands.texi (Interactive Codes): Document G option.

2005-03-17  Chong Yidong  <cyd@stupidchicken.com>

	* text.texi (Filling): Add sentence-end-without-period and
	sentence-end-without-space.
	(Changing Properties): Minor fix.

	* anti.texi: Total rewrite.

2005-03-15  Lute Kamstra  <lute@gnu.org>

	* edebug.texi (Instrumenting Macro Calls): Fix typos.

2005-03-08  Kim F. Storm  <storm@cua.dk>

	* display.texi (Specified Space): Property :width is support on
	non-graphic terminals, :height is not.

2005-03-07  Richard M. Stallman  <rms@gnu.org>

	* display.texi (Overlay Arrow, Fringe Bitmaps, Customizing Bitmaps):
	Now subnodes of Fringes.
	(Overlay Arrow): Document overlay-arrow-variable-list.
	(Fringe Size/Pos): New node, broken out of Fringes.
	(Display): Explain clearing vs redisplay better.
	(Truncation): Clarify use of bitmaps.
	(The Echo Area): Clarify the uses of the echo area.
	Add max-mini-window-height.
	(Progress): Clarify.
	(Invisible Text): Explain that main loop moves point out.
	(Selective Display): Say "hidden", not "invisible".
	(Managing Overlays): Move up.  Describe relation to Undo here.
	(Overlay Properties): Clarify intro.
	(Finding Overlays): Explain return values when nothing found.
	(Width): truncate-string-to-width has added arg.
	(Displaying Faces): Clarify and update mode line face handling.
	(Face Functions): Minor cleanup.
	(Conditional Display): Merge into Other Display Specs.
	(Pixel Specification, Other Display Specs): Minor cleanups.
	(Images, Image Descriptors): Minor cleanups.
	(GIF Images): Patents have expired.
	(Showing Images): Explain default text for insert-image.
	(Manipulating Button Types): Merge into Manipulating Buttons.
	(Making Buttons): Explain return values.
	(Button Buffer Commands): Add xref.
	(Inverse Video): Update mode-line-inverse-video.
	(Display Table Format): Clarify.
	(Active Display Table): Give defaults for window-display-table.

	* calendar.texi (Calendar Customizing): calendar-holiday-marker
	and calendar-today-marker are strings, not chars.
	(Holiday Customizing): Minor fix.

	* internals.texi (Writing Emacs Primitives): Update `or' example.
	Update limit on # args of subr.

	* edebug.texi (Using Edebug): Arrow is in fringe.
	(Instrumenting): Arg to eval-defun works without loading edebug.
	(Edebug Execution Modes): Add xref.

	* customize.texi (Common Keywords): Clarify :require.
	Mention :version here.
	(Variable Definitions, Group Definitions): Not here.
	(Variable Definitions): Clarify symbol arg to :initialize and :set fns.

2005-03-07  Chong Yidong  <cyd@stupidchicken.com>
	* nonascii.texi (Text Representations): Clarify position-bytes.
	(Character Sets): Add list-charset-chars.
	(Scanning Charsets): Add charset-after.
	(Encoding and I/O): Minor fix.

2005-03-06  Richard M. Stallman  <rms@gnu.org>

	* windows.texi (Vertical Scrolling): Get rid of "Emacs 21".
	(Resizing Windows): Likewise.

	* text.texi (Change Hooks): Get rid of "Emacs 21".

	* strings.texi (Formatting Strings): Get rid of "Emacs 21".

	* streams.texi (Output Variables): Get rid of "Emacs 21".

	* searching.texi (Regexp Special, Char Classes): Get rid of "Emacs 21".

	* os.texi (Translating Input): Replace flow-control example
	with a less obsolete example that uses `keyboard-translate'.

	* objects.texi (Hash Table Type, Circular Objects):
	Get rid of "Emacs 21".

	* modes.texi (Mode Line Format): Get rid of "Emacs 21".
	(Mode Line Data, Properties in Mode, Header Lines): Likewise.

	* minibuf.texi (Minibuffer Misc): Get rid of "Emacs 21".

	* lists.texi (List Elements, Building Lists): Get rid of "Emacs 21".

	* keymaps.texi (Menu Separators, Tool Bar): Get rid of "Emacs 21".
	(Menu Bar): Fix when menu-bar-update-hook is called.

	* hash.texi (Hash Tables): Get rid of "Emacs 21".

	* frames.texi (Text Terminal Colors): Get rid of "Emacs 21",
	and make it read better.

	* files.texi (Writing to Files): Get rid of "Emacs 21".
	(Unique File Names): Likewise.

	* elisp.texi: Update Emacs version to 22.

	* display.texi (Forcing Redisplay): Get rid of "Emacs 21".
	(Overlay Properties, Face Attributes): Likewise.
	(Managing Overlays): Fix punctuation.
	(Attribute Functions): Clarify set-face-font; get rid of
	info about old Emacs versions.
	(Auto Faces, Font Lookup, Display Property, Images):
	Get rid of "Emacs 21".

	* calendar.texi (Calendar Customizing): Get rid of "Emacs 21".

2005-03-05  Richard M. Stallman  <rms@gnu.org>

	* debugging.texi (Error Debugging): Remove stack-trace-on-error.

2005-03-04  Lute Kamstra  <lute@gnu.org>

	* debugging.texi (Error Debugging): Document stack-trace-on-error.

2005-03-03  Lute Kamstra  <lute@gnu.org>

	* edebug.texi (Instrumenting Macro Calls): Fix typo.

2005-03-01  Lute Kamstra  <lute@gnu.org>

	* debugging.texi (Debugger Commands): Update `j'.

2005-02-28  Lute Kamstra  <lute@gnu.org>

	* debugging.texi (Debugging): Fix typo.
	(Error Debugging): Document eval-expression-debug-on-error.
	(Function Debugging): Update example.
	(Using Debugger): Mention starred stack frames.
	(Debugger Commands): Document `j' and `l'.
	(Invoking the Debugger): `d' and `j' exit recursive edit too.
	Update the messages that the debugger displays.
	(Internals of Debugger): Add cross reference.  Update example.
	(Excess Open): Minor improvement.
	(Excess Close): Minor improvement.

2005-02-26  Richard M. Stallman  <rms@gnu.org>

	* tips.texi (Coding Conventions): Clarify.
	Put all the major mode key reservations together.
	Mention the Mouse-1 => Mouse-2 conventions.

	* syntax.texi (Syntax Class Table): Clarify.
	(Syntax Table Functions): syntax-after moved from here.
	(Syntax Table Internals): syntax-after moved to here.
	(Parsing Expressions): Update info on number of values
	and what's meaningful in the STATE argument.
	(Categories): Fix typo.

	* sequences.texi (Arrays): Cleanup.
	(Char-Tables): Clarify.

	* processes.texi (Deleting Processes): Cleanups, add xref.
	(Subprocess Creation): Explain nil in exec-path.  Cleanup.
	(Process Information): set-process-coding-system, some args optional.
	(Input to Processes): Explain various types for PROCESS args.
	Rename them from PROCESS-NAME to PROCESS.
	(Signals to Processes): Likewise.
	(Decoding Output): Cleanup.
	(Query Before Exit): Clarify.

	* os.texi (Startup Summary): Correct the options; add missing ones.
	(Terminal Output, Batch Mode): Clarify.
	(Flow Control): Node deleted.

	* markers.texi (The Mark): Clarify.

	* macros.texi (Expansion): Cleanup.
	(Indenting Macros): indent-spec allows ints, not floats.

	* keymaps.texi (Keymaps): Clarify.
	(Format of Keymaps): Update lisp-mode-map example.
	(Active Keymaps, Key Lookup): Clarify.
	(Changing Key Bindings): Add xref to `kbd'.
	(Key Binding Commands, Simple Menu Items): Clarify.
	(Mouse Menus, Menu Bar): Clarify.
	(Menu Example): Replace print example with menu-bar-replace-menu.

	* help.texi (Documentation Basics): Add function-documentation prop.

	* elisp.texi (Top): Don't refer to Flow Control node.

	* commands.texi (Command Overview): Improve xrefs.
	(Adjusting Point): Adjusting point applies to intangible and invis.
	(Key Sequence Input): Doc extra read-key-sequence args.
	Likewise for read-key-sequence-vector.

	* backups.texi (Rename or Copy): Minor fix.
	(Numbered Backups): For version-control, say the default.
	(Auto-Saving): make-auto-save-file-name example is simplified.

	* advice.texi (Advising Functions): Don't imply one part of Emacs
	should advise another part.  Markup changes.
	(Defining Advice): Move transitional para.
	(Activation of Advice): Cleanup.
	Explain if COMPILE is nil or negative.

	* abbrevs.texi (Abbrev Expansion): Clarify, fix typo.

2005-02-24  Lute Kamstra  <lute@gnu.org>

	* modes.texi (Defining Minor Modes): Explain that INIT-VALUE,
	LIGHTER, and KEYMAP can be omitted when KEYWORD-ARGS are used.

2005-02-23  Lute Kamstra  <lute@gnu.org>

	* modes.texi (Defining Minor Modes): define-minor-mode can be used
	to define global minor modes as well.

	* display.texi (Managing Overlays): overlay-buffer returns nil for
	deleted overlays.

2005-02-22  Kim F. Storm  <storm@cua.dk>

	* minibuf.texi (Basic Completion): Allow symbols in addition to
	strings in try-completion and all-completions.

2005-02-14  Lute Kamstra  <lute@gnu.org>

	* elisp.texi (Top): Remove reference to deleted node.

	* lists.texi (Lists): Remove reference to deleted node.
	(Cons Cells): Fix typo.

	* loading.texi (Where Defined): Fix typo.

2005-02-14  Richard M. Stallman  <rms@gnu.org>

	* variables.texi (Creating Buffer-Local): change-major-mode-hook
	is useful for discarding some minor modes.

	* symbols.texi (Symbol Components): Reorder examples.

	* streams.texi (Input Functions): State standard-input default.
	(Output Variables): State standard-output default.

	* objects.texi (Printed Representation): Clarify read syntax vs print.
	(Floating Point Type): Explain meaning better.
	(Symbol Type): Explain uniqueness better.
	(Cons Cell Type): Explain empty list sooner.  CAR and CDR later.
	List examples sooner.
	(Box Diagrams): New subnode broken out.
	Some examples moved from old Lists as Boxes node.
	(Dotted Pair Notation): Clarify intro.
	(Array Type): Clarify.
	(Type Predicates): Add hash-table-p.

	* numbers.texi (Integer Basics): Clarify radix explanation.
	(Predicates on Numbers): Minor clarification.
	(Comparison of Numbers): Minor clarification.  Clarify eql.
	Typos in min, max.
	(Math Functions): Clarify overflow in expt.

	* minibuf.texi (Text from Minibuffer): Minor clarification.
	Mention arrow keys.

	* loading.texi (Autoload): defun's doc string overrides autoload's
	doc string.
	(Repeated Loading): Modernize "add to list" examples.
	(Where Defined): Finish updating table of load-history elts.

	* lists.texi (List-related Predicates): Minor wording improvement.
	(Lists as Boxes): Node deleted.
	(Building Lists): Explain trivial cases of number-sequence.

	* hash.texi (Hash Tables): Add desc to menu items.
	(Creating Hash): Explain "full" means "make larger".
	(Hash Access): Any object can be a key.
	State value of maphash.

	* functions.texi (What Is a Function): Wording cleanup.
	(Function Documentation): Minor cleanup.
	Explain purpose of calling convention at end of doc string.
	(Function Names): Wording cleanup.
	(Calling Functions): Wording cleanup.
	Explain better how funcall calls the function.
	(Function Cells): Delete example of saving and redefining function.

	* control.texi (Combining Conditions): Wording cleanup.
	(Iteration): dolist and dotimes bind VAR locally.
	(Cleanups): Xref to Atomic Changes.

	* compile.texi (Byte Compilation): Delete 19.29 info.
	(Compilation Functions): Macros' difficulties don't affect defsubst.
	(Docs and Compilation): Delete 19.29 info.

2005-02-10  Richard M. Stallman  <rms@gnu.org>

	* objects.texi (Symbol Type): Minor correction.

2005-02-06  Lute Kamstra  <lute@gnu.org>

	* modes.texi (Example Major Modes): Fix typos.

2005-02-06  Richard M. Stallman  <rms@gnu.org>

	* text.texi (Margins): fill-nobreak-predicate can be one function.

	* strings.texi (Modifying Strings): clear-string can make unibyte.
	(Formatting Strings): format gives error if values missing.

	* positions.texi (Character Motion): Mention default arg
	for forward-char.  backward-char refers to forward-char.
	(Word Motion): Mention default arg for forward-word.
	(Buffer End Motion): Mention default arg for beginning-of-buffer.
	Simplify end-of-buffer.
	(Text Lines): Mention default arg for forward-line.
	(List Motion): Mention default arg for beginning/end-of-defun.
	(Skipping Characters): Minor fixes in explaining character-set.

	* modes.texi (Major Mode Conventions): Mention "system abbrevs".
	Mode inheritance applies only when default-major-mode is nil.
	Clarifications.
	(Example Major Modes): Update Text mode and Lisp mode examples.
	(Minor Mode Conventions): Mention define-minor-mode at top.
	(Defining Minor Modes): In Hungry example, don't define C-M-DEL.
	(Mode Line Format): Update mode line face display info.
	(Properties in Mode): Mention effect of risky vars.
	(Imenu): Define imenu-add-to-menubar.
	(Font Lock Mode): Add descriptions to menu lines.
	(Faces for Font Lock): Add font-lock-doc-face.

2005-02-05  Lute Kamstra  <lute@gnu.org>

	* text.texi (Maintaining Undo): Remove obsolete function.

2005-02-05  Eli Zaretskii  <eliz@gnu.org>

	* frames.texi (Color Names): Add pointer to the X docs about RGB
	color specifications.  Improve indexing.
	(Text Terminal Colors): Replace the description of RGB values by
	an xref to "Color Names".

2005-02-03  Richard M. Stallman  <rms@gnu.org>

	* windows.texi (Basic Windows): Add cursor-in-non-selected-windows.
	Clarify.
	(Selecting Windows): Clarify save-selected-window.
	(Cyclic Window Ordering): Clarify walk-windows.
	(Window Point): Clarify.
	(Window Start): Add comment to example.
	(Resizing Windows): Add `interactive' specs in examples.
	Document fit-window-to-buffer.

	* text.texi (User-Level Deletion): just-one-space takes numeric arg.
	(Undo, Maintaining Undo): Clarify last change.
	(Sorting): In sort-numeric-fields, explain about octal and hex.
	Mention sort-numeric-base.
	(Format Properties): Add xref for hard newlines.

	* frames.texi (Window Frame Parameters): Explain pixel=char on tty.
	(Pop-Up Menus): Fix typo.
	(Color Names): Explain all types of color names.
	Explain color-values on B&W terminal.
	(Text Terminal Colors): Explain "rgb values" are lists.  Fix arg names.

	* files.texi (File Locks): Not supported on MS systems.
	(Testing Accessibility): Clarify.

	* edebug.texi (Printing in Edebug): Fix edebug-print-circle.
	(Coverage Testing): Fix typo.

	* commands.texi (Misc Events): Remove stray space.

	* buffers.texi (Buffer Names): Clarify generate-new-buffer-name.
	(Modification Time): Clarify when visited-file-modtime returns 0.
	(The Buffer List): Clarify bury-buffer.
	(Killing Buffers): Clarify.
	(Indirect Buffers): Add clone-indirect-buffer.

2005-02-02  Matt Hodges  <MPHodges@member.fsf.org>

	* edebug.texi (Printing in Edebug): Fix default value of
	edebug-print-circle.
	(Coverage Testing): Fix displayed frequency count data.

2005-02-02  Luc Teirlinck  <teirllm@auburn.edu>

	* text.texi (Maintaining Undo): Add `undo-outer-limit'.

2005-02-02  Kim F. Storm  <storm@cua.dk>

	* text.texi (Undo) <buffer-undo-list>: Describe `apply' elements.

2005-01-29  Eli Zaretskii  <eliz@gnu.org>

	* commands.texi (Misc Events): Describe the help-echo event.

	* text.texi (Special Properties) <help-echo>: Use `pos'
	consistently in description of the help-echo property.
	Use @code{nil} instead of @var{nil}.

	* display.texi (Overlay Properties): Fix the index entry for
	help-echo overlay property.

	* customize.texi (Type Keywords): Uncomment the xref to the
	help-echo property documentation.

2005-01-23  Kim F. Storm  <storm@cua.dk>

	* windows.texi (Window Start): Fix `pos-visible-in-window-p'
	return value.  Third element FULLY replaced by PARTIAL which
	specifies number of invisible pixels if row is only partially visible.
	(Textual Scrolling): Mention auto-window-vscroll.
	(Vertical Scrolling): New defvar auto-window-vscroll.

2005-01-16  Luc Teirlinck  <teirllm@auburn.edu>

	* keymaps.texi (Changing Key Bindings): `suppress-keymap' now uses
	command remapping.

2005-01-15  Richard M. Stallman  <rms@gnu.org>

	* display.texi (Defining Images): Mention DATA-P arg of create-image.

2005-01-14  Kim F. Storm  <storm@cua.dk>

	* commands.texi (Accessing Events): Add WHOLE arg to posn-at-x-y.

	* text.texi (Links and Mouse-1): Fix string and vector item.

2005-01-13  Richard M. Stallman  <rms@gnu.org>

	* keymaps.texi (Active Keymaps): Rewrite the text, and update the
	descriptions of overriding-local-map and overriding-terminal-local-map.

	* text.texi (Links and Mouse-1): Clarify text.

2005-01-13  Kim F. Storm  <storm@cua.dk>

	* modes.texi (Emulating Mode Line): Update format-mode-line entry.

2005-01-13  Francis Litterio  <franl@world.std.com>  (tiny change)

	* keymaps.texi (Active Keymaps): Fix overriding-local-map description.

2005-01-12  Kim F. Storm  <storm@cua.dk>

	* text.texi (Links and Mouse-1): Rename section from Enabling
	Mouse-1 to Following Links.  Change xrefs.
	Add examples for define-button-type and define-widget.

	* display.texi (Button Properties, Button Buffer Commands):
	Clarify mouse-1 and follow-link functionality.

2005-01-12  Richard M. Stallman  <rms@gnu.org>

	* text.texi (Enabling Mouse-1 to Follow Links): Redo prev. change.

	* display.texi (Beeping): Fix Texinfo usage.

	* modes.texi (Emulating Mode Line): Doc FACE arg in format-header-line.

2005-01-11  Kim F. Storm  <storm@cua.dk>

	* display.texi (Button Properties, Button Buffer Commands):
	Mention mouse-1 binding.  Add follow-link keyword.

	* text.texi (Text Properties): Add "Enable Mouse-1" to submenu.
	(Enabling Mouse-1 to Follow Links): New subsection.

2005-01-06  Richard M. Stallman  <rms@gnu.org>

	* text.texi (Special Properties): Minor change.

	* os.texi (Timers): Clarify previous change.

	* modes.texi (Emulating Mode Line): format-mode-line requires 1 arg.

2005-01-01  Luc Teirlinck  <teirllm@auburn.edu>

	* display.texi (Face Attributes): Correct xref to renamed node.

2005-01-01  Richard M. Stallman  <rms@gnu.org>

	* display.texi (Face Attributes): Describe hex color specs.

2004-12-31  Richard M. Stallman  <rms@gnu.org>

	* os.texi (Timers): Update previous change.

2004-12-30  Kim F. Storm  <storm@cua.dk>

	* display.texi (Line Height): Total line-height is now specified
	in line-height property of form (HEIGHT TOTAL).  Swap (FACE . RATIO)
	in cons cells.  (nil . RATIO) is relative to actual line height.
	Use line-height `t' instead of `0' to get minimum height.

2004-12-29  Richard M. Stallman  <rms@gnu.org>

	* os.texi (Timers): Discuss timers vs editing the buffer and undo.

2004-12-28  Richard M. Stallman  <rms@gnu.org>

	* commands.texi (Quitting): Clarify value of with-local-quit.

	* elisp.texi (Top): Fix previous change.

	* loading.texi (Loading): Fix previous change.

2004-12-27  Richard M. Stallman  <rms@gnu.org>

	* Makefile.in (MAKEINFO): Specify --force.

	* buffers.texi (Killing Buffers): Add buffer-save-without-query.

	* modes.texi (Emulating Mode Line): Document format's BUFFER arg.

	* display.texi (Line Height): Further clarify.

	* elisp.texi (Top): Update Loading submenu.

	* loading.texi (Where Defined): New node.
	(Unloading): load-history moved to Where Defined.

2004-12-21  Richard M. Stallman  <rms@gnu.org>

	* commands.texi (Event Input Misc): Add while-no-input.

2004-12-11  Richard M. Stallman  <rms@gnu.org>

	* display.texi (Line Height): Rewrite text for clarity.

2004-12-11  Kim F. Storm  <storm@cua.dk>

	* display.texi (Display): Add node "Line Height" to menu.
	(Line Height): New node.  Move full description of line-spacing
	and line-height text properties here from text.texi.
	(Scroll Bars): Add vertical-scroll-bar variable.

	* frames.texi (Window Frame Parameters): Remove line-height defvar.

	* locals.texi (Standard Buffer-Local Variables): Fix xref for
	line-spacing and vertical-scroll-bar.

	* text.texi (Special Properties): Just mention line-spacing and
	line-height here, add xref to new "Line Height" node.

2004-12-09  Thien-Thi Nguyen  <ttn@gnu.org>

	* frames.texi (Window Frame Parameters): New @defvar for `line-spacing'.

	* locals.texi (Standard Buffer-Local Variables):
	Add @xref for `line-spacing'.

2004-12-05  Richard M. Stallman  <rms@gnu.org>

	* Makefile.in (maintainer-clean): Remove the info files
	in $(infodir) where they are created.

2004-12-03  Richard M. Stallman  <rms@gnu.org>

	* windows.texi (Selecting Windows): get-lru-window and
	get-largest-window don't consider dedicated windows.

	* text.texi (Undo): Document undo-in-progress.

2004-11-26  Richard M. Stallman  <rms@gnu.org>

	* locals.texi (Standard Buffer-Local Variables): Undo prev change.
	Remove a few vars that are not always buffer-local.

2004-11-24  Luc Teirlinck  <teirllm@auburn.edu>

	* locals.texi (Standard Buffer-Local Variables): Comment out
	xref's to non-existent node `Yet to be written'.

2004-11-24  Richard M. Stallman  <rms@gnu.org>

	* processes.texi (Synchronous Processes): Grammar fix.

	* numbers.texi (Comparison of Numbers): Add eql.

	* locals.texi (Standard Buffer-Local Variables): Add many vars.

	* intro.texi (Printing Notation): Fix previous change.

	* display.texi (Customizing Bitmaps): Move indicate-buffer-boundaries
	and default-indicate-buffer-boundaries from here.
	(Usual Display): To here.
	(Scroll Bars): Add scroll-bar-mode and scroll-bar-width.
	(Usual Display): Move tab-width up.

	* customize.texi (Variable Definitions):
	Replace show-paren-mode example with tooltip-mode.
	(Simple Types, Composite Types, Defining New Types):
	Minor cleanups.

2004-11-21  Jesper Harder  <harder@ifa.au.dk>

	* processes.texi (Synchronous Processes, Output from Processes):
	Markup fix.

2004-11-20  Richard M. Stallman  <rms@gnu.org>

	* positions.texi (Skipping Characters): skip-chars-forward
	now handles char classes.

	* intro.texi (Printing Notation): Avoid confusion of `print'
	when explaining @print.

	* macros.texi (Argument Evaluation): Fix 1st `for' expansion example.

	* display.texi (Display Table Format): Minor fix.

	* streams.texi (Output Functions): Fix print example.

	* Makefile.in (elisp): New target.
	(dist): Depend on $(infodir)/elisp, not elisp.
	Copy the info files from $(infodir).

	* minibuf.texi (Text from Minibuffer): Document KEEP-ALL arg in
	read-from-minibuffer.

	* searching.texi (Regexp Search): Rename that to search-spaces-regexp.

2004-11-19  Richard M. Stallman  <rms@gnu.org>

	* searching.texi (Regexp Search): Add search-whitespace-regexp.

2004-11-19  CHENG Gao  <chenggao@gmail.com>  (tiny change)

	* tips.texi (Coding Conventions): Fix typo.

2004-11-16  Richard M. Stallman  <rms@gnu.org>

	* tips.texi (Coding Conventions): Separate defvar and require
	methods to avoid warnings.  Use require only when there are many
	functions and variables from that package.

	* minibuf.texi (Minibuffer Completion): When ignoring case,
	predicate must not be case-sensitive.

	* debugging.texi (Function Debugging, Explicit Debug): Clarified.
	(Test Coverage): Don't talk about "splotches".  Clarified.

2004-11-16  Thien-Thi Nguyen  <ttn@gnu.org>

	* frames.texi (Window Frame Parameters): Fix typo.

2004-11-15  Kim F. Storm  <storm@cua.dk>

	* symbols.texi (Other Plists): Note that plist-get may signal error.
	Add safe-plist-get.

2004-11-15  Thien-Thi Nguyen  <ttn@gnu.org>

	* modes.texi (Font Lock Basics): Fix typo.

2004-11-08  Richard M. Stallman  <rms@gnu.org>

	* syntax.texi (Syntax Table Functions): Add syntax-after.

2004-11-06  Lars Brinkhoff  <lars@nocrew.org>

	* os.texi (Processor Run Time): New section documenting
	get-internal-run-time.

2004-11-06  Eli Zaretskii  <eliz@gnu.org>

	* Makefile.in (install, maintainer-clean): Don't use "elisp-*" as
	it nukes elisp-cover.texi.
	(dist): Change elisp-[0-9] to elisp-[1-9], as there could be no
	elisp-0 etc.

2004-11-05  Luc Teirlinck  <teirllm@auburn.edu>

	* commands.texi (Keyboard Macros): Document `append' return value
	of `defining-kbd-macro'.

2004-11-01  Richard M. Stallman  <rms@gnu.org>

	* commands.texi (Interactive Call): Add called-interactively-p.

2004-10-29  Simon Josefsson  <jas@extundo.com>

	* minibuf.texi (Reading a Password): Revert.

2004-10-28  Richard M. Stallman  <rms@gnu.org>

	* frames.texi (Display Feature Testing): Explain about "vendor".

2004-10-27  Richard M. Stallman  <rms@gnu.org>

	* commands.texi (Interactive Codes): `N' uses numeric prefix,
	not raw.  Clarify `n'.
	(Interactive Call): Rewrite interactive-p, focusing on when
	and how to use it.
	(Misc Events): Clarify previous change.

	* advice.texi (Simple Advice): Clarify what job the example does.
	(Around-Advice): Clarify ad-do-it.
	(Activation of Advice): An option of ad-default-compilation-action
	is `never', not `nil'.

2004-10-26  Kim F. Storm  <storm@cua.dk>

	* commands.texi (Interactive Codes): Add U code letter.

2004-10-25  Simon Josefsson  <jas@extundo.com>

	* minibuf.texi (Reading a Password): Add.

2004-10-24  Jason Rumney  <jasonr@gnu.org>

	* commands.texi (Misc Events): Remove mouse-wheel.  Add wheel-up
	and wheel-down.

2004-10-24  Kai Grossjohann  <kai.grossjohann@gmx.net>

	* processes.texi (Synchronous Processes): Document process-file.

2004-10-22  Kenichi Handa  <handa@m17n.org>

	* text.texi (translate-region): Document that it accepts also a
	char-table.

2004-10-22  David Ponce  <david@dponce.com>

	* windows.texi (Resizing Windows): Document the `preserve-before'
	argument of the functions `enlarge-window' and `shrink-window'.

2004-10-19  Jason Rumney  <jasonr@gnu.org>

	* makefile.w32-in (elisp): Change order of arguments to makeinfo.

2004-10-09  Luc Teirlinck  <teirllm@auburn.edu>

	* text.texi (Filling): Add anchor for definition of
	`sentence-end-double-space'.

	* searching.texi (Regexp Example): Update description of how
	Emacs currently recognizes the end of a sentence.
	(Standard Regexps): Update definition of the variable
	`sentence-end'.  Add definition of the function `sentence-end'.

2004-10-08  Paul Pogonyshev  <pogonyshev@gmx.net>

	* display.texi (Progress): New node.

2004-10-05  Kim F. Storm  <storm@cua.dk>

	* display.texi (Fringe Bitmaps): Update fringe-bitmaps-at-pos.

2004-09-29  Kim F. Storm  <storm@cua.dk>

	* display.texi (Fringe Bitmaps): Use symbols rather than numbers
	to identify bitmaps.  Remove -fringe-bitmap suffix for standard
	fringe bitmap symbols, as they now have their own namespace.
	(Customizing Bitmaps) <define-fringe-bitmap>: Clarify bit ordering
	vs. pixels.  Signal error if no free bitmap slots.
	(Pixel Specification): Change IMAGE to @var{image}.

2004-09-28  Richard M. Stallman  <rms@gnu.org>

	* text.texi (Special Properties): Clarify line-spacing and line-height.

	* searching.texi (Regexp Search): Add looking-back.

2004-09-25  Luc Teirlinck  <teirllm@auburn.edu>

	* display.texi: Correct typos.
	(Image Descriptors): Correct xref's.

2004-09-25  Richard M. Stallman  <rms@gnu.org>

	* text.texi (Special Properties): Cleanups in `cursor'.
	Rewrites in `line-height' and `line-spacing'; exchange them.

	* display.texi (Fringes): Rewrite previous change.
	(Fringe Bitmaps): Merge text from Display Fringe Bitmaps.  Rewrite.
	(Display Fringe Bitmaps): Node deleted, text moved.
	(Customizing Bitmaps): Split off from Fringe Bitmaps.  Rewrite.
	(Scroll Bars): Clarify set-window-scroll-bars.
	(Pointer Shape): Rewrite.
	(Specified Space): Clarify :align-to, etc.
	(Pixel Specification): Use @var.  Clarify new text.
	(Other Display Specs): Clarify `slice'.
	(Image Descriptors): Cleanups.
	(Showing Images): Cleanups.

2004-09-24  Luc Teirlinck  <teirllm@auburn.edu>

	* hooks.texi (Standard Hooks): Add `after-change-major-mode-hook'.

	* modes.texi: Various minor changes in addition to:
	(Major Mode Conventions): Final call to `run-mode-hooks' should
	not be inside the `delay-mode-hooks' form.
	(Mode Hooks): New node.
	(Hooks): Delete obsolete example.
	Move definitions of `run-mode-hooks' and `delay-mode-hooks' to new
	node "Mode Hooks".

2004-09-22  Luc Teirlinck  <teirllm@auburn.edu>

	* display.texi: Correct various typos.
	(Display): Rename node "Pointer Shapes" to "Pointer
	Shape".  (There is already a node called "Pointer Shapes" in
	frames.texi.)
	(Images): Remove non-existent node "Image Slices" from menu.

2004-09-23  Kim F. Storm  <storm@cua.dk>

	* text.texi (Special Properties): Add `cursor', `pointer',
	`line-height', and `line-spacing' properties.

	* display.texi (Display): Add 'Fringe Bitmaps' and 'Pointer
	Shapes' to menu.
	(Standard Faces): Doc fix for fringe face.
	(Fringes): Add `overflow-newline-into-fringe' and
	'indicate-buffer-boundaries'.
	(Fringe Bitmaps, Pointer Shapes): New nodes.
	(Display Property): Add 'Pixel Specification' and 'Display Fringe
	Bitmaps' to menu.
	(Specified Space): Describe pixel width and height.
	(Pixel Specification): New node.
	(Other Display Specs): Add `slice' property.
	(Display Fringe Bitmaps): New node.
	(Images): Add 'Image Slices' to menu.
	(Image Descriptors): Add `:pointer' and `:map' properties.
	(Showing Images): Add slice arg to `insert-image'.
	Add 'insert-sliced-image'.

2004-09-20  Richard M. Stallman  <rms@gnu.org>

	* commands.texi (Key Sequence Input):
	Clarify downcasing in read-key-sequence.

2004-09-08  Juri Linkov  <juri@jurta.org>

	* minibuf.texi (Minibuffer History): Add `history-delete-duplicates'.

2004-09-07  Luc Teirlinck  <teirllm@auburn.edu>

	* locals.texi (Standard Buffer-Local Variables):
	Add `buffer-auto-save-file-format'.
	* internals.texi (Buffer Internals): Describe new
	auto_save_file_format field of the buffer structure.
	* files.texi (Format Conversion): `auto-save-file-format' has been
	renamed `buffer-auto-save-file-format'.

2004-08-27  Luc Teirlinck  <teirllm@auburn.edu>

	* abbrevs.texi (Abbrev Expansion): `abbrev-start-location' can be
	an integer or a marker.
	(Abbrev Expansion): Replace example for `pre-abbrev-expand-hook'.

2004-08-22  Richard M. Stallman  <rms@gnu.org>

	* modes.texi (Major Mode Conventions): Discuss rebinding of
	standard key bindings.

2004-08-18  Kim F. Storm  <storm@cua.dk>

	* processes.texi (Accepting Output): Add `just-this-one' arg to
	`accept-process-output'.
	(Output from Processes): New var `process-adaptive-read-buffering'.

2004-08-10  Luc Teirlinck  <teirllm@auburn.edu>

	* keymaps.texi: Various changes in addition to:
	(Keymap Terminology): `kbd' uses same syntax as Edit Macro mode.
	Give more varied examples for `kbd'.
	(Creating Keymaps): Char tables have slots for all characters
	without modifiers.
	(Active Keymaps): `overriding-local-map' and
	`overriding-terminal-local-map' also override text property and
	overlay keymaps.
	(Functions for Key Lookup): Mention OLP arg to `current-active-maps'.
	(Scanning Keymaps): `accessible-keymaps' uses `[]' instead of `""'
	to denote a prefix of no events.
	`map-keymap' includes parent's bindings _recursively_.
	Clarify and correct description of `where-is-internal'.
	Mention BUFFER-OR-NAME arg to `describe-bindings'.
	(Menu Example): For menus intended for use with the keyboard, the
	menu items should be bound to characters or real function keys.

2004-08-08  Luc Teirlinck  <teirllm@auburn.edu>

	* objects.texi (Character Type): Reposition `@anchor' to prevent
	double space inside sentence in Info.

	* hooks.texi (Standard Hooks): `disabled-command-hook' has been
	renamed to `disabled-command-function'.
	* commands.texi (Key Sequence Input): Remove unnecessary anchor.
	(Command Loop Info): Replace reference to it.
	(Disabling Commands): `disabled-command-hook' has been renamed to
	`disabled-command-function'.

2004-08-07  Luc Teirlinck  <teirllm@auburn.edu>

	* os.texi (Translating Input): Only non-prefix bindings in
	`key-translation-map' override actual key bindings.  Warn about
	possible indirect effect of actual key bindings on non-prefix
	bindings in `key-translation-map'.

2004-08-06  Luc Teirlinck  <teirllm@auburn.edu>

	* minibuf.texi (High-Level Completion): Add anchor for definition
	of `read-variable'.

	* commands.texi: Various changes in addition to:
	(Using Interactive): Clarify description of `interactive-form'.
	(Interactive Call): Mention default for KEYS argument to
	`call-interactively'.
	(Command Loop Info): Clarify description of `this-command-keys'.
	Mention KEEP-RECORD argument to `clear-this-command-keys'.
	Value of `last-event-frame' can be `macro'.
	(Repeat Events): `double-click-fuzz' is also used to distinguish
	clicks and drags.
	(Classifying Events): Clarify descriptions of `event-modifiers'
	`event-basic-type' and `event-convert-list'.
	(Accessing Events): `posn-timestamp' takes POSITION argument.
	(Quoted Character Input): Clarify description of
	`read-quoted-char' and fix example.
	(Quitting): Add `with-local-quit'.
	(Disabling Commands): Correct and clarify descriptions of
	`enable-command' and `disable-command'.
	Mention what happens if `disabled-command-hook' is nil.
	(Keyboard Macros): Mention LOOPFUNC arg to `execute-kbd-macro'.
	Describe `executing-kbd-macro' instead of obsolete `executing-macro'.

2004-07-24  Luc Teirlinck  <teirllm@auburn.edu>

	* frames.texi: Various changes in addition to:
	(Creating Frames): Expand and clarify description of `make-frame'.
	(Window Frame Parameters): Either none or both of the `icon-left'
	and `icon-top' parameters must be specified.  Put descriptions of
	`menu-bar-lines' and `toolbar-lines' closer together and change
	them accordingly.
	(Frame Titles): `multiple-frames' is not guaranteed to be accurate
	except while processing `frame-title-format' or `icon-title-format'.
	(Deleting Frames): Correct description of `delete-frame'.
	Non-nil return values of `frame-live-p' are like those of `framep'.
	(Frames and Windows): Mention return value of
	`set-frame-selected-window'.
	(Visibility of Frames): Mention `force' argument to
	`make-frame-invisible'.  `frame-visible-p' returns t for all
	frames on text-only terminals.
	(Frame Configurations): Restoring a frame configuration does not
	restore deleted frames.
	(Window System Selections): `x-set-selection' returns DATA.
	(Resources): Add example.
	(Display Feature Testing): Clarify descriptions of
	`display-pixel-height', `display-pixel-width', `x-server-version'
	and `x-server-vendor'.

	* windows.texi (Choosing Window): Add anchor.
	* minibuf.texi (Minibuffer Misc): Add anchor.

2004-07-23  John Paul Wallington  <jpw@gnu.org>

	* macros.texi (Defining Macros): Declaration keyword for setting
	Edebug spec is `debug' not `edebug'.

2004-07-19  Luc Teirlinck  <teirllm@auburn.edu>

	* windows.texi: Various small changes in addition to:
	(Window Point): Mention return value of `set-window-point'.
	(Window Start): `pos-visible-in-window-p' disregards horizontal
	scrolling.  Explain return value if PARTIALLY is non-nil.
	(Vertical Scrolling): Mention PIXELS-P argument to `window-vscroll'
	and `set-window-vscroll'.
	(Size of Window): The argument WINDOW to `window-inside-edges',
	`window-pixel-edges' and `window-inside-pixel-edges' is optional.
	(Resizing Windows): Explain return value of
	`shrink-window-if-larger-than-buffer'.
	`window-size-fixed' automatically becomes buffer local when set.
	(Window Configurations): Explain return value of
	`set-window-configuration'.

	* minibuf.texi (Minibuffer Misc): Add anchor for
	`minibuffer-scroll-window'.

	* positions.texi (Text Lines): Add anchor for `count-lines'.

2004-07-17  Richard M. Stallman  <rms@gnu.org>

	* display.texi (Overlay Properties): Adding `evaporate' prop
	deletes empty overlay immediately.

	* abbrevs.texi (Abbrev Expansion): Clarify pre-abbrev-expand-hook,
	fix example.

2004-07-16  Jim Blandy  <jimb@redhat.com>

	* searching.texi (Regexp Backslash): Document new \_< and \_>
	operators.

2004-07-16  Juanma Barranquero  <lektu@terra.es>

	* display.texi (Images): Fix Texinfo usage.

2004-07-14  Luc Teirlinck  <teirllm@auburn.edu>

	* buffers.texi (Modification Time): `visited-file-modtime' now
	returns a list of two integers, instead of a cons.

2004-07-13  Luc Teirlinck  <teirllm@auburn.edu>

	* windows.texi: Various changes in addition to:
	(Splitting Windows): Add `split-window-keep-point'.

2004-07-09  Richard M. Stallman  <rms@gnu.org>

	* frames.texi (Input Focus): Minor fix.

2004-07-07  Luc Teirlinck  <teirllm@auburn.edu>

	* frames.texi (Input Focus): Clarify descriptions of
	`select-frame-set-input-focus' and `select-frame'.

2004-07-06  Luc Teirlinck  <teirllm@auburn.edu>

	* os.texi: Various small changes in addition to:
	(Killing Emacs): Expand and clarify description of
	`kill-emacs-query-functions' and `kill-emacs-hook'.
	(System Environment): Expand and clarify description of `getenv'
	and `setenv'.
	(Timers): Clarify description of `run-at-time'.
	(Translating Input): Correct description of
	`extra-keyboard-modifiers'.
	(Flow Control): Correct description of `enable-flow-control'.

2004-07-06  Thien-Thi Nguyen  <ttn@gnu.org>

	* os.texi: Update copyright.
	(Session Management): Grammar fix.
	Clarify which Emacs does the restarting.
	Use @samp for *scratch* buffer.

2004-07-04  Alan Mackenzie  <acm@muc.de>

	* frames.texi (Input Focus): Add documentation for
	`select-frame-set-input-focus'.  Replace refs to non-existent
	`switch-frame' with `select-frame'.  Minor corrections and tidying
	up of text-only terminal stuff.

2004-07-02  Richard M. Stallman  <rms@gnu.org>

	* files.texi (Saving Buffers): Cleanup write-contents-function.
	(Magic File Names): Cleanup file-remote-p.

2004-07-02  Kai Großjohann  <kai@emptydomain.de>

	* files.texi (Magic File Names): `file-remote-p' returns an
	identifier of the remote system, not just t.

2004-07-02  David Kastrup  <dak@gnu.org>

	* searching.texi (Entire Match Data): Add explanation about new
	match-data behavior when @var{integers} is non-nil.

2004-06-24  Richard M. Stallman  <rms@gnu.org>

	* commands.texi (Misc Events): Describe usr1-signal, usr2-signal event.

	* customize.texi (Variable Definitions): Note about doc strings
	and :set.

	* keymaps.texi (Keymap Terminology): Document `kbd'.
	(Changing Key Bindings, Key Binding Commands): Use kbd in examples.

	* display.texi (Invisible Text): Setting buffer-invisibility-spec
	makes it buffer-local.

	* files.texi (Saving Buffers): Correct previous change.

	* commands.texi (Accessing Events):
	Clarify posn-col-row and posn-actual-col-row.

2004-06-24  David Ponce  <david.ponce@wanadoo.fr>

	* commands.texi (Accessing Events): New functions
	posn-at-point and posn-at-x-y.  Add example to posn-x-y.

2004-06-23  Luc Teirlinck  <teirllm@auburn.edu>

	* lists.texi, files.texi, processes.texi, macros.texi, hash.texi:
	* frames.texi, buffers.texi, backups.texi, variables.texi:
	* loading.texi, eval.texi, functions.texi, control.texi:
	* symbols.texi, minibuf.texi: Reposition @anchor's.

	* help.texi: Various small changes in addition to the following.
	(Describing Characters): Describe PREFIX argument to
	`key-description'.  Correct and clarify definition of
	`text-char-description'.  Describe NEED-VECTOR argument to
	`read-kbd-macro'.
	(Help Functions): Clarify definition of `apropos'.

2004-06-23  Lars Hansen  <larsh@math.ku.dk>

	* files.texi (Saving Buffers): Correct description of
	`write-contents-functions'.

2004-06-21  Juanma Barranquero  <lektu@terra.es>

	* display.texi (Images): Remove redundant @vindex directives.
	Rewrite `image-library-alist' doc in active voice.

2004-06-14  Juanma Barranquero  <lektu@terra.es>

	* display.texi (Images): Document new delayed library loading,
	variable `image-library-alist' and (existing but undocumented)
	function `image-type-available-p'.

2004-06-05  Richard M. Stallman  <rms@gnu.org>

	* minibuf.texi (Minibuffer Completion): For INITIAL arg,
	refer the user to the Initial Input node.
	(Text from Minibuffer): Likewise.
	(Initial Input): New node.  Document this feature
	and say it is mostly deprecated.

2004-05-30  Richard M. Stallman  <rms@gnu.org>

	* loading.texi (Named Features): Clarify return value
	and meaning of NOERROR.

	* variables.texi (File Local Variables): Minor cleanup.

2004-05-30  Michael Albinus  <michael.albinus@gmx.de>

	* files.texi (Magic File Names): Add `file-remote-p' as operation
	of file name handlers.

2004-05-29  Richard M. Stallman  <rms@gnu.org>

	* modes.texi (Minor Mode Conventions): (-) has no special meaning
	as arg to a minor mode command.

2004-05-22  Richard M. Stallman  <rms@gnu.org>

	* syntax.texi (Syntax Class Table): Word syntax not just for English.

	* streams.texi (Output Variables): Doc float-output-format.

	* searching.texi (Regexp Special): Nested repetition can be infloop.

	* eval.texi (Eval): Increasing max-lisp-eval-depth can cause
	real stack overflow.

	* compile.texi: Minor cleanups.

2004-05-22  Luc Teirlinck  <teirllm@dms.auburn.edu>

	* lists.texi (Cons Cells): Explain dotted lists, true lists,
	circular lists.
	(List Elements): Explain handling of circular and dotted lists.

2004-05-19  Thien-Thi Nguyen  <ttn@gnu.org>

	* modes.texi (Search-based Fontification): Fix typo.

2004-05-10  Juanma Barranquero  <lektu@terra.es>

	* modes.texi (Mode Line Variables): Fix description of
	global-mode-string, which is now after which-func-mode, not the
	buffer name.

2004-05-07  Lars Hansen  <larsh@math.ku.dk>

	* modes.texi (Desktop Save Mode): Add.
	(Modes): Add menu entry Desktop Save Mode.

	* hooks.texi: Add desktop-after-read-hook,
	desktop-no-desktop-file-hook and desktop-save-hook.

	* locals.texi: Add desktop-save-buffer.

2004-04-30  Jesper Harder  <harder@ifa.au.dk>

	* display.texi: emacs -> Emacs.

2004-04-27  Matthew Mundell  <matt@mundell.ukfsn.org>

	* files.texi (Changing Files): Document set-file-times.

2004-04-23  Juanma Barranquero  <lektu@terra.es>

	* makefile.w32-in: Add "-*- makefile -*-" mode tag.

2004-04-18  Jesper Harder  <harder@ifa.au.dk>

	* tips.texi (Coding Conventions): defopt -> defcustom.

2004-04-16  Luc Teirlinck  <teirllm@auburn.edu>

	* sequences.texi: Various clarifications.

2004-04-14  Luc Teirlinck  <teirllm@auburn.edu>

	* buffers.texi (Read Only Buffers): Mention optional ARG to
	`toggle-read-only'.

2004-04-14  Nick Roberts  <nick@nick.uklinux.net>

	* windows.texi (Selecting Windows): Note that get-lru-window
	returns a full-width window if possible.

2004-04-13  Luc Teirlinck  <teirllm@auburn.edu>

	* buffers.texi: Various changes in addition to:
	(Buffer File Name): Add `find-buffer-visiting'.
	(Buffer Modification): Mention optional ARG to `not-modified'.
	(Indirect Buffers): Mention optional CLONE argument to
	`make-indirect-buffer'.

	* files.texi: Various changes in addition to:
	(Visiting Functions): `find-file-hook' is now a normal hook.
	(File Name Expansion): Explain difference between the way that
	`expand-file-name' and `file-truename' treat `..'.
	(Contents of Directories): Mention optional ID-FORMAT argument to
	`directory-files-and-attributes'.
	(Format Conversion): Mention new optional CONFIRM argument to
	`format-write-file'.

2004-04-12  Miles Bader  <miles@gnu.org>

	* macros.texi (Expansion): Add description of `macroexpand-all'.

2004-04-05  Jesper Harder  <harder@ifa.au.dk>

	* variables.texi (Variable Aliases):
	Mention cyclic-variable-indirection.

	* errors.texi (Standard Errors): Ditto.

2004-04-04  Luc Teirlinck  <teirllm@auburn.edu>

	* backups.texi: Various small changes in addition to:
	(Making Backups): Mention return value of `backup-buffer'.
	(Auto-Saving): Mention optional FORCE argument to
	`delete-auto-save-file-if-necessary'.
	(Reverting): Mention optional PRESERVE-MODES argument to
	`revert-buffer'.  Correct description of `revert-buffer-function'.

2004-03-22  Juri Linkov  <juri@jurta.org>

	* sequences.texi (Sequence Functions): Replace xref to `Vectors'
	with `Vector Functions'.

	* text.texi (Sorting): Add missing quote.

2004-03-14  Luc Teirlinck  <teirllm@auburn.edu>

	* intro.texi (Lisp History): Replace xref to `cl' manual with
	inforef.

2004-03-12  Richard M. Stallman  <rms@gnu.org>

	* intro.texi (Version Info): Add arg to emacs-version.
	(Lisp History): Change xref to CL manual.

2004-03-09  Luc Teirlinck  <teirllm@auburn.edu>

	* minibuf.texi (Completion Commands): Add xref to Emacs manual
	for Partial Completion mode.

2004-03-07  Thien-Thi Nguyen  <ttn@gnu.org>

	* customize.texi: Fix typo.  Remove eol whitespace.

2004-03-04  Richard M. Stallman  <rms@gnu.org>

	* processes.texi: Fix typos.

	* lists.texi (Building Lists): Minor clarification.

	* hash.texi (Creating Hash): Correct the meaning of t for WEAK
	in make-hash-table.

2004-02-29  Juanma Barranquero  <lektu@terra.es>

	* makefile.w32-in (clean, maintainer-clean): Use $(DEL) instead of
	rm, and ignore exit code.

2004-02-27  Dan Nicolaescu  <dann@ics.uci.edu>

	* display.texi (Defining Faces): Add description for min-colors.
	Update example.

2004-02-23  Luc Teirlinck  <teirllm@auburn.edu>

	* abbrevs.texi: Various corrections and clarifications in addition
	to the following:
	(Abbrev Tables): Delete add-abbrev (as suggested by RMS).

2004-02-22  Matthew Mundell  <matt@mundell.ukfsn.org>  (tiny change)

	* calendar.texi (Holiday Customizing): Quote arg of holiday-sexp.

2004-02-21  Luc Teirlinck  <teirllm@auburn.edu>

	* text.texi: Various small changes in addition to the following:
	(User-Level Deletion): Mention optional BACKWARD-ONLY argument
	to delete-horizontal-space.
	(Kill Functions, Yanking, Low-Level Kill Ring): Clarify and correct
	description of yank-handler text property at various places.

	* frames.texi (Window System Selections): Add anchor.

	* syntax.texi (Syntax Table Functions): Clarify and correct
	descriptions of make-syntax-table and copy-syntax-table.
	(Motion and Syntax): Clarify SYNTAXES argument to
	skip-syntax-forward.
	(Parsing Expressions): Mention that the return value of
	parse-partial-sexp is currently a list of ten rather than nine
	elements.
	(Categories): Various corrections and clarifications.

2004-02-17  Luc Teirlinck  <teirllm@auburn.edu>

	* markers.texi (Marker Insertion Types): Minor change.

	* locals.texi (Standard Buffer-Local Variables):
	* commands.texi (Interactive Codes, Using Interactive):
	* functions.texi (Related Topics): Fix xrefs.

2004-02-16  Luc Teirlinck  <teirllm@auburn.edu>

	* lists.texi (Sets And Lists): Update description of delete-dups.

2004-02-16  Jesper Harder  <harder@ifa.au.dk>  (tiny change)

	* keymaps.texi (Tool Bar): tool-bar-item => tool-bar-button.

2004-02-16  Jan Djärv  <jan.h.d@swipnet.se>

	* frames.texi (Parameter Access): frame-parameters arg is optional.
	modify-frame-parameters handles nil for FRAME.
	(Window Frame Parameters): menu-bar-lines and tool-bar-lines
	are all-or-nothing for certain toolkits.
	Mention parameter wait-for-wm.
	(Frames and Windows): In frame-first-window and frame-selected-window
	the arg is optional.
	(Input Focus): In redirect-frame-focus the second arg is optional.
	(Window System Selections): Mention selection type CLIPBOARD.
	Mention data-type UTF8_STRING.
	Mention numbering of cut buffers.
	(Resources): Describe x-resource-name.

2004-02-16  Richard M. Stallman  <rms@gnu.org>

	* windows.texi (Buffers and Windows): Delete false table
	about all-frames.

	* syntax.texi (Parsing Expressions): Delete old caveat
	about parse-sexp-ignore-comments.

	* streams.texi (Output Variables): Add print-quoted.

	* lists.texi (Building Lists): Minor cleanup.

	* hash.texi (Creating Hash): Correct and clarify doc of WEAK values.

	* display.texi (Overlays): Explain overlays use markers.
	(Managing Overlays): Explain front-advance and rear-advance
	in more detail.

	* loading.texi (Unloading): Document unload-feature-special-hooks.
	Get rid of fns-NNN.el file.

2004-02-16  Matthew Mundell  <matt@mundell.ukfsn.org>  (tiny change)

	* help.texi (Describing Characters): Fix text-char-description
	example output.

	* edebug.texi (Using Edebug): Fix example.

	* debugging.texi (Internals of Debugger): Fix return value.

	* files.texi (Changing Files): Fix argname.

	* calendar.texi: Fix parens, and default values.

	* display.texi, frames.texi, internals.texi, modes.texi: Minor fixes.
	* nonascii.texi, objects.texi, os.texi: Minor fixes.
	* searching.texi, text.texi, tips.texi, windows.texi: Minor fixes.

	* positions.texi (Text Lines): Don't add -1 in current-line.

2004-02-16  Richard M. Stallman  <rms@gnu.org>

	* compile.texi (Compiler Errors): if-boundp feature applies to cond.

2004-02-16  Jesper Harder  <harder@ifa.au.dk>  (tiny change)

	* processes.texi (Low-Level Network): Fix a typo.

2004-02-12  Kim F. Storm  <storm@cua.dk>

	* display.texi (Fringes): Use consistent wording.
	Note that window-fringe's window arg is optional.
	(Scroll Bars): Use consistent wording.

2004-02-11  Luc Teirlinck  <teirllm@auburn.edu>

	* tips.texi (Comment Tips): Document the new conventions for
	commenting out code.

2004-02-07  Jan Djärv  <jan.h.d@swipnet.se>

	* positions.texi (Text Lines): Add missing end defun.

2004-02-07  Kim F. Storm  <storm@cua.dk>

	* positions.texi (Text Lines): Add line-number-at-pos.

2004-02-06  John Paul Wallington  <jpw@gnu.org>

	* display.texi (Button Properties, Button Buffer Commands):
	mouse-2 invokes button, not down-mouse-1.

2004-02-04  Jason Rumney  <jasonr@gnu.org>

	* makefile.w32-in: Sync with Makefile.in changes.

2004-02-03  Luc Teirlinck  <teirllm@auburn.edu>

	* minibuf.texi (Text from Minibuffer): Various corrections and
	clarifications.
	(Object from Minibuffer): Correct Lisp description of
	read-minibuffer.
	(Minibuffer History): Clarify description of cons values for
	HISTORY arguments.
	(Basic Completion): Various corrections and clarifications.
	Add completion-regexp-list.
	(Minibuffer Completion): Correct and clarify description of
	completing-read.
	(Completion Commands): Mention Partial Completion mode.
	Various other minor changes.
	(High-Level Completion): Various corrections and clarifications.
	(Reading File Names): Ditto.
	(Minibuffer Misc): Ditto.

2004-01-26  Luc Teirlinck  <teirllm@auburn.edu>

	* strings.texi (Text Comparison): assoc-string also matches
	elements of alists that are strings instead of conses.
	(Formatting Strings): Standardize Texinfo usage.  Update index
	entries.

2004-01-20  Luc Teirlinck  <teirllm@auburn.edu>

	* lists.texi (Sets And Lists): Add delete-dups.

2004-01-15  Luc Teirlinck  <teirllm@auburn.edu>

	* edebug.texi (Instrumenting Macro Calls): `declare' is not a
	special form.
	* macros.texi (Defining Macros): Update description of `declare',
	which now is a macro.
	(Wrong Time): Fix typos.

2004-01-14  Luc Teirlinck  <teirllm@auburn.edu>

	* compile.texi (Compilation Functions): Expand descriptions of
	`compile-defun', `byte-compile-file', `byte-recompile-directory'
	and `batch-byte-compile'.  In particular, mention and describe
	all optional arguments.
	(Disassembly): Correct and clarify the description of `disassemble'.

2004-01-11  Luc Teirlinck  <teirllm@auburn.edu>

	* searching.texi: Various small changes in addition to the
	following.
	(Regexp Example): Adapt to new value of `sentence-end'.
	(Regexp Functions): The PAREN argument to `regexp-opt' can be
	`words'.
	(Search and Replace): Add usage note for `perform-replace'.
	(Entire Match Data): Mention INTEGERS and REUSE arguments to
	`match-data'.
	(Standard Regexps): Update for new values of `paragraph-start'
	and `sentence-end'.

2004-01-07  Luc Teirlinck  <teirllm@auburn.edu>

	* files.texi (Saving Buffers): Clarify descriptions of
	`write-contents-functions' and `before-save-hook'.
	Make the defvar's for `before-save-hook' and `after-save-hook'
	into defopt's.

2004-01-07  Kim F. Storm  <storm@cua.dk>

	* commands.texi (Click Events): Describe new image and
	width/height elements of click events.
	(Accessing Events): Add posn-string, posn-image, and
	posn-object-width-height.  Change posn-object to return either
	image or string object.

2004-01-01  Simon Josefsson  <jas@extundo.com>

	* hooks.texi (Standard Hooks): Add before-save-hook.
	* files.texi (Saving Buffers): Likewise.

2004-01-03  Richard M. Stallman  <rms@gnu.org>

	* frames.texi (Frames and Windows): Delete frame-root-window.

2004-01-03  Luc Teirlinck  <teirllm@auburn.edu>

	* eval.texi, hash.texi, help.texi, symbols.texi: Add anchors.

	* functions.texi: Various small changes in addition to the
	following.
	(What Is a Function): `functionp' returns nil for macros.
	Clarify behavior of this and following functions for symbol arguments.
	(Function Documentation): Add `\' in front of (fn @var{arglist})
	and explain why.
	(Defining Functions): Mention DOCSTRING argument to `defalias'.
	Add anchor.
	(Mapping Functions): Add anchor.  Unquote nil in mapcar* example.

2004-01-01  Miles Bader  <miles@gnu.org>

	* display.texi (Buttons): New section.

2003-12-31  Andreas Schwab  <schwab@suse.de>

	* numbers.texi (Math Functions): sqrt reports a domain-error
	error.
	(Float Basics): Use `(/ 0.0 0.0)' instead of `(sqrt -1.0)'.

2003-12-30  Luc Teirlinck  <teirllm@auburn.edu>

	* tips.texi (Documentation Tips): Update item on hyperlinks in
	documentation strings.

	* errors.texi (Standard Errors): Various small corrections and
	additions.

	* control.texi: Various small changes in addition to the
	following.
	(Signaling Errors): Provide some more details on how `signal'
	constructs the error message.  Add anchor to the definition of
	`signal'.
	(Error Symbols): Describe special treatment of `quit'.
	(Cleanups): Rename BODY argument of `unwind-protect' to BODY-FORM
	to emphasize that it has to be a single form.

	* buffers.texi: Add anchor.

2003-12-29  Richard M. Stallman  <rms@gnu.org>

	* windows.texi (Choosing Window): Add same-window-p, special-display-p.
	(Window Configurations): Add window-configuration-frame.

	* variables.texi (Creating Buffer-Local): Add local-variable-if-set-p.

	* text.texi (Examining Properties): Add get-char-property-and-overlay.
	Change arg name in get-char-property.
	(Special Properties): Update handling of keymap property.

	* strings.texi (Modifying Strings): Add clear-string.
	(Text Comparison): Add assoc-string and remove
	assoc-ignore-case, assoc-ignore-representation.

	* os.texi (Time of Day): Add set-time-zone-rule.

	* numbers.texi (Math Functions): asin, acos, log, log10
	report domain-error errors.

	* nonascii.texi (Converting Representations):
	Add multibyte-char-to-unibyte and unibyte-char-to-multibyte.
	(Encoding and I/O): Add file-name-coding-system.

	* modes.texi (Search-based Fontification): Explain that
	face specs are symbols with face names as values.

	* minibuf.texi (Minibuffer Misc): Add set-minibuffer-window.

	* lists.texi (Building Lists): remq moved elsewhere.
	(Sets And Lists): remq moved here.
	(Association Lists): Refer to assoc-string.

	* internals.texi (Garbage Collection): Add memory-use-counts.

	* frames.texi (Frames and Windows): Add set-frame-selected-window
	and frame-root-window.

	* files.texi (Contents of Directories):
	Add directory-files-and-attributes.

	* display.texi (Refresh Screen): Add force-window-update.
	(Invisible Text): Explain about moving point out of invis text.
	(Overlay Properties): Add overlay-properties.
	(Managing Overlays): Add overlayp.
	(GIF Images): Invalid image number displays a hollow box.

	* buffers.texi (Buffer Modification): Add restore-buffer-modified-p.
	(Killing Buffers): Add buffer-live-p.

2003-12-25  Markus Rost  <rost@mathematik.uni-bielefeld.de>

	* display.texi (Fringes): Fix typo "set-buffer-window".

2003-12-24  Luc Teirlinck  <teirllm@auburn.edu>

	* display.texi, eval.texi, help.texi, internals.texi, loading.texi:
	* nonascii.texi, processes.texi, tips.texi, variables.texi:
	Add or change various xrefs and anchors.

	* commands.texi: Replace all occurrences of @acronym{CAR} with
	@sc{car}, for consistency with the rest of the Elisp manual.
	`car' and `cdr' are historically acronyms, but are no longer
	widely thought of as such.

	* internals.texi (Pure Storage): Mention that `purecopy' does not
	copy text properties.
	(Object Internals): Now 29 bits are used (in most implementations)
	to address Lisp objects.

	* variables.texi (Variables with Restricted Values): New node.

	* objects.texi (Lisp Data Types): Mention that certain variables
	can only take on a restricted set of values and add an xref to
	the new node "Variables with Restricted Values".

	* eval.texi (Function Indirection): Describe the errors that
	`indirect-function' can signal.
	(Eval): Clarify the descriptions of `eval-region' and `values'.
	Describe `eval-buffer' instead of `eval-current-buffer' and
	mention `eval-current-buffer' as an alias for `current-buffer'.
	Correct the description and mention all optional arguments.

	* nonascii.texi: Various small changes in addition to the
	following.
	(Converting Representations): Clarify behavior of
	`string-make-multibyte' and `string-to-multibyte' for unibyte all
	ASCII arguments.
	(Character Sets): Document the variable `charset-list' and adapt
	the definition of the function `charset-list' accordingly.
	(Translation of Characters): Clarify use of generic characters in
	`make-translation-table'.  Clarify and correct the description of
	the use of translation tables in encoding and decoding.
	(User-Chosen Coding Systems): Correct and clarify the description
	of `select-safe-coding-system'.
	(Default Coding Systems): Clarify description of
	`file-coding-system-alist'.

2003-11-30  Luc Teirlinck  <teirllm@auburn.edu>

	* strings.texi (Text Comparison): Correctly describe when two
	strings are `equal'.  Combine and clarify descriptions of
	`assoc-ignore-case' and `assoc-ignore-representation'.

	* objects.texi (Non-ASCII in Strings): Clarify description of
	when a string is unibyte or multibyte.
	(Bool-Vector Type): Update examples.
	(Equality Predicates): Correctly describe when two strings are
	`equal'.

2003-11-29  Luc Teirlinck  <teirllm@auburn.edu>

	* lists.texi (Building Lists): `append' no longer accepts integer
	arguments.  Update the description of `number-sequence' to reflect
	recent changes.
	(Sets And Lists): Describe `member-ignore-case' after `member'.

2003-11-27  Kim F. Storm  <storm@cua.dk>

	* commands.texi (Click Events): Click object may be an images.
	Describe (dx . dy) element of click positions.
	(Accessing Events): Remove duplicate posn-timestamp.
	New functions posn-object and posn-object-x-y.

2003-11-23  Kim F. Storm  <storm@cua.dk>

	* commands.texi (Click Events): Describe enhancements to event
	position lists, including new text-pos and (col . row) items.
	Mention left-fringe and right-fringe area events.
	(Accessing Events): New functions posn-area and
	posn-actual-col-row.  Mention posn-timestamp.  Mention that
	posn-point in non-text area still returns buffer position.
	Clarify posn-col-row.

2003-11-21  Lars Hansen  <larsh@math.ku.dk>

	* files.texi (File Attributes): Describe new parameter ID-FORMAT.
	* anti.texi (File Attributes): Describe removed parameter
	ID-FORMAT.

2003-11-20  Luc Teirlinck  <teirllm@auburn.edu>

	* positions.texi (Positions): Mention that, if a marker is used as
	a position, its buffer is ignored.

	* markers.texi (Overview of Markers): Mention it here too.

2003-11-12  Luc Teirlinck  <teirllm@auburn.edu>

	* numbers.texi (Numeric Conversions): Not just `floor', but also
	`truncate', `ceiling' and `round' accept optional argument DIVISOR.

2003-11-10  Luc Teirlinck  <teirllm@auburn.edu>

	* markers.texi (Creating Markers): Specify insertion type of
	created markers.  Add xref to `Marker Insertion Types'.
	Second argument to `copy-marker' is optional.
	(Marker Insertion Types): Mention that most markers are created
	with insertion type nil.
	(The Mark): Correctly describe when `mark' signals an error.
	(The Region): Correctly describe when `region-beginning' and
	`region-end' signal an error.

2003-11-08  Luc Teirlinck  <teirllm@auburn.edu>

	* hash.texi (Creating Hash): Clarify description of `eql'.
	`makehash' is obsolete.
	(Hash Access): Add Common Lisp notes for `remhash' and `clrhash'.

	* positions.texi (Point): Change description of `buffer-end', so
	that it is also correct for floating point arguments.
	(List Motion): Correct argument lists of `beginning-of-defun' and
	`end-of-defun'.
	(Excursions): Add xref to `Marker Insertion Types'.
	(Narrowing): Argument to `narrow-to-page' is optional.

2003-11-06  Luc Teirlinck  <teirllm@auburn.edu>

	* streams.texi (Output Streams): Clarify behavior of point for
	marker output streams.

2003-11-04  Luc Teirlinck  <teirllm@auburn.edu>

	* variables.texi (Defining Variables): Second argument to
	`defconst' is not optional.
	(Setting Variables): Mention optional argument APPEND to
	`add-to-list'.
	(Creating Buffer-Local): Expand description of
	`make-variable-buffer-local'.
	(Frame-Local Variables): Expand description of
	`make-variable-frame-local'.
	(Variable Aliases): Correct description of optional argument
	DOCSTRING to `defvaralias'.  Mention return value of
	`defvaralias'.
	(File Local Variables): Add xref to `File variables' in Emacs
	Manual.  Correct description of `hack-local-variables'.  Mention
	`safe-local-variable' property.  Mention optional second argument
	to `risky-local-variable-p'.

2003-11-03  Luc Teirlinck  <teirllm@auburn.edu>

	* symbols.texi (Symbol Plists): Mention return value of `setplist'.

2003-11-02  Jesper Harder  <harder@ifa.au.dk>  (tiny change)

	* lispref/anti.texi, lispref/backups.texi, lispref/commands.texi
	lispref/customize.texi, lispref/display.texi, lispref/files.texi,
	lispref/internals.texi, lispref/keymaps.texi, lispref/loading.texi,
	lispref/modes.texi, lispref/nonascii.texi, lispref/numbers.texi,
	lispref/objects.texi, lispref/os.texi, lispref/positions.texi,
	lispref/processes.texi, lispref/searching.texi,
	lispref/sequences.texi, lispref/streams.texi, lispref/strings.texi,
	lispref/syntax.texi, lispref/text.texi: Replace @sc{foo} with
	@acronym{FOO}.

2003-10-27  Luc Teirlinck  <teirllm@auburn.edu>

	* strings.texi (Creating Strings): Argument START to `substring'
	can not be `nil'.  Expand description of
	`substring-no-properties'.  Correct description of `split-string',
	especially with respect to empty matches.  Prevent very bad line
	break in definition of `split-string-default-separators'.
	(Text Comparison): `string=' and `string<' also accept symbols as
	arguments.
	(String Conversion): More completely describe argument BASE in
	`string-to-number'.
	(Formatting Strings): `%s' and `%S' in `format' do require
	corresponding object.  Clarify behavior of numeric prefix after
	`%' in `format'.
	(Case Conversion): The argument to `upcase-initials' can be a
	character.

2003-10-27  Kenichi Handa  <handa@m17n.org>

	* display.texi (Fontsets): Fix texinfo usage.

2003-10-25  Kenichi Handa  <handa@m17n.org>

	* display.texi (Fontsets): Add description of the function
	set-fontset-font.

2003-10-23  Luc Teirlinck  <teirllm@auburn.edu>

	* display.texi (Temporary Displays): Add xref to `Documentation
	Tips'.

	* functions.texi (Function Safety): Use inforef instead of pxref
	for SES.

2003-10-23  Andreas Schwab  <schwab@suse.de>

	* Makefile.in (TEX, texinputdir): Don't define.
	(TEXI2DVI): Define.
	(srcs): Remove $(srcdir)/index.perm and $(srcdir)/index.unperm,
	add $(srcdir)/index.texi.
	($(infodir)/elisp): Remove index.texi dependency.
	(elisp.dvi): Likewise.  Use $(TEXI2DVI).
	(index.texi): Remove target.
	(dist): Don't link $(srcdir)/permute-index.
	(clean): Don't remove index.texi.

	* permute-index, index.perm: Remove.
	* index.texi: Rename from index.unperm.

2003-10-22  Luc Teirlinck  <teirllm@auburn.edu>

	* tips.texi (Documentation Tips): Document new behavior for face
	and variable hyperlinks in Help mode.

2003-10-21  Luc Teirlinck  <teirllm@auburn.edu>

	* objects.texi (Integer Type): Update for extra bit of integer range.
	(Character Type): Ditto.

2003-10-16  Eli Zaretskii  <eliz@gnu.org>

	* numbers.texi (Integer Basics): Add index entries for reading
	numbers in hex, octal, and binary.

2003-10-16  Lute Kamstra  <lute@gnu.org>

	* modes.texi (Mode Line Format): Mention force-mode-line-update's
	argument.

2003-10-13  Luc Teirlinck  <teirllm@auburn.edu>

	* windows.texi (Choosing Window): Fix typo.
	* edebug.texi (Edebug Execution Modes): Fix typo.

2003-10-13  Richard M. Stallman  <rms@gnu.org>

	* windows.texi (Basic Windows): A window has fringe settings,
	display margins and scroll-bar settings.
	(Splitting Windows): Doc split-window return value.
	Clean up one-window-p.
	(Selecting Windows): Fix typo.
	(Cyclic Window Ordering): Explain frame as ALL-FRAMES in next-window.
	(Buffers and Windows): In set-window-buffer, explain effect
	on fringe settings and scroll bar settings.
	(Displaying Buffers): In pop-to-buffer, explain nil as buffer arg.
	(Choosing Window): Use defopt for pop-up-frame-function.
	For special-display-buffer-names, explain same-window and same-frame.
	Clarify window-dedicated-p return value.
	(Textual Scrolling): scroll-up and scroll-down can get an error.
	(Horizontal Scrolling): Clarify auto-hscroll-mode.
	Clarify set-window-hscroll.
	(Size of Window): Don't mention tool bar in window-height.
	(Coordinates and Windows): Explain what coordinates-in-window-p
	returns for fringes and display margins.
	(Window Configurations): Explain saving fringes, etc.

	* tips.texi (Library Headers): Clean up Documentation.

	* syntax.texi (Parsing Expressions): Clean up forward-comment
	and parse-sexp-lookup-properties.

	* sequences.texi (Sequence Functions): sequencep accepts bool-vectors.

	* os.texi (System Environment): Clean up text for load-average errors.

	* modes.texi (Hooks): Don't explain local hook details at front.
	Clarify run-hooks and run-hook-with-args a little.
	Clean up add-hook and remove-hook.

	* edebug.texi (Edebug Execution Modes): Clarify t.
	Document edebug-sit-for-seconds.
	(Coverage Testing): Document C-x X = and =.
	(Instrumenting Macro Calls): Fix typo.
	(Specification List): Don't index the specification keywords.

2003-10-10  Kim F. Storm  <storm@cua.dk>

	* processes.texi (Network): Introduce make-network-process.

2003-10-09  Luc Teirlinck  <teirllm@auburn.edu>

	* tips.texi (Library Headers): Fix typo.

2003-10-07  Juri Linkov  <juri@jurta.org>

	* modes.texi (Imenu): Mention imenu-create-index-function's
	default value.  Explain submenus better.

2003-10-07  Lute Kamstra  <lute@gnu.org>

	* modes.texi (Faces for Font Lock): Fix typo.
	(Hooks): Explain how buffer-local hook variables can refer to
	global hook variables.
	Various minor clarifications.

2003-10-06  Lute Kamstra  <lute@gnu.org>

	* tips.texi (Coding Conventions): Mention naming conventions for
	hooks.

2003-10-05  Luc Teirlinck  <teirllm@auburn.edu>

	* loading.texi (Library Search): Correct default value of
	load-suffixes.
	(Named Features): Fix typo.

2003-10-05  Richard M. Stallman  <rms@gnu.org>

	* loading.texi (Named Features): In `provide',
	say how to test for subfeatures.
	(Unloading): In unload-feature, use new var name
	unload-feature-special-hooks.

2003-10-03  Lute Kamstra  <lute@gnu.org>

	* modes.texi (Major Mode Conventions): Mention third way to set up
	Imenu.
	(Imenu): A number of small fixes.
	Delete documentation of internal variable imenu--index-alist.
	Document the return value format of imenu-create-index-function
	functions.

2003-09-30  Richard M. Stallman  <rms@gnu.org>

	* processes.texi (Network): Say what stopped datagram connections do.

	* lists.texi (Association Lists): Clarify `assq-delete-all'.

	* display.texi (Overlay Properties): Clarify `evaporate' property.

2003-09-29  Lute Kamstra  <lute@gnu.org>

	* modes.texi (Mode Line Data): Explain when symbols in mode-line
	constructs should be marked as risky.
	Change cons cell into proper list.
	(Mode Line Variables): Change cons cell into proper list.

2003-09-26  Lute Kamstra  <lute@gnu.org>

	* modes.texi (Mode Line Data): Document the :propertize construct.
	(Mode Line Variables): Reorder the descriptions of the variables
	to match their order in the default mode-line-format.
	Describe the new variables mode-line-position and mode-line-modes.
	Update the default values of mode-line-frame-identification,
	minor-mode-alist, and default-mode-line-format.
	(Properties in Mode): Mention the :propertize construct.

2003-09-26  Richard M. Stallman  <rms@gnu.org>

	* buffers.texi, commands.texi, debugging.texi, eval.texi:
	* loading.texi, minibuf.texi, text.texi, variables.texi:
	Avoid @strong{Note:}.

2003-09-26  Richard M. Stallman  <rms@gnu.org>

	* keymaps.texi (Remapping Commands): Fix typo.

2003-09-23  Luc Teirlinck  <teirllm@mail.auburn.edu>

	* processes.texi (Low-Level Network): Fix typo.

2003-09-23  Kim F. Storm  <storm@cua.dk>

	* processes.texi (Network, Network Servers): Fix typos.
	(Low-Level Network): Add timeout value for :server keyword.
	Add new option keywords to make-network-process.
	Add set-network-process-options.
	Explain how to test availability of network options.

2003-09-19  Richard M. Stallman  <rms@gnu.org>

	* text.texi (Motion by Indent): Arg to
	backward-to-indentation and forward-to-indentation is optional.

	* strings.texi (Creating Strings): Add substring-no-properties.

	* processes.texi
	(Process Information): Add list-processes arg QUERY-ONLY.
	Delete process-contact from here.
	Add new status values for process-status.
	Add process-get, process-put, process-plist, set-process-plist.
	(Synchronous Processes): Add call-process-shell-command.
	(Signals to Processes): signal-process allows process objects.
	(Network): Complete rewrite.
	(Network Servers, Datagrams, Low-Level Network): New nodes.

	* positions.texi (Word Motion): forward-word, backward-word
	arg is optional.  Reword.

	* abbrevs.texi (Defining Abbrevs): Index no-self-insert.

	* variables.texi (Creating Buffer-Local):
	Delete duplicate definition of buffer-local-value.
	(File Local Variables): Explain about discarding text props.

2003-09-11  Richard M. Stallman  <rms@gnu.org>

	* minibuf.texi (Intro to Minibuffers): Explain that the minibuffer
	changes variables that record input events.
	(Minibuffer Misc): Add minibuffer-selected-window.

	* lists.texi (Building Lists): Add copy-tree.

	* display.texi (Fontsets): Add char-displayable-p.
	(Scroll Bars): New node.

2003-09-08  Lute Kamstra  <lute@gnu.org>

	* modes.texi (%-Constructs): Document new `%i' and `%I'
	constructs.

2003-09-03  Peter Runestig  <peter@runestig.com>

	* makefile.w32-in: New file.

2003-08-29  Richard M. Stallman  <rms@gnu.org>

	* display.texi (Overlay Properties): Clarify how priorities
	affect use of the properties.

2003-08-19  Luc Teirlinck  <teirllm@mail.auburn.edu>

	* customize.texi (Type Keywords): Correct the description of
	`:help-echo' in the case where `motion-doc' is a function.

2003-08-14  John Paul Wallington  <jpw@gnu.org>

	* modes.texi (Emulating Mode Line): Subsection, not section.

2003-08-13  Richard M. Stallman  <rms@gnu.org>

	* elisp.texi (Top): Update subnode lists in menu.

	* text.texi (Insertion): Add insert-buffer-substring-no-properties.
	(Kill Functions): kill-region has new arg yank-handler.
	(Yanking): New node.
	(Yank Commands): Add yank-undo-function.
	(Low-Level Kill Ring):
	kill-new and kill-append have new arg yank-handler.
	(Changing Properties): Add remove-list-of-text-properties.
	(Atomic Changes): New node.

	* symbols.texi (Other Plists): Add lax-plist-get, lax-plist-put.

	* streams.texi (Output Variables): Add eval-expression-print-length
	and eval-expression-print-level.

	* os.texi (Time Conversion): For encode-time, explain limits on year.

	* objects.texi (Character Type): Define anchor "modifier bits".

	* modes.texi (Emulating Mode Line): New node.
	(Search-based Fontification): Font Lock uses font-lock-face property.
	(Other Font Lock Variables): Likewise.

	* keymaps.texi (Format of Keymaps): Keymaps contain char tables,
	not vectors.
	(Active Keymaps): Add emulation-mode-map-alists.
	(Functions for Key Lookup): key-binding has new arg no-remap.
	(Remapping Commands): New node.
	(Scanning Keymaps): where-is-internal has new arg no-remap.
	(Tool Bar): Add tool-bar-local-item-from-menu.
	Clarify when to use tool-bar-add-item-from-menu.

	* commands.texi (Interactive Call): commandp has new arg.
	(Command Loop Info): Add this-original-command.

2003-08-06  John Paul Wallington  <jpw@gnu.org>

	* compile.texi (Compiler Errors): Say `@end defmac' after `@defmac'.

	* display.texi (Warning Basics): Fix typo.
	(Fringes): Add closing curly bracket and fix typo.

	* elisp.texi (Top): Fix typo.

2003-08-05  Richard M. Stallman  <rms@gnu.org>

	* elisp.texi: Update lists of subnodes.

	* windows.texi (Buffers and Windows): set-window-buffer has new arg.

	* variables.texi (Local Variables): Use lc for example variable names.

	* tips.texi (Library Headers): Explain where to put -*-.

	* strings.texi (Creating Strings): Fix xref for vconcat.

	* sequences.texi (Vector Functions):
	vconcat no longer allows integer args.

	* minibuf.texi (Reading File Names): read-file-name has new
	arg PREDICATE.  New function read-directory-name.

	* macros.texi (Defining Macros): Give definition of `declare'.
	(Indenting Macros): New node.

	* frames.texi (Parameter Access): Add modify-all-frames-parameters.
	(Window Frame Parameters): Make separate table of parameters
	that are coupled with specific face attributes.
	(Deleting Frames): delete-frame-hooks renamed to
	delete-frame-functions.

	* files.texi (Magic File Names): Add file-remote-p.
	Clarify file-local-copy.

	* edebug.texi (Instrumenting Macro Calls): Don't define `declare'
	here; instead xref Defining Macros.

	* display.texi (Warnings): New node, and subnodes.
	(Fringes): New node.

	* debugging.texi (Test Coverage): New node.

	* compile.texi (Compiler Errors): Explain with-no-warnings
	and other ways to suppress warnings.

	* commands.texi (Interactive Call): Minor clarification.

	* buffers.texi (Buffer File Name): set-visited-file-name
	renames the buffer too.

	* abbrevs.texi (Abbrev Tables): Add copy-abbrev-table.

2003-07-24  Markus Rost  <rost@math.ohio-state.edu>

	* abbrevs.texi (Abbrev Expansion): Use \s syntax in example.

2003-07-22  Markus Rost  <rost@math.ohio-state.edu>

	* internals.texi (Garbage Collection): Fix previous change.

2003-07-22  Richard M. Stallman  <rms@gnu.org>

	* files.texi (Truenames): Add LIMIT arg to file-chase-links.

	* display.texi (Width): Use \s syntax in example.
	(Font Selection): Add face-font-rescale-alist.

	* modes.texi (Imenu): Add xref to Emacs Manual node on Imenu.
	Remove spurious indent in example.

	* lists.texi (Building Lists): Add number-sequence.

	* internals.texi (Garbage Collection): Add gcs-done, gc-elapsed.

	* functions.texi (Function Documentation): Explain how to
	show calling convention explicitly in the doc string.

	* windows.texi (Selecting Windows): save-selected-window saves
	selected window of each frame.
	(Window Configurations): Minor change.

	* syntax.texi (Syntax Table Functions): Use \s syntax in examples.

	* streams.texi (Output Variables): Add print-continuous-numbering
	and print-number-table.

	* processes.texi (Decoding Output): New node.

	* os.texi (Time Conversion): decode-time arg is optional.

	* objects.texi (Character Type): Don't use space as example for \.
	Make list of char names and \-sequences correspond.
	Explain that \s is not used in strings.  `\ ' needs space after.

	* nonascii.texi (Converting Representations): Add string-to-multibyte.
	(Translation of Characters): Add translation-table-for-input.
	(Default Coding Systems): Add auto-coding-functions.
	(Explicit Encoding): Add decode-coding-inserted-region.
	(Locales): Add locale-info.

	* minibuf.texi (Basic Completion): Describe test-completion.
	Collections can be lists of strings.
	Clean up lazy-completion-table.
	(Programmed Completion): Mention test-completion.
	Clarify why lambda expressions are not accepted.
	(Minibuffer Misc): Describe minibufferp.

2003-07-14  Richard M. Stallman  <rms@gnu.org>

	* buffers.texi (Killing Buffers): kill-buffer-hook is perm local.

	* windows.texi (Selecting Windows): New arg to select-window.
	(Selecting Windows): Add with-selected-window.
	(Size of Window): Add window-inside-edges, etc.

	* internals.texi (Garbage Collection): Add post-gc-hook.

	* processes.texi (Subprocess Creation): Add exec-suffixes.

	* keymaps.texi (Functions for Key Lookup): Add current-active-maps.
	(Scanning Keymaps): Add map-keymaps.
	(Defining Menus): Add keymap-prompt.

	* numbers.texi (Integer Basics): Add most-positive-fixnum,
	most-negative-fixnum.

	* compile.texi (Byte Compilation): Explain no-byte-compile.
	(Compiler Errors): New node.

	* os.texi (User Identification): user-uid, user-real-uid
	can return float.

	* modes.texi (Major Mode Conventions): Explain about run-mode-hooks
	and about derived modes.
	(Minor Modes): Add minor-mode-list.
	(Defining Minor Modes): Keyword args for define-minor-mode.
	(Search-based Fontification): Explain managing other properties.
	(Other Font Lock Variables): Add font-lock-extra-managed-props.
	(Faces for Font Lock): Add font-lock-preprocessor-face.
	(Hooks): Add run-mode-hooks and delay-mode-hooks.

	* variables.texi (Creating Buffer-Local): Add buffer-local-value.
	(Variable Aliases): Clarify defvaralias.

	* loading.texi (Library Search): Add load-suffixes.

	* minibuf.texi (Basic Completion): Add lazy-completion-table.
	(Programmed Completion): Add dynamic-completion-table.

	* files.texi (Changing Files): copy-file allows dir as NEWNAME.
	(Magic File Names): Specify precedence order of handlers.

	* commands.texi (Command Overview): Emacs server runs pre-command-hook
	and post-command-hook.
	(Waiting): New calling convention for sit-for.

	* text.texi (Special Properties): local-map and keymap properties
	apply based on their stickiness.

2003-07-07  Richard M. Stallman  <rms@gnu.org>

	* modes.texi (Minor Mode Conventions): Specify only some kinds
	of list values as args to minor modes.

	* files.texi (File Name Expansion): Warn about iterative use
	of substitute-in-file-name.

	* advice.texi (Activation of Advice): Clean up previous change.

2003-07-06  Markus Rost  <rost@math.ohio-state.edu>

	* advice.texi (Activation of Advice): Note that ad-start-advice is
	turned on by default.

2003-06-30  Richard M. Stallman  <rms@gnu.org>

	* text.texi (Buffer Contents): Document current-word.
	(Change Hooks): Not called for *Messages*.

	* functions.texi (Defining Functions): Explain about redefining
	primitives.
	(Function Safety): Renamed.  Minor changes.
	Comment out the detailed criteria for what is safe.

2003-06-22  Andreas Schwab  <schwab@suse.de>

	* objects.texi (Symbol Type): Fix description of examples.

2003-06-16  Andreas Schwab  <schwab@suse.de>

	* hash.texi (Creating Hash): Fix description of :weakness.

2003-06-13  Kai Großjohann  <kai.grossjohann@gmx.net>

	* files.texi (Changing Files): copy-file copies file modes, too.

2003-05-28  Richard M. Stallman  <rms@gnu.org>

	* strings.texi (Creating Strings): Clarify split-string.

2003-05-22  Stephen J. Turnbull  <stephen@xemacs.org>

	* strings.texi (Creating Strings): Update split-string specification
	and examples.

2003-05-19  Richard M. Stallman  <rms@gnu.org>

	* elisp.texi: Correct invariant section names.

2003-04-20  Richard M. Stallman  <rms@gnu.org>

	* os.texi (Timers): Explain about timers and quitting.

2003-04-19  Richard M. Stallman  <rms@gnu.org>

	* internals.texi (Writing Emacs Primitives): Strings are
	no longer special for GCPROs.  Mention GCPRO5, GCPRO6.
	Explain GCPRO convention for varargs function args.

2003-04-16  Richard M. Stallman  <rms@gnu.org>

	* minibuf.texi (Minibuffer Misc): Document fn minibuffer-message.

2003-04-08  Richard M. Stallman  <rms@gnu.org>

	* files.texi (Kinds of Files): Correct return value of file-symlink-p.

2003-02-13  Kim F. Storm  <storm@cua.dk>

	* objects.texi (Character Type): New \s escape for space.

2003-01-31  Joe Buehler  <jhpb@draco.hekimian.com>

	* os.texi (System Environment): Add cygwin system-type.

2003-01-25  Richard M. Stallman  <rms@gnu.org>

	* keymaps.texi: Document that a symbol can act as a keymap.

2003-01-13  Richard M. Stallman  <rms@gnu.org>

	* text.texi (Changing Properties): Say string indices are origin-0.

	* positions.texi (Screen Lines) <compute-motion>:
	Correct order of elts in return value.

	* keymaps.texi (Changing Key Bindings) <define-key>: Mention
	how to define a default binding.

2002-12-07  Markus Rost  <rost@math.ohio-state.edu>

	* loading.texi (Unloading): Fix recent change for load-history.

	* customize.texi (Simple Types): Clarify description of custom
	type 'number.  Describe new custom type 'float.

2002-12-04  Markus Rost  <rost@math.ohio-state.edu>

	* variables.texi (File Local Variables): Fix typo.

2002-10-23  Kai Großjohann  <kai.grossjohann@uni-duisburg.de>

	From Michael Albinus <Michael.Albinus@alcatel.de>.

	* README: Target for Info file is `make info'.

	* files.texi (File Name Components): Fix typos in
	`file-name-sans-extension'.
	(Magic File Names): Complete list of operations for magic file
	name handlers.

2002-09-16  Jonathan Yavner  <jyavner@engineer.com>

	* variables.texi (File Local Variables): New function
	risky-local-variable-p.

2002-09-15  Jonathan Yavner  <jyavner@engineer.com>

	* functions.texi (Function safety): New node about unsafep.

2002-08-05  Per Abrahamsen  <abraham@dina.kvl.dk>

	* customize.texi (Splicing into Lists): Fix example.
	Reported by Fabrice Bauzac <fabrice.bauzac@wanadoo.fr>.

2002-06-17  Juanma Barranquero  <lektu@terra.es>

	* frames.texi (Display Feature Testing): Fix typo.

2002-06-12  Andreas Schwab  <schwab@suse.de>

	* frames.texi (Initial Parameters, Resources): Fix references to
	the Emacs manual.

2002-05-13  Kim F. Storm  <storm@cua.dk>

	* variables.texi (Intro to Buffer-Local): Updated warning and
	example relating to changing buffer inside let.

2002-03-10  Jan Djärv  <jan.h.d@swipnet.se>

	* os.texi (Session Management): New node about X Session management.

2002-01-18  Eli Zaretskii  <eliz@is.elta.co.il>

	* elisp.texi (VERSION): Set to 2.9.  Update the version of Emacs
	to which the manual corresponds, and the copyright years.

	* Makefile.in (VERSION): Set to 2.9.

2001-11-29  Eli Zaretskii  <eliz@is.elta.co.il>

	* elisp.texi: Change the category in @dircategory to "Emacs", to
	make it consistent with info/dir.

2001-11-25  Miles Bader  <miles@gnu.org>

	* text.texi (Fields): Describe new `limit' arg in
	field-beginning/field-end.

2001-11-17  Eli Zaretskii  <eliz@is.elta.co.il>

	* permute-index: Don't depend on csh-specific features.
	Replace the interpreter name with /bin/sh.

	* two-volume-cross-refs.txt: New file.
	* two.el: New file.
	* spellfile: New file.

2001-11-16  Eli Zaretskii  <eliz@is.elta.co.il>

	* permute-index: New file.

	* vol1.texi, vol2.texi: Renamed from elisp-vol1.texi and
	elisp-vol2.texi, respectively, to avoid file-name clashes in DOS
	8+3 restricted namespace.

	* Makefile.in (infodir): Define relative to $(srcdir).
	($(infodir)/elisp): Don't chdir into $(srcdir), but add it to the
	include directories list via -I switch to makeinfo.
	(index.texi): Use cp if both hard and symbolic links fail.

2001-11-10  Eli Zaretskii  <eliz@is.elta.co.il>

	* Makefile.in (distclean): Add.

	The following changes make ELisp manual part of the Emacs
	distribution:

	* Makefile.in: Add Copyright notice.
	(prefix): Remove.
	(infodir): Change value to "../info".
	(VPATH): New variable.
	(MAKE): Don't define.
	(texmacrodir): Don't define.
	(texinputdir): Append the existing value of TEXINPUTS.
	($(infodir)/elisp): Instead of just "elisp".  Reformat the
	command to be compatible with man/Makefile.in, and to put the
	output into ../info.
	(info): Add target.
	(installall): Target removed.

2001-10-31  Pavel Janík  <Pavel@Janik.cz>

	* tips.texi (Coding Conventions): Fix typo.

2001-10-23  Gerd Moellmann  <gerd@gnu.org>

	* Makefile.in (srcs): Add gpl.texi and doclicense.texi.

2001-10-22  Eli Zaretskii  <eliz@is.elta.co.il>

	* files.texi (File Name Components): Update the description of
	file-name-sans-extension and file-name-extension, as they now
	ignore leading dots.

2001-10-20  Gerd Moellmann  <gerd@gnu.org>

	* (Version 21.1 released.)

2001-10-19  Miles Bader  <miles@gnu.org>

	* positions.texi (Text Lines): Describe behavior of
	`beginning-of-line'/`end-of-line' in the presence of field properties.

2001-10-17  Gerd Moellmann  <gerd@gnu.org>

	* Makefile.in (VERSION): Set to 2.8.
	(manual): Use `manual-21'.

	* elisp.texi (VERSION): Add and use it where the version
	number was used.  Set it to 2.8.

	* intro.texi: Likewise.

2001-10-13  Eli Zaretskii  <eliz@is.elta.co.il>

	* files.texi (File Name Completion): Document the significance of
	a trailing slash in elements of completion-ignored-extensions.

2001-10-06  Miles Bader  <miles@gnu.org>

	* variables.texi (Variable Aliases): It's `@defmac', not `@defmacro'.

2001-10-04  Gerd Moellmann  <gerd@gnu.org>

	* variables.texi (Variable Aliases): New node.

2001-10-04  Gerd Moellmann  <gerd@gnu.org>

	* Branch for 21.1.

2001-10-02  Miles Bader  <miles@gnu.org>

	* minibuf.texi (Minibuffer Misc): Add entries for
	`minibuffer-contents', `minibuffer-contents-no-properties', and
	`delete-minibuffer-contents'.
	Correct description for `minibuffer-prompt-end'.

	* text.texi (Property Search): Correct descriptions of
	`next-char-property-change' and `previous-char-property-change'.
	Add entries for `next-single-char-property-change' and
	`previous-single-char-property-change'.
	Make operand names a bit more consistent.

2001-09-30  Eli Zaretskii  <eliz@is.elta.co.il>

	* frames.texi (Finding All Frames): Document that next-frame and
	previous-frame are local to current terminal.

2001-09-26  Eli Zaretskii  <eliz@is.elta.co.il>

	* keymaps.texi (Creating Keymaps): Fix the description of the
	result of make-keymap.

2001-09-23  Eli Zaretskii  <eliz@is.elta.co.il>

	* display.texi (Font Lookup, Attribute Functions)
	(Image Descriptors): Add cross-references to the definition of
	selected frame.

	* buffers.texi (The Buffer List): Add cross-references to the
	definition of selected frame.

	* frames.texi (Input Focus): Clarify which frame is _the_ selected
	frame at any given time.
	(Multiple Displays, Size and Position): Add a cross-reference to
	the definition of the selected frame.

2001-09-08  Eli Zaretskii  <eliz@is.elta.co.il>

	* strings.texi (String Conversion) <string-to-number>: Document
	that a float is returned for integers that are too large.

	* frames.texi (Mouse Position): Document mouse-position-function.
	(Display Feature Testing): Document display-images-p.
	(Window Frame Parameters): Document the cursor-type variable.

	* numbers.texi (Integer Basics): Document CL style read syntax for
	integers in bases other than 10.

	* positions.texi (List Motion):
	Document open-paren-in-column-0-is-defun-start.

	* lists.texi (Sets And Lists): Document member-ignore-case.

	* internals.texi (Garbage Collection): Document the used and free
	strings report.
	(Memory Usage): Document strings-consed.

	* os.texi (Time of Day): Document float-time.
	(Recording Input): Document that clear-this-command-keys clears
	the vector to be returned by recent-keys.

	* keymaps.texi (Scanning Keymaps) <where-is-internal>: The
	argument keymap can be a list.

	* nonascii.texi (User-Chosen Coding Systems)
	<select-safe-coding-system>: Document the new argument
	accept-default-p and the variable
	select-safe-coding-system-accept-default-p.  Tell what happens if
	buffer-file-coding-system is undecided.
	(Default Coding Systems): Document auto-coding-regexp-alist.

	* display.texi (The Echo Area) <message>: Document
	message-truncate-lines.
	(Glyphs): Document that the glyph table is unused on windowed
	displays.

	* help.texi (Describing Characters) <single-key-description>:
	Document the new argument no-angles.
	(Accessing Documentation) <documentation-property>: Document that
	a non-string property is evaluated.
	<documentation>: Document that the function-documentation property
	is looked for.

	* windows.texi (Selecting Windows): Document some-window.

	* text.texi (MD5 Checksum): New node, documents the md5 primitive.

	* hooks.texi (Standard Hooks): Add kbd-macro-termination-hook and
	apropos-mode-hook.

	* commands.texi (Using Interactive): Document interactive-form.
	(Keyboard Macros): Document kbd-macro-termination-hook.
	(Command Loop Info): Document that clear-this-command-keys clears
	the vector to be returned by recent-keys.

2001-09-04  Werner LEMBERG  <wl@gnu.org>

	* Makefile.in (srcdir, texinputdir): New variables.
	(srcs, index.texi, install): Use $(srcdir).
	(.PHONY): Remove elisp.dvi.
	(elisp): Use -I switch for makeinfo.
	(elisp.dvi): Use $(srcdir) and $(texinputdir).
	(installall, dist): Use $(srcdir).
	Fix path to texinfo.tex.
	(maintainer-clean): Add elisp.dvi and elisp.oaux.

2001-08-30  Gerd Moellmann  <gerd@gnu.org>

	* display.texi (Conditional Display): Adjust to API change.

	* configure: New file.

2001-07-30  Gerd Moellmann  <gerd@gnu.org>

	* commands.texi (Repeat Events): Add description of
	double-click-fuzz.

2001-05-08  Stefan Monnier  <monnier@cs.yale.edu>

	* syntax.texi (Syntax Class Table): Add the missing designator for
	comment and string fences.
	(Syntax Properties): Add a xref to syntax table internals.
	(Syntax Table Internals): Document string-to-syntax.

2001-05-07  Gerd Moellmann  <gerd@gnu.org>

	* Makefile.in (install): Use install-info command line options
	like in Emacs' Makefile.in.

2000-12-09  Miles Bader  <miles@gnu.org>

	* windows.texi (Window Start): Update documentation for
	`pos-visible-in-window-p'.

2000-11-12  Stefan Monnier  <monnier@cs.yale.edu>

	* lists.texi (Building Lists): Add footnote to explain how to add
	to the end of a list.

2000-10-25  Gerd Moellmann  <gerd@gnu.org>

	* files.texi (Visiting Functions): Typos.

2000-10-25  Kenichi Handa  <handa@etl.go.jp>

	* files.texi (Visiting Functions): Return value of
	find-file-noselect may be a list of buffers if wildcards are used.

2000-10-24  Miles Bader  <miles@lsi.nec.co.jp>

	* display.texi (Defining Faces): Document `graphic' display type
	in face specs.

2000-10-18  Kai Großjohann  <Kai.Grossjohann@CS.Uni-Dortmund.DE>

	* hooks.texi (Standard Hooks): Replace obsolete
	`after-make-frame-hook' with `after-make-frame-functions'.

	* frames.texi (Creating Frames): Ditto.

	* variables.texi (Future Local Variables): Ditto.

2000-10-16  Gerd Moellmann  <gerd@gnu.org>

	* display.texi (Other Image Types): Add description of :foreground
	and :background properties of mono PBM images.

2000-08-17  Werner LEMBERG  <wl@gnu.org>

	* .cvsignore: New file.

2000-01-05  Gerd Moellmann  <gerd@gnu.org>

	* tindex.pl: New script.

1999-12-03  Dave Love  <fx@gnu.org>

	* Makefile.in (MAKEINFO): New parameter.

1999-09-17  Richard Stallman  <rms@gnu.org>

	* Makefile.in (srcs): Add hash.texi.
	(VERSION): Update to 20.6.

1999-09-13  Richard Stallman  <rms@gnu.org>

	* Makefile.in (index.texi): If cannot make a symlink, make a hard link.

1998-08-29  Karl Heuer  <kwzh@gnu.org>

	* configure.in: New file.
	* Makefile.in: Renamed from Makefile.
	(prefix, infodir): Use value obtained from configure.
	(emacslibdir): Obsolete variable deleted.
	(dist): Distribute configure.in, configure, Makefile.in.

1998-06-12  Richard Stallman  <rms@psilocin.ai.mit.edu>

	* Makefile (INSTALL_INFO): New variable.
	(install): Run install-info.

1998-05-09  Richard Stallman  <rms@psilocin.ai.mit.edu>

	* Makefile (elisp.dvi): Add missing backslash.

1998-05-02  Richard Stallman  <rms@psilocin.gnu.org>

	* Makefile (elisp.dvi): Don't depend on texindex or on elisp.tps.
	Run texindex without `./'.  Always run texindex on elisp.tp.
	(elisp.tps): Target deleted.

1998-04-05  Richard Stallman  <rms@psilocin.gnu.org>

	* Makefile (srcs): Add nonascii.texi and customize.texi.
	(dist): Start by deleting `temp'.

1998-02-17  Richard Stallman  <rms@psilocin.gnu.org>

	* Makefile (makeinfo, texindex): Targets deleted.
	(makeinfo.o, texindex.o): Targets deleted.
	(clean, dist): Don't do anything with them or with getopt*.

1998-01-30  Richard Stallman  <rms@psilocin.gnu.org>

	* Makefile (SHELL): Defined.

1998-01-27  Richard Stallman  <rms@psilocin.gnu.org>

	* Makefile (elisp.tps): New target.
	(elisp.dvi): Depend on elisp.tps.

1996-04-03  Karl Heuer  <kwzh@gnu.ai.mit.edu>

	* README: Update phone number.

	* Makefile (elisp): Make this be the default target.
	Depend on makeinfo.c instead of makeinfo.
	(install): Don't depend on elisp.dvi, since we don't install that.
	Use mkinstalldirs.
	(dist): Add mkinstalldirs.

1995-06-19  Richard Stallman  <rms@mole.gnu.ai.mit.edu>

	* Makefile (VERSION): Update version number.
	(maintainer-clean): Rename from realclean.

1995-06-07  Karl Heuer  <kwzh@nutrimat.gnu.ai.mit.edu>

	* Makefile (realclean): New target.
	(elisp): Remove any old elisp-* files first.

1993-11-23  Noah Friedman  (friedman@nutrimat.gnu.ai.mit.edu)

	* Makefile (VERSION): New variable.
	(dist): Make packaged directory name `elisp-manual-19-$(VERSION)'.
	Compressed file suffix should be `.gz', not `.z'.

1993-11-22  Richard Stallman  (rms@mole.gnu.ai.mit.edu)

	* Makefile (elisp): Depend on makeinfo.

1993-11-19  Noah Friedman  (friedman@gnu.ai.mit.edu)

	* Makefile (srcs): Add anti.texi.

1993-05-28  Richard Stallman  (rms@mole.gnu.ai.mit.edu)

	* Makefile (infodir, prefix): New vars.
	(install): Use infodir.
	(emacsinfodir): Deleted.

1993-05-27  Richard Stallman  (rms@mole.gnu.ai.mit.edu)

	* Makefile (srcs): Add calendar.texi.

	* Makefile (dist): Copy texindex.c and makeinfo.c.
	Limit elisp-* files to those with one or two digits.

1993-05-16  Jim Blandy  (jimb@wookumz.gnu.ai.mit.edu)

	* Makefile (dist): Changed to use Gzip instead of compress.

1993-04-23  Eric S. Raymond  (eric@mole.gnu.ai.mit.edu)

	* loading.texi (Unloading): define-function changed back to
	defalias.  It may not stay this way, but at least it's
	consistent with the known-good version of the code patch.

1993-03-26  Eric S. Raymond  (eric@geech.gnu.ai.mit.edu)

	* modes.texi (Hooks): Document new optional arg of add-hook.

1993-03-17  Eric S. Raymond  (eric@mole.gnu.ai.mit.edu)

	* variables.texi: Document nil initial value of buffer-local variables.

	* tips.texi: Add new section on standard library headers.

1993-02-27  Jim Blandy  (jimb@wookumz.gnu.ai.mit.edu)

	* Makefile (srcs): Add frame.texi to the list of sources.

1993-02-23  Jim Blandy  (jimb@wookumz.gnu.ai.mit.edu)

	* Makefile (dist): Don't bother excluding autosave files; they'll
	never make it into the temp directory anyway, and the hash marks
	in the name are problematic for make and the Bourne shell.
	(srcs):

1993-02-12  Jim Blandy  (jimb@wookumz.gnu.ai.mit.edu)

	* Makefile (dist): Don't include backup files or autosave files in
	the distribution tar file.

1991-11-26  Richard Stallman  (rms@mole.gnu.ai.mit.edu)

	* Makefile (srcs): Add index.perm.
	(elisp.dvi): Remove erroneous shell comment.
	Expect output of permute-index in permuted.fns.
	Save old elisp.aux in elisp.oaux.
	(clean): Add index.texi to be deleted.

1990-08-11  Richard Stallman  (rms@sugar-bombs.ai.mit.edu)

	* Makefile (elisp.dvi, index.texi): Use shell if instead of ifdef.

1990-06-26  David Lawrence  (tale@geech)

	* files.texi: Noted that completion-ignored-extensions is ignored
	when making *Completions*.

1990-06-08  Jay Fenlason  (hack@ai.mit.edu)

	* Makefile  make dist now depends on elisp.dvi, since it tries
	to include it in the dist file.

1990-03-28  Jim Kingdon  (kingdon@mole.ai.mit.edu)

	* functions.texinfo (Mapping Functions): Add missing quote.

1989-06-19  Richard Stallman  (rms@sugar-bombs.ai.mit.edu)

	* texinfo.tex (frenchspacing): Use decimal codes for char to be set.
	(defunargs): Turn off \hyphenchar of \sl font temporarily.

1989-05-10  Robert J. Chassell  (bob@rice-chex.ai.mit.edu)

	* @result{}, @expansion{}, @print{}, @quiv{}, @point{},
	and @error{} are the terms now being used.  The files in the
	directory have been changed to reflect this.

	* All instances of @indentedresultt{} have been changed to
	`     @result{}', using 5 spaces at the begining of the line.

1989-04-24  Robert J. Chassell  (bob@rice-chex.ai.mit.edu)

	* @result{}, @expandsto{}, @prints{}, @quiv{}, @error{}, and the
	experimental @indentedresult{}, @indentedexpandsto{} are part of
	the texinfo.tex in this directory.  These TeX macros are not
	stable yet.

1989-04-17  Robert J. Chassell  (bob@rice-chex.ai.mit.edu)

	* texinfo.tex: Temporarily added
		\let\result=\dblarrow
		\def\error{{\it ERROR} \longdblarrow}
	We need to do this better soon.

1989-04-11  Robert J. Chassell  (bob@rice-chex.ai.mit.edu)

	* Applied Karl Berry's patches to *.texinfo files, but not to
	texinfo.tex; those diffs are in `berry-texinfo-tex-diffs'.  (Karl's
	new title page format is also not applied, since it requires
	texinfo.tex changes.)

	* Cleaned up `Makefile' and defined the `emacslibdir' directory
	for the Project GNU development environment.

;; Local Variables:
;; coding: utf-8
;; End:

  Copyright (C) 1998-2011  Free Software Foundation, Inc.

  This file is part of GNU Emacs.

  GNU Emacs is free software: you can redistribute it and/or modify
  it under the terms of the GNU General Public License as published by
  the Free Software Foundation, either version 3 of the License, or
  (at your option) any later version.

  GNU Emacs is distributed in the hope that it will be useful,
  but WITHOUT ANY WARRANTY; without even the implied warranty of
  MERCHANTABILITY or FITNESS FOR A PARTICULAR PURPOSE.  See the
  GNU General Public License for more details.

  You should have received a copy of the GNU General Public License
  along with GNU Emacs.  If not, see <http://www.gnu.org/licenses/>.<|MERGE_RESOLUTION|>--- conflicted
+++ resolved
@@ -1,19 +1,3 @@
-<<<<<<< HEAD
-2011-04-01  Stefan Monnier  <monnier@iro.umontreal.ca>
-
-	* variables.texi (Defining Variables): Mention the new meaning of `defvar'.
-	(Lexical Binding): New sub-section.
-
-	* eval.texi (Eval): Discourage the use of `eval'.
-	Document its new `lexical' argument.
-
-2011-03-28  Stefan Monnier  <monnier@iro.umontreal.ca>
-
-	* commands.texi (Command Overview): `post-command-hook' is not reset to
-	nil any more.
-
-2011-03-19  Stefan Monnier  <monnier@iro.umontreal.ca>
-=======
 2011-03-21  Stefan Monnier  <monnier@iro.umontreal.ca>
 
 	* minibuf.texi (Basic Completion): Be a bit more precise about the
@@ -29,8 +13,20 @@
 	* buffers.texi (Current Buffer): Copyedits.  Don't recommend using
 	save-excursion.  Suggested by Uday S Reddy.
 
-2011-03-16  Stefan Monnier  <monnier@iro.umontreal.ca>
->>>>>>> 0080dc6b
+2011-04-01  Stefan Monnier  <monnier@iro.umontreal.ca>
+
+	* variables.texi (Defining Variables): Mention the new meaning of `defvar'.
+	(Lexical Binding): New sub-section.
+
+	* eval.texi (Eval): Discourage the use of `eval'.
+	Document its new `lexical' argument.
+
+2011-03-28  Stefan Monnier  <monnier@iro.umontreal.ca>
+
+	* commands.texi (Command Overview): `post-command-hook' is not reset to
+	nil any more.
+
+2011-03-19  Stefan Monnier  <monnier@iro.umontreal.ca>
 
 	* strings.texi (String Conversion): Don't mention
 	string-make-(uni|multi)byte (bug#8262).
