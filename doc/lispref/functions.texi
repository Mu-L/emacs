@c -*-texinfo-*-
@c This is part of the GNU Emacs Lisp Reference Manual.
@c Copyright (C) 1990-1995, 1998-1999, 2001-2014 Free Software
@c Foundation, Inc.
@c See the file elisp.texi for copying conditions.
@node Functions
@chapter Functions

  A Lisp program is composed mainly of Lisp functions.  This chapter
explains what functions are, how they accept arguments, and how to
define them.

@menu
* What Is a Function::          Lisp functions vs. primitives; terminology.
* Lambda Expressions::          How functions are expressed as Lisp objects.
* Function Names::              A symbol can serve as the name of a function.
* Defining Functions::          Lisp expressions for defining functions.
* Calling Functions::           How to use an existing function.
* Mapping Functions::           Applying a function to each element of a list, etc.
* Anonymous Functions::         Lambda expressions are functions with no names.
* Function Cells::              Accessing or setting the function definition
                            of a symbol.
* Closures::                    Functions that enclose a lexical environment.
* Advising Functions::          Adding to the definition of a function.
* Obsolete Functions::          Declaring functions obsolete.
* Inline Functions::            Functions that the compiler will expand inline.
* Declare Form::                Adding additional information about a function.
* Declaring Functions::         Telling the compiler that a function is defined.
* Function Safety::             Determining whether a function is safe to call.
* Related Topics::              Cross-references to specific Lisp primitives
                            that have a special bearing on how functions work.
@end menu

@node What Is a Function
@section What Is a Function?

@cindex return value
@cindex value of function
@cindex argument
  In a general sense, a function is a rule for carrying out a
computation given input values called @dfn{arguments}.  The result of
the computation is called the @dfn{value} or @dfn{return value} of the
function.  The computation can also have side effects, such as lasting
changes in the values of variables or the contents of data structures.

  In most computer languages, every function has a name.  But in Lisp,
a function in the strictest sense has no name: it is an object which
can @emph{optionally} be associated with a symbol (e.g., @code{car})
that serves as the function name.  @xref{Function Names}.  When a
function has been given a name, we usually also refer to that symbol
as a ``function'' (e.g., we refer to ``the function @code{car}'').
In this manual, the distinction between a function name and the
function object itself is usually unimportant, but we will take note
wherever it is relevant.

  Certain function-like objects, called @dfn{special forms} and
@dfn{macros}, also accept arguments to carry out computations.
However, as explained below, these are not considered functions in
Emacs Lisp.

  Here are important terms for functions and function-like objects:

@table @dfn
@item lambda expression
A function (in the strict sense, i.e., a function object) which is
written in Lisp.  These are described in the following section.
@ifnottex
@xref{Lambda Expressions}.
@end ifnottex

@item primitive
@cindex primitive
@cindex subr
@cindex built-in function
A function which is callable from Lisp but is actually written in C@.
Primitives are also called @dfn{built-in functions}, or @dfn{subrs}.
Examples include functions like @code{car} and @code{append}.  In
addition, all special forms (see below) are also considered
primitives.

Usually, a function is implemented as a primitive because it is a
fundamental part of Lisp (e.g., @code{car}), or because it provides a
low-level interface to operating system services, or because it needs
to run fast.  Unlike functions defined in Lisp, primitives can be
modified or added only by changing the C sources and recompiling
Emacs.  See @ref{Writing Emacs Primitives}.

@item special form
A primitive that is like a function but does not evaluate all of its
arguments in the usual way.  It may evaluate only some of the
arguments, or may evaluate them in an unusual order, or several times.
Examples include @code{if}, @code{and}, and @code{while}.
@xref{Special Forms}.

@item macro
@cindex macro
A construct defined in Lisp, which differs from a function in that it
translates a Lisp expression into another expression which is to be
evaluated instead of the original expression.  Macros enable Lisp
programmers to do the sorts of things that special forms can do.
@xref{Macros}.

@item command
@cindex command
An object which can be invoked via the @code{command-execute}
primitive, usually due to the user typing in a key sequence
@dfn{bound} to that command.  @xref{Interactive Call}.  A command is
usually a function; if the function is written in Lisp, it is made
into a command by an @code{interactive} form in the function
definition (@pxref{Defining Commands}).  Commands that are functions
can also be called from Lisp expressions, just like other functions.

Keyboard macros (strings and vectors) are commands also, even though
they are not functions.  @xref{Keyboard Macros}.  We say that a symbol
is a command if its function cell contains a command (@pxref{Symbol
Components}); such a @dfn{named command} can be invoked with
@kbd{M-x}.

@item closure
A function object that is much like a lambda expression, except that
it also encloses an ``environment'' of lexical variable bindings.
@xref{Closures}.

@item byte-code function
A function that has been compiled by the byte compiler.
@xref{Byte-Code Type}.

@item autoload object
@cindex autoload object
A place-holder for a real function.  If the autoload object is called,
Emacs loads the file containing the definition of the real function,
and then calls the real function.  @xref{Autoload}.
@end table

  You can use the function @code{functionp} to test if an object is a
function:

@defun functionp object
This function returns @code{t} if @var{object} is any kind of
function, i.e., can be passed to @code{funcall}.  Note that
@code{functionp} returns @code{t} for symbols that are function names,
and returns @code{nil} for special forms.
@end defun

@noindent
Unlike @code{functionp}, the next three functions do @emph{not} treat
a symbol as its function definition.

@defun subrp object
This function returns @code{t} if @var{object} is a built-in function
(i.e., a Lisp primitive).

@example
@group
(subrp 'message)            ; @r{@code{message} is a symbol,}
     @result{} nil                 ;   @r{not a subr object.}
@end group
@group
(subrp (symbol-function 'message))
     @result{} t
@end group
@end example
@end defun

@defun byte-code-function-p object
This function returns @code{t} if @var{object} is a byte-code
function.  For example:

@example
@group
(byte-code-function-p (symbol-function 'next-line))
     @result{} t
@end group
@end example
@end defun

@defun subr-arity subr
This function provides information about the argument list of a
primitive, @var{subr}.  The returned value is a pair
@code{(@var{min} . @var{max})}.  @var{min} is the minimum number of
args.  @var{max} is the maximum number or the symbol @code{many}, for a
function with @code{&rest} arguments, or the symbol @code{unevalled} if
@var{subr} is a special form.
@end defun

@node Lambda Expressions
@section Lambda Expressions
@cindex lambda expression

  A lambda expression is a function object written in Lisp.  Here is
an example:

@example
(lambda (x)
  "Return the hyperbolic cosine of X."
  (* 0.5 (+ (exp x) (exp (- x)))))
@end example

@noindent
In Emacs Lisp, such a list is a valid expression which evaluates to
a function object.

  A lambda expression, by itself, has no name; it is an @dfn{anonymous
function}.  Although lambda expressions can be used this way
(@pxref{Anonymous Functions}), they are more commonly associated with
symbols to make @dfn{named functions} (@pxref{Function Names}).
Before going into these details, the following subsections describe
the components of a lambda expression and what they do.

@menu
* Lambda Components::           The parts of a lambda expression.
* Simple Lambda::               A simple example.
* Argument List::               Details and special features of argument lists.
* Function Documentation::      How to put documentation in a function.
@end menu

@node Lambda Components
@subsection Components of a Lambda Expression

  A lambda expression is a list that looks like this:

@example
(lambda (@var{arg-variables}@dots{})
  [@var{documentation-string}]
  [@var{interactive-declaration}]
  @var{body-forms}@dots{})
@end example

@cindex lambda list
  The first element of a lambda expression is always the symbol
@code{lambda}.  This indicates that the list represents a function.  The
reason functions are defined to start with @code{lambda} is so that
other lists, intended for other uses, will not accidentally be valid as
functions.

  The second element is a list of symbols---the argument variable names.
This is called the @dfn{lambda list}.  When a Lisp function is called,
the argument values are matched up against the variables in the lambda
list, which are given local bindings with the values provided.
@xref{Local Variables}.

  The documentation string is a Lisp string object placed within the
function definition to describe the function for the Emacs help
facilities.  @xref{Function Documentation}.

  The interactive declaration is a list of the form @code{(interactive
@var{code-string})}.  This declares how to provide arguments if the
function is used interactively.  Functions with this declaration are called
@dfn{commands}; they can be called using @kbd{M-x} or bound to a key.
Functions not intended to be called in this way should not have interactive
declarations.  @xref{Defining Commands}, for how to write an interactive
declaration.

@cindex body of function
  The rest of the elements are the @dfn{body} of the function: the Lisp
code to do the work of the function (or, as a Lisp programmer would say,
``a list of Lisp forms to evaluate'').  The value returned by the
function is the value returned by the last element of the body.

@node Simple Lambda
@subsection A Simple Lambda Expression Example

  Consider the following example:

@example
(lambda (a b c) (+ a b c))
@end example

@noindent
We can call this function by passing it to @code{funcall}, like this:

@example
@group
(funcall (lambda (a b c) (+ a b c))
         1 2 3)
@end group
@end example

@noindent
This call evaluates the body of the lambda expression  with the variable
@code{a} bound to 1, @code{b} bound to 2, and @code{c} bound to 3.
Evaluation of the body adds these three numbers, producing the result 6;
therefore, this call to the function returns the value 6.

  Note that the arguments can be the results of other function calls, as in
this example:

@example
@group
(funcall (lambda (a b c) (+ a b c))
         1 (* 2 3) (- 5 4))
@end group
@end example

@noindent
This evaluates the arguments @code{1}, @code{(* 2 3)}, and @code{(- 5
4)} from left to right.  Then it applies the lambda expression to the
argument values 1, 6 and 1 to produce the value 8.

  As these examples show, you can use a form with a lambda expression
as its @sc{car} to make local variables and give them values.  In the
old days of Lisp, this technique was the only way to bind and
initialize local variables.  But nowadays, it is clearer to use the
special form @code{let} for this purpose (@pxref{Local Variables}).
Lambda expressions are mainly used as anonymous functions for passing
as arguments to other functions (@pxref{Anonymous Functions}), or
stored as symbol function definitions to produce named functions
(@pxref{Function Names}).

@node Argument List
@subsection Other Features of Argument Lists
@kindex wrong-number-of-arguments
@cindex argument binding
@cindex binding arguments
@cindex argument lists, features

  Our simple sample function, @code{(lambda (a b c) (+ a b c))},
specifies three argument variables, so it must be called with three
arguments: if you try to call it with only two arguments or four
arguments, you get a @code{wrong-number-of-arguments} error.

  It is often convenient to write a function that allows certain
arguments to be omitted.  For example, the function @code{substring}
accepts three arguments---a string, the start index and the end
index---but the third argument defaults to the @var{length} of the
string if you omit it.  It is also convenient for certain functions to
accept an indefinite number of arguments, as the functions @code{list}
and @code{+} do.

@cindex optional arguments
@cindex rest arguments
@kindex &optional
@kindex &rest
  To specify optional arguments that may be omitted when a function
is called, simply include the keyword @code{&optional} before the optional
arguments.  To specify a list of zero or more extra arguments, include the
keyword @code{&rest} before one final argument.

  Thus, the complete syntax for an argument list is as follows:

@example
@group
(@var{required-vars}@dots{}
 @r{[}&optional @var{optional-vars}@dots{}@r{]}
 @r{[}&rest @var{rest-var}@r{]})
@end group
@end example

@noindent
The square brackets indicate that the @code{&optional} and @code{&rest}
clauses, and the variables that follow them, are optional.

  A call to the function requires one actual argument for each of the
@var{required-vars}.  There may be actual arguments for zero or more of
the @var{optional-vars}, and there cannot be any actual arguments beyond
that unless the lambda list uses @code{&rest}.  In that case, there may
be any number of extra actual arguments.

  If actual arguments for the optional and rest variables are omitted,
then they always default to @code{nil}.  There is no way for the
function to distinguish between an explicit argument of @code{nil} and
an omitted argument.  However, the body of the function is free to
consider @code{nil} an abbreviation for some other meaningful value.
This is what @code{substring} does; @code{nil} as the third argument to
@code{substring} means to use the length of the string supplied.

@cindex CL note---default optional arg
@quotation
@b{Common Lisp note:} Common Lisp allows the function to specify what
default value to use when an optional argument is omitted; Emacs Lisp
always uses @code{nil}.  Emacs Lisp does not support ``supplied-p''
variables that tell you whether an argument was explicitly passed.
@end quotation

  For example, an argument list that looks like this:

@example
(a b &optional c d &rest e)
@end example

@noindent
binds @code{a} and @code{b} to the first two actual arguments, which are
required.  If one or two more arguments are provided, @code{c} and
@code{d} are bound to them respectively; any arguments after the first
four are collected into a list and @code{e} is bound to that list.  If
there are only two arguments, @code{c} is @code{nil}; if two or three
arguments, @code{d} is @code{nil}; if four arguments or fewer, @code{e}
is @code{nil}.

  There is no way to have required arguments following optional
ones---it would not make sense.  To see why this must be so, suppose
that @code{c} in the example were optional and @code{d} were required.
Suppose three actual arguments are given; which variable would the
third argument be for?  Would it be used for the @var{c}, or for
@var{d}?  One can argue for both possibilities.  Similarly, it makes
no sense to have any more arguments (either required or optional)
after a @code{&rest} argument.

  Here are some examples of argument lists and proper calls:

@example
(funcall (lambda (n) (1+ n))        ; @r{One required:}
         1)                         ; @r{requires exactly one argument.}
     @result{} 2
(funcall (lambda (n &optional n1)   ; @r{One required and one optional:}
           (if n1 (+ n n1) (1+ n))) ; @r{1 or 2 arguments.}
         1 2)
     @result{} 3
(funcall (lambda (n &rest ns)       ; @r{One required and one rest:}
           (+ n (apply '+ ns)))     ; @r{1 or more arguments.}
         1 2 3 4 5)
     @result{} 15
@end example

@node Function Documentation
@subsection Documentation Strings of Functions
@cindex documentation of function

  A lambda expression may optionally have a @dfn{documentation string}
just after the lambda list.  This string does not affect execution of
the function; it is a kind of comment, but a systematized comment
which actually appears inside the Lisp world and can be used by the
Emacs help facilities.  @xref{Documentation}, for how the
documentation string is accessed.

  It is a good idea to provide documentation strings for all the
functions in your program, even those that are called only from within
your program.  Documentation strings are like comments, except that they
are easier to access.

  The first line of the documentation string should stand on its own,
because @code{apropos} displays just this first line.  It should consist
of one or two complete sentences that summarize the function's purpose.

  The start of the documentation string is usually indented in the
source file, but since these spaces come before the starting
double-quote, they are not part of the string.  Some people make a
practice of indenting any additional lines of the string so that the
text lines up in the program source.  @emph{That is a mistake.}  The
indentation of the following lines is inside the string; what looks
nice in the source code will look ugly when displayed by the help
commands.

  You may wonder how the documentation string could be optional, since
there are required components of the function that follow it (the body).
Since evaluation of a string returns that string, without any side effects,
it has no effect if it is not the last form in the body.  Thus, in
practice, there is no confusion between the first form of the body and the
documentation string; if the only body form is a string then it serves both
as the return value and as the documentation.

  The last line of the documentation string can specify calling
conventions different from the actual function arguments.  Write
text like this:

@example
\(fn @var{arglist})
@end example

@noindent
following a blank line, at the beginning of the line, with no newline
following it inside the documentation string.  (The @samp{\} is used
to avoid confusing the Emacs motion commands.)  The calling convention
specified in this way appears in help messages in place of the one
derived from the actual arguments of the function.

  This feature is particularly useful for macro definitions, since the
arguments written in a macro definition often do not correspond to the
way users think of the parts of the macro call.

@node Function Names
@section Naming a Function
@cindex function definition
@cindex named function
@cindex function name

  A symbol can serve as the name of a function.  This happens when the
symbol's @dfn{function cell} (@pxref{Symbol Components}) contains a
function object (e.g., a lambda expression).  Then the symbol itself
becomes a valid, callable function, equivalent to the function object
in its function cell.

  The contents of the function cell are also called the symbol's
@dfn{function definition}.  The procedure of using a symbol's function
definition in place of the symbol is called @dfn{symbol function
indirection}; see @ref{Function Indirection}.  If you have not given a
symbol a function definition, its function cell is said to be
@dfn{void}, and it cannot be used as a function.

  In practice, nearly all functions have names, and are referred to by
their names.  You can create a named Lisp function by defining a
lambda expression and putting it in a function cell (@pxref{Function
Cells}).  However, it is more common to use the @code{defun} special
form, described in the next section.
@ifnottex
@xref{Defining Functions}.
@end ifnottex

  We give functions names because it is convenient to refer to them by
their names in Lisp expressions.  Also, a named Lisp function can
easily refer to itself---it can be recursive.  Furthermore, primitives
can only be referred to textually by their names, since primitive
function objects (@pxref{Primitive Function Type}) have no read
syntax.

  A function need not have a unique name.  A given function object
@emph{usually} appears in the function cell of only one symbol, but
this is just a convention.  It is easy to store it in several symbols
using @code{fset}; then each of the symbols is a valid name for the
same function.

  Note that a symbol used as a function name may also be used as a
variable; these two uses of a symbol are independent and do not
conflict.  (This is not the case in some dialects of Lisp, like
Scheme.)

@node Defining Functions
@section Defining Functions
@cindex defining a function

  We usually give a name to a function when it is first created.  This
is called @dfn{defining a function}, and it is done with the
@code{defun} macro.

@defmac defun name args [doc] [declare] [interactive] body@dots{}
@code{defun} is the usual way to define new Lisp functions.  It
defines the symbol @var{name} as a function with argument list
@var{args} and body forms given by @var{body}.  Neither @var{name} nor
@var{args} should be quoted.

@var{doc}, if present, should be a string specifying the function's
documentation string (@pxref{Function Documentation}).  @var{declare},
if present, should be a @code{declare} form specifying function
metadata (@pxref{Declare Form}).  @var{interactive}, if present,
should be an @code{interactive} form specifying how the function is to
be called interactively (@pxref{Interactive Call}).

The return value of @code{defun} is undefined.

Here are some examples:

@example
@group
(defun foo () 5)
(foo)
     @result{} 5
@end group

@group
(defun bar (a &optional b &rest c)
    (list a b c))
(bar 1 2 3 4 5)
     @result{} (1 2 (3 4 5))
@end group
@group
(bar 1)
     @result{} (1 nil nil)
@end group
@group
(bar)
@error{} Wrong number of arguments.
@end group

@group
(defun capitalize-backwards ()
  "Upcase the last letter of the word at point."
  (interactive)
  (backward-word 1)
  (forward-word 1)
  (backward-char 1)
  (capitalize-word 1))
@end group
@end example

Be careful not to redefine existing functions unintentionally.
@code{defun} redefines even primitive functions such as @code{car}
without any hesitation or notification.  Emacs does not prevent you
from doing this, because redefining a function is sometimes done
deliberately, and there is no way to distinguish deliberate
redefinition from unintentional redefinition.
@end defmac

@cindex function aliases
@cindex alias, for functions
@defun defalias name definition &optional doc
@anchor{Definition of defalias}
This function defines the symbol @var{name} as a function, with
definition @var{definition} (which can be any valid Lisp function).
Its return value is @emph{undefined}.

If @var{doc} is non-@code{nil}, it becomes the function documentation
of @var{name}.  Otherwise, any documentation provided by
@var{definition} is used.

@cindex defalias-fset-function property
Internally, @code{defalias} normally uses @code{fset} to set the definition.
If @var{name} has a @code{defalias-fset-function} property, however,
the associated value is used as a function to call in place of @code{fset}.

The proper place to use @code{defalias} is where a specific function
name is being defined---especially where that name appears explicitly in
the source file being loaded.  This is because @code{defalias} records
which file defined the function, just like @code{defun}
(@pxref{Unloading}).

By contrast, in programs that manipulate function definitions for other
purposes, it is better to use @code{fset}, which does not keep such
records.  @xref{Function Cells}.
@end defun

  You cannot create a new primitive function with @code{defun} or
@code{defalias}, but you can use them to change the function definition of
any symbol, even one such as @code{car} or @code{x-popup-menu} whose
normal definition is a primitive.  However, this is risky: for
instance, it is next to impossible to redefine @code{car} without
breaking Lisp completely.  Redefining an obscure function such as
@code{x-popup-menu} is less dangerous, but it still may not work as
you expect.  If there are calls to the primitive from C code, they
call the primitive's C definition directly, so changing the symbol's
definition will have no effect on them.

  See also @code{defsubst}, which defines a function like @code{defun}
and tells the Lisp compiler to perform inline expansion on it.
@xref{Inline Functions}.

@node Calling Functions
@section Calling Functions
@cindex function invocation
@cindex calling a function

  Defining functions is only half the battle.  Functions don't do
anything until you @dfn{call} them, i.e., tell them to run.  Calling a
function is also known as @dfn{invocation}.

  The most common way of invoking a function is by evaluating a list.
For example, evaluating the list @code{(concat "a" "b")} calls the
function @code{concat} with arguments @code{"a"} and @code{"b"}.
@xref{Evaluation}, for a description of evaluation.

  When you write a list as an expression in your program, you specify
which function to call, and how many arguments to give it, in the text
of the program.  Usually that's just what you want.  Occasionally you
need to compute at run time which function to call.  To do that, use
the function @code{funcall}.  When you also need to determine at run
time how many arguments to pass, use @code{apply}.

@defun funcall function &rest arguments
@code{funcall} calls @var{function} with @var{arguments}, and returns
whatever @var{function} returns.

Since @code{funcall} is a function, all of its arguments, including
@var{function}, are evaluated before @code{funcall} is called.  This
means that you can use any expression to obtain the function to be
called.  It also means that @code{funcall} does not see the
expressions you write for the @var{arguments}, only their values.
These values are @emph{not} evaluated a second time in the act of
calling @var{function}; the operation of @code{funcall} is like the
normal procedure for calling a function, once its arguments have
already been evaluated.

The argument @var{function} must be either a Lisp function or a
primitive function.  Special forms and macros are not allowed, because
they make sense only when given the ``unevaluated'' argument
expressions.  @code{funcall} cannot provide these because, as we saw
above, it never knows them in the first place.

@example
@group
(setq f 'list)
     @result{} list
@end group
@group
(funcall f 'x 'y 'z)
     @result{} (x y z)
@end group
@group
(funcall f 'x 'y '(z))
     @result{} (x y (z))
@end group
@group
(funcall 'and t nil)
@error{} Invalid function: #<subr and>
@end group
@end example

Compare these examples with the examples of @code{apply}.
@end defun

@defun apply function &rest arguments
@code{apply} calls @var{function} with @var{arguments}, just like
@code{funcall} but with one difference: the last of @var{arguments} is a
list of objects, which are passed to @var{function} as separate
arguments, rather than a single list.  We say that @code{apply}
@dfn{spreads} this list so that each individual element becomes an
argument.

@code{apply} returns the result of calling @var{function}.  As with
@code{funcall}, @var{function} must either be a Lisp function or a
primitive function; special forms and macros do not make sense in
@code{apply}.

@example
@group
(setq f 'list)
     @result{} list
@end group
@group
(apply f 'x 'y 'z)
@error{} Wrong type argument: listp, z
@end group
@group
(apply '+ 1 2 '(3 4))
     @result{} 10
@end group
@group
(apply '+ '(1 2 3 4))
     @result{} 10
@end group

@group
(apply 'append '((a b c) nil (x y z) nil))
     @result{} (a b c x y z)
@end group
@end example

For an interesting example of using @code{apply}, see @ref{Definition
of mapcar}.
@end defun

@cindex partial application of functions
@cindex currying
  Sometimes it is useful to fix some of the function's arguments at
certain values, and leave the rest of arguments for when the function
is actually called.  The act of fixing some of the function's
arguments is called @dfn{partial application} of the function@footnote{
This is related to, but different from @dfn{currying}, which
transforms a function that takes multiple arguments in such a way that
it can be called as a chain of functions, each one with a single
argument.}.
The result is a new function that accepts the rest of
arguments and calls the original function with all the arguments
combined.

  Here's how to do partial application in Emacs Lisp:

@defun apply-partially func &rest args
This function returns a new function which, when called, will call
@var{func} with the list of arguments composed from @var{args} and
additional arguments specified at the time of the call.  If @var{func}
accepts @var{n} arguments, then a call to @code{apply-partially} with
@w{@code{@var{m} < @var{n}}} arguments will produce a new function of
@w{@code{@var{n} - @var{m}}} arguments.

Here's how we could define the built-in function @code{1+}, if it
didn't exist, using @code{apply-partially} and @code{+}, another
built-in function:

@example
@group
(defalias '1+ (apply-partially '+ 1)
  "Increment argument by one.")
@end group
@group
(1+ 10)
     @result{} 11
@end group
@end example
@end defun

@cindex functionals
  It is common for Lisp functions to accept functions as arguments or
find them in data structures (especially in hook variables and property
lists) and call them using @code{funcall} or @code{apply}.  Functions
that accept function arguments are often called @dfn{functionals}.

  Sometimes, when you call a functional, it is useful to supply a no-op
function as the argument.  Here are two different kinds of no-op
function:

@defun identity arg
This function returns @var{arg} and has no side effects.
@end defun

@defun ignore &rest args
This function ignores any arguments and returns @code{nil}.
@end defun

  Some functions are user-visible @dfn{commands}, which can be called
interactively (usually by a key sequence).  It is possible to invoke
such a command exactly as though it was called interactively, by using
the @code{call-interactively} function.  @xref{Interactive Call}.

@node Mapping Functions
@section Mapping Functions
@cindex mapping functions

  A @dfn{mapping function} applies a given function (@emph{not} a
special form or macro) to each element of a list or other collection.
Emacs Lisp has several such functions; this section describes
@code{mapcar}, @code{mapc}, and @code{mapconcat}, which map over a
list.  @xref{Definition of mapatoms}, for the function @code{mapatoms}
which maps over the symbols in an obarray.  @xref{Definition of
maphash}, for the function @code{maphash} which maps over key/value
associations in a hash table.

  These mapping functions do not allow char-tables because a char-table
is a sparse array whose nominal range of indices is very large.  To map
over a char-table in a way that deals properly with its sparse nature,
use the function @code{map-char-table} (@pxref{Char-Tables}).

@defun mapcar function sequence
@anchor{Definition of mapcar}
@code{mapcar} applies @var{function} to each element of @var{sequence}
in turn, and returns a list of the results.

The argument @var{sequence} can be any kind of sequence except a
char-table; that is, a list, a vector, a bool-vector, or a string.  The
result is always a list.  The length of the result is the same as the
length of @var{sequence}.  For example:

@example
@group
(mapcar 'car '((a b) (c d) (e f)))
     @result{} (a c e)
(mapcar '1+ [1 2 3])
     @result{} (2 3 4)
(mapcar 'string "abc")
     @result{} ("a" "b" "c")
@end group

@group
;; @r{Call each function in @code{my-hooks}.}
(mapcar 'funcall my-hooks)
@end group

@group
(defun mapcar* (function &rest args)
  "Apply FUNCTION to successive cars of all ARGS.
Return the list of results."
  ;; @r{If no list is exhausted,}
  (if (not (memq nil args))
      ;; @r{apply function to @sc{car}s.}
      (cons (apply function (mapcar 'car args))
            (apply 'mapcar* function
                   ;; @r{Recurse for rest of elements.}
                   (mapcar 'cdr args)))))
@end group

@group
(mapcar* 'cons '(a b c) '(1 2 3 4))
     @result{} ((a . 1) (b . 2) (c . 3))
@end group
@end example
@end defun

@defun mapc function sequence
@code{mapc} is like @code{mapcar} except that @var{function} is used for
side-effects only---the values it returns are ignored, not collected
into a list.  @code{mapc} always returns @var{sequence}.
@end defun

@defun mapconcat function sequence separator
@code{mapconcat} applies @var{function} to each element of
@var{sequence}: the results, which must be strings, are concatenated.
Between each pair of result strings, @code{mapconcat} inserts the string
@var{separator}.  Usually @var{separator} contains a space or comma or
other suitable punctuation.

The argument @var{function} must be a function that can take one
argument and return a string.  The argument @var{sequence} can be any
kind of sequence except a char-table; that is, a list, a vector, a
bool-vector, or a string.

@example
@group
(mapconcat 'symbol-name
           '(The cat in the hat)
           " ")
     @result{} "The cat in the hat"
@end group

@group
(mapconcat (function (lambda (x) (format "%c" (1+ x))))
           "HAL-8000"
           "")
     @result{} "IBM.9111"
@end group
@end example
@end defun

@node Anonymous Functions
@section Anonymous Functions
@cindex anonymous function

  Although functions are usually defined with @code{defun} and given
names at the same time, it is sometimes convenient to use an explicit
lambda expression---an @dfn{anonymous function}.  Anonymous functions
are valid wherever function names are.  They are often assigned as
variable values, or as arguments to functions; for instance, you might
pass one as the @var{function} argument to @code{mapcar}, which
applies that function to each element of a list (@pxref{Mapping
Functions}).  @xref{describe-symbols example}, for a realistic example
of this.

  When defining a lambda expression that is to be used as an anonymous
function, you can in principle use any method to construct the list.
But typically you should use the @code{lambda} macro, or the
@code{function} special form, or the @code{#'} read syntax:

@defmac lambda args [doc] [interactive] body@dots{}
This macro returns an anonymous function with argument list
@var{args}, documentation string @var{doc} (if any), interactive spec
@var{interactive} (if any), and body forms given by @var{body}.

In effect, this macro makes @code{lambda} forms ``self-quoting'':
evaluating a form whose @sc{car} is @code{lambda} yields the form
itself:

@example
(lambda (x) (* x x))
     @result{} (lambda (x) (* x x))
@end example

The @code{lambda} form has one other effect: it tells the Emacs
evaluator and byte-compiler that its argument is a function, by using
@code{function} as a subroutine (see below).
@end defmac

@defspec function function-object
@cindex function quoting
This special form returns @var{function-object} without evaluating it.
In this, it is similar to @code{quote} (@pxref{Quoting}).  But unlike
@code{quote}, it also serves as a note to the Emacs evaluator and
byte-compiler that @var{function-object} is intended to be used as a
function.  Assuming @var{function-object} is a valid lambda
expression, this has two effects:

@itemize
@item
When the code is byte-compiled, @var{function-object} is compiled into
a byte-code function object (@pxref{Byte Compilation}).

@item
When lexical binding is enabled, @var{function-object} is converted
into a closure.  @xref{Closures}.
@end itemize
@end defspec

@cindex @samp{#'} syntax
The read syntax @code{#'} is a short-hand for using @code{function}.
The following forms are all equivalent:

@example
(lambda (x) (* x x))
(function (lambda (x) (* x x)))
#'(lambda (x) (* x x))
@end example

  In the following example, we define a @code{change-property}
function that takes a function as its third argument, followed by a
@code{double-property} function that makes use of
@code{change-property} by passing it an anonymous function:

@example
@group
(defun change-property (symbol prop function)
  (let ((value (get symbol prop)))
    (put symbol prop (funcall function value))))
@end group

@group
(defun double-property (symbol prop)
  (change-property symbol prop (lambda (x) (* 2 x))))
@end group
@end example

@noindent
Note that we do not quote the @code{lambda} form.

  If you compile the above code, the anonymous function is also
compiled.  This would not happen if, say, you had constructed the
anonymous function by quoting it as a list:

@c Do not unquote this lambda!
@example
@group
(defun double-property (symbol prop)
  (change-property symbol prop '(lambda (x) (* 2 x))))
@end group
@end example

@noindent
In that case, the anonymous function is kept as a lambda expression in
the compiled code.  The byte-compiler cannot assume this list is a
function, even though it looks like one, since it does not know that
@code{change-property} intends to use it as a function.

@node Function Cells
@section Accessing Function Cell Contents

  The @dfn{function definition} of a symbol is the object stored in the
function cell of the symbol.  The functions described here access, test,
and set the function cell of symbols.

  See also the function @code{indirect-function}.  @xref{Definition of
indirect-function}.

@defun symbol-function symbol
@kindex void-function
This returns the object in the function cell of @var{symbol}.  It does
not check that the returned object is a legitimate function.

If the function cell is void, the return value is @code{nil}.  To
distinguish between a function cell that is void and one set to
@code{nil}, use @code{fboundp} (see below).

@example
@group
(defun bar (n) (+ n 2))
(symbol-function 'bar)
     @result{} (lambda (n) (+ n 2))
@end group
@group
(fset 'baz 'bar)
     @result{} bar
@end group
@group
(symbol-function 'baz)
     @result{} bar
@end group
@end example
@end defun

@cindex void function cell
  If you have never given a symbol any function definition, we say
that that symbol's function cell is @dfn{void}.  In other words, the
function cell does not have any Lisp object in it.  If you try to call
the symbol as a function, Emacs signals a @code{void-function} error.

  Note that void is not the same as @code{nil} or the symbol
@code{void}.  The symbols @code{nil} and @code{void} are Lisp objects,
and can be stored into a function cell just as any other object can be
(and they can be valid functions if you define them in turn with
@code{defun}).  A void function cell contains no object whatsoever.

  You can test the voidness of a symbol's function definition with
@code{fboundp}.  After you have given a symbol a function definition, you
can make it void once more using @code{fmakunbound}.

@defun fboundp symbol
This function returns @code{t} if the symbol has an object in its
function cell, @code{nil} otherwise.  It does not check that the object
is a legitimate function.
@end defun

@defun fmakunbound symbol
This function makes @var{symbol}'s function cell void, so that a
subsequent attempt to access this cell will cause a
@code{void-function} error.  It returns @var{symbol}.  (See also
@code{makunbound}, in @ref{Void Variables}.)

@example
@group
(defun foo (x) x)
(foo 1)
     @result{}1
@end group
@group
(fmakunbound 'foo)
     @result{} foo
@end group
@group
(foo 1)
@error{} Symbol's function definition is void: foo
@end group
@end example
@end defun

@defun fset symbol definition
This function stores @var{definition} in the function cell of
@var{symbol}.  The result is @var{definition}.  Normally
@var{definition} should be a function or the name of a function, but
this is not checked.  The argument @var{symbol} is an ordinary evaluated
argument.

The primary use of this function is as a subroutine by constructs that define
or alter functions, like @code{defun} or @code{advice-add} (@pxref{Advising
Functions}).  You can also use it to give a symbol a function definition that
is not a function, e.g., a keyboard macro (@pxref{Keyboard Macros}):

@example
;; @r{Define a named keyboard macro.}
(fset 'kill-two-lines "\^u2\^k")
     @result{} "\^u2\^k"
@end example

It you wish to use @code{fset} to make an alternate name for a
function, consider using @code{defalias} instead.  @xref{Definition of
defalias}.
@end defun

@node Closures
@section Closures

  As explained in @ref{Variable Scoping}, Emacs can optionally enable
lexical binding of variables.  When lexical binding is enabled, any
named function that you create (e.g., with @code{defun}), as well as
any anonymous function that you create using the @code{lambda} macro
or the @code{function} special form or the @code{#'} syntax
(@pxref{Anonymous Functions}), is automatically converted into a
@dfn{closure}.

@cindex closure
  A closure is a function that also carries a record of the lexical
environment that existed when the function was defined.  When it is
invoked, any lexical variable references within its definition use the
retained lexical environment.  In all other respects, closures behave
much like ordinary functions; in particular, they can be called in the
same way as ordinary functions.

  @xref{Lexical Binding}, for an example of using a closure.

  Currently, an Emacs Lisp closure object is represented by a list
with the symbol @code{closure} as the first element, a list
representing the lexical environment as the second element, and the
argument list and body forms as the remaining elements:

@example
;; @r{lexical binding is enabled.}
(lambda (x) (* x x))
     @result{} (closure (t) (x) (* x x))
@end example

@noindent
However, the fact that the internal structure of a closure is
``exposed'' to the rest of the Lisp world is considered an internal
implementation detail.  For this reason, we recommend against directly
examining or altering the structure of closure objects.

@node Advising Functions
@section Advising Emacs Lisp Functions
@cindex advising functions
@cindex piece of advice

When you need to modify a function defined in another library, or when you need
to modify a hook like @code{@var{foo}-function}, a process filter, or basically
any variable or object field which holds a function value, you can use the
appropriate setter function, such as @code{fset} or @code{defun} for named
functions, @code{setq} for hook variables, or @code{set-process-filter} for
process filters, but those are often too blunt, completely throwing away the
previous value.

  The @dfn{advice} feature lets you add to the existing definition of
a function, by @dfn{advising the function}.  This is a cleaner method
than redefining the whole function.

Emacs's advice system provides two sets of primitives for that: the core set,
for function values held in variables and object fields (with the corresponding
primitives being @code{add-function} and @code{remove-function}) and another
set layered on top of it for named functions (with the main primitives being
@code{advice-add} and @code{advice-remove}).

For example, in order to trace the calls to the process filter of a process
@var{proc}, you could use:

@example
(defun my-tracing-function (proc string)
  (message "Proc %S received %S" proc string))

(add-function :before (process-filter @var{proc}) #'my-tracing-function)
@end example

This will cause the process's output to be passed to @code{my-tracing-function}
before being passed to the original process filter.  @code{my-tracing-function}
receives the same arguments as the original function.  When you're done with
it, you can revert to the untraced behavior with:

@example
(remove-function (process-filter @var{proc}) #'my-tracing-function)
@end example

Similarly, if you want to trace the execution of the function named
@code{display-buffer}, you could use:

@example
(defun his-tracing-function (orig-fun &rest args)
  (message "display-buffer called with args %S" args)
  (let ((res (apply orig-fun args)))
    (message "display-buffer returned %S" res)
    res))

(advice-add 'display-buffer :around #'his-tracing-function)
@end example

Here, @code{his-tracing-function} is called instead of the original function
and receives the original function (additionally to that function's arguments)
as argument, so it can call it if and when it needs to.
When you're tired of seeing this output, you can revert to the untraced
behavior with:

@example
(advice-remove 'display-buffer #'his-tracing-function)
@end example

The arguments @code{:before} and @code{:around} used in the above examples
specify how the two functions are composed, since there are many different
ways to do it.  The added function is also called a piece of @emph{advice}.

@menu
* Core Advising Primitives::    Primitives to manipulate advice.
* Advising Named Functions::    Advising named functions.
* Advice combinators::          Ways to compose advice.
* Porting old advice::          Adapting code using the old defadvice.
@end menu

@node Core Advising Primitives
<<<<<<< HEAD
@subsection Primitives to manipulate advice
=======
@subsection Primitives to manipulate advices
@cindex advice, add and remove
>>>>>>> 216c6aad

@defmac add-function where place function &optional props
This macro is the handy way to add the advice @var{function} to the function
stored in @var{place} (@pxref{Generalized Variables}).

@var{where} determines how @var{function} is composed with the
existing function, e.g. whether @var{function} should be called before, or
after the original function.  @xref{Advice combinators}, for the list of
available ways to compose the two functions.

When modifying a variable (whose name will usually end with @code{-function}),
you can choose whether @var{function} is used globally or only in the current
buffer: if @var{place} is just a symbol, then @var{function} is added to the
global value of @var{place}.  Whereas if @var{place} is of the form
@code{(local @var{symbol})}, where @var{symbol} is an expression which returns
the variable name, then @var{function} will only be added in the
current buffer.  Finally, if you want to modify a lexical variable, you will
have to use @code{(var @var{variable})}.

Every function added with @code{add-function} can be accompanied by an
association list of properties @var{props}.  Currently only two of those
properties have a special meaning:

@table @code
@item name
This gives a name to the advice, which @code{remove-function} can use to
identify which function to remove.  Typically used when @var{function} is an
anonymous function.

@item depth
This specifies how to order the advice, should several pieces of
advice be present.  By default, the depth is 0.  A depth of 100
indicates that this piece of advice should be kept as deep as
possible, whereas a depth of -100 indicates that it should stay as the
outermost piece.  When two pieces of advice specify the same depth,
the most recently added one will be outermost.

For @code{:before} advice, being outermost means that this advice will
be run first, before any other advice, whereas being innermost means
that it will run right before the original function, with no other
advice run between itself and the original function.  Similarly, for
@code{:after} advice innermost means that it will run right after the
original function, with no other advice run in between, whereas
outermost means that it will be run right at the end after all other
advice.  An innermost @code{:override} piece of advice will only
override the original function and other pieces of advice will apply
to it, whereas an outermost @code{:override} piece of advice will
override not only the original function but all other advice applied
to it as well.
@end table

If @var{function} is not interactive, then the combined function will inherit
the interactive spec, if any, of the original function.  Else, the combined
function will be interactive and will use the interactive spec of
@var{function}.  One exception: if the interactive spec of @var{function}
is a function (rather than an expression or a string), then the interactive
spec of the combined function will be a call to that function with as sole
argument the interactive spec of the original function.  To interpret the spec
received as argument, use @code{advice-eval-interactive-spec}.

Note: The interactive spec of @var{function} will apply to the combined
function and should hence obey the calling convention of the combined function
rather than that of @var{function}.  In many cases, it makes no difference
since they are identical, but it does matter for @code{:around},
@code{:filter-args}, and @code{filter-return}, where @var{function}.
@end defmac

@defmac remove-function place function
This macro removes @var{function} from the function stored in
@var{place}.  This only works if @var{function} was added to @var{place}
using @code{add-function}.

@var{function} is compared with functions added to @var{place} using
@code{equal}, to try and make it work also with lambda expressions.  It is
additionally compared also with the @code{name} property of the functions added
to @var{place}, which can be more reliable than comparing lambda expressions
using @code{equal}.
@end defmac

@defun advice-function-member-p advice function-def
Return non-@code{nil} if @var{advice} is already in @var{function-def}.
Like for @code{remove-function} above, instead of @var{advice} being the actual
function, it can also be the @code{name} of the piece of advice.
@end defun

@defun advice-function-mapc f function-def
Call the function @var{f} for every piece of advice that was added to
@var{function-def}.  @var{f} is called with two arguments: the advice function
and its properties.
@end defun

@defun advice-eval-interactive-spec spec
Evaluate the interactive @var{spec} just like an interactive call to a function
with such a spec would, and then return the corresponding list of arguments
that was built.  E.g. @code{(advice-eval-interactive-spec "r\nP")} will
return a list of three elements, containing the boundaries of the region and
the current prefix argument.
@end defun

@node Advising Named Functions
@subsection Advising Named Functions
@cindex advising named functions

A common use of advice is for named functions and macros.
You could just use @code{add-function} as in:

@example
(add-function :around (symbol-function '@var{fun}) #'his-tracing-function)
@end example

  But you should use @code{advice-add} and @code{advice-remove} for that
instead.  This separate set of functions to manipulate pieces of advice applied
to named functions, offers the following extra features compared to
@code{add-function}: they know how to deal with macros and autoloaded
functions, they let @code{describe-function} preserve the original docstring as
well as document the added advice, and they let you add and remove advice
before a function is even defined.

  @code{advice-add} can be useful for altering the behavior of existing calls
to an existing function without having to redefine the whole function.
However, it can be a source of bugs, since existing callers to the function may
assume the old behavior, and work incorrectly when the behavior is changed by
advice.  Advice can also cause confusion in debugging, if the person doing the
debugging does not notice or remember that the function has been modified
by advice.

  For these reasons, advice should be reserved for the cases where you
cannot modify a function's behavior in any other way.  If it is
possible to do the same thing via a hook, that is preferable
(@pxref{Hooks}).  If you simply want to change what a particular key
does, it may be better to write a new command, and remap the old
command's key bindings to the new one (@pxref{Remapping Commands}).
In particular, Emacs's own source files should not put advice on
functions in Emacs.  (There are currently a few exceptions to this
convention, but we aim to correct them.)

  Special forms (@pxref{Special Forms}) cannot be advised, however macros can
be advised, in much the same way as functions.  Of course, this will not affect
code that has already been macro-expanded, so you need to make sure the advice
is installed before the macro is expanded.

  It is possible to advise a primitive (@pxref{What Is a Function}),
but one should typically @emph{not} do so, for two reasons.  Firstly,
some primitives are used by the advice mechanism, and advising them
could cause an infinite recursion.  Secondly, many primitives are
called directly from C, and such calls ignore advice; hence, one ends
up in a confusing situation where some calls (occurring from Lisp
code) obey the advice and other calls (from C code) do not.

@defmac define-advice symbol (where lambda-list &optional name depth) &rest body
This macro defines a piece of advice and adds it to the function named
@var{symbol}.  The advice is an anonymous function if @var{name} is
nil or a function named @code{symbol@@name}.  See @code{advice-add}
for explanation of other arguments.
@end defmac

@defun advice-add symbol where function &optional props
Add the advice @var{function} to the named function @var{symbol}.
@var{where} and @var{props} have the same meaning as for @code{add-function}
(@pxref{Core Advising Primitives}).
@end defun

@defun advice-remove symbol function
Remove the advice @var{function} from the named function @var{symbol}.
@var{function} can also be the @code{name} of a piece of advice.
@end defun

@defun advice-member-p function symbol
Return non-@code{nil} if the advice @var{function} is already in the named
function @var{symbol}.  @var{function} can also be the @code{name} of
a piece of advice.
@end defun

@defun advice-mapc function symbol
Call @var{function} for every piece of advice that was added to the
named function @var{symbol}.  @var{function} is called with two
arguments: the advice function and its properties.
@end defun

@node Advice combinators
@subsection Ways to compose advice

Here are the different possible values for the @var{where} argument of
@code{add-function} and @code{advice-add}, specifying how the advice
@var{function} and the original function should be composed.

@table @code
@item :before
Call @var{function} before the old function.  Both functions receive the
same arguments, and the return value of the composition is the return value of
the old function.  More specifically, the composition of the two functions
behaves like:
@example
(lambda (&rest r) (apply @var{function} r) (apply @var{oldfun} r))
@end example
@code{(add-function :before @var{funvar} @var{function})} is comparable for
single-function hooks to @code{(add-hook '@var{hookvar} @var{function})} for
normal hooks.

@item :after
Call @var{function} after the old function.  Both functions receive the
same arguments, and the return value of the composition is the return value of
the old function.  More specifically, the composition of the two functions
behaves like:
@example
(lambda (&rest r) (prog1 (apply @var{oldfun} r) (apply @var{function} r)))
@end example
@code{(add-function :after @var{funvar} @var{function})} is comparable for
single-function hooks to @code{(add-hook '@var{hookvar} @var{function}
'append)} for normal hooks.

@item :override
This completely replaces the old function with the new one.  The old function
can of course be recovered if you later call @code{remove-function}.

@item :around
Call @var{function} instead of the old function, but provide the old function
as an extra argument to @var{function}.  This is the most flexible composition.
For example, it lets you call the old function with different arguments, or
many times, or within a let-binding, or you can sometimes delegate the work to
the old function and sometimes override it completely.  More specifically, the
composition of the two functions behaves like:
@example
(lambda (&rest r) (apply @var{function} @var{oldfun} r))
@end example

@item :before-while
Call @var{function} before the old function and don't call the old
function if @var{function} returns @code{nil}.  Both functions receive the
same arguments, and the return value of the composition is the return value of
the old function.  More specifically, the composition of the two functions
behaves like:
@example
(lambda (&rest r) (and (apply @var{function} r) (apply @var{oldfun} r)))
@end example
@code{(add-function :before-while @var{funvar} @var{function})} is comparable
for single-function hooks to @code{(add-hook '@var{hookvar} @var{function})}
when @var{hookvar} is run via @code{run-hook-with-args-until-failure}.

@item :before-until
Call @var{function} before the old function and only call the old function if
@var{function} returns @code{nil}.  More specifically, the composition of the
two functions behaves like:
@example
(lambda (&rest r) (or (apply @var{function} r) (apply @var{oldfun} r)))
@end example
@code{(add-function :before-until @var{funvar} @var{function})} is comparable
for single-function hooks to @code{(add-hook '@var{hookvar} @var{function})}
when @var{hookvar} is run via @code{run-hook-with-args-until-success}.

@item :after-while
Call @var{function} after the old function and only if the old function
returned non-@code{nil}.  Both functions receive the same arguments, and the
return value of the composition is the return value of @var{function}.
More specifically, the composition of the two functions behaves like:
@example
(lambda (&rest r) (and (apply @var{oldfun} r) (apply @var{function} r)))
@end example
@code{(add-function :after-while @var{funvar} @var{function})} is comparable
for single-function hooks to @code{(add-hook '@var{hookvar} @var{function}
'append)} when @var{hookvar} is run via
@code{run-hook-with-args-until-failure}.

@item :after-until
Call @var{function} after the old function and only if the old function
returned @code{nil}.  More specifically, the composition of the two functions
behaves like:
@example
(lambda (&rest r) (or  (apply @var{oldfun} r) (apply @var{function} r)))
@end example
@code{(add-function :after-until @var{funvar} @var{function})} is comparable
for single-function hooks to @code{(add-hook '@var{hookvar} @var{function}
'append)} when @var{hookvar} is run via
@code{run-hook-with-args-until-success}.

@item :filter-args
Call @var{function} first and use the result (which should be a list) as the
new arguments to pass to the old function.  More specifically, the composition
of the two functions behaves like:
@example
(lambda (&rest r) (apply @var{oldfun} (funcall @var{function} r)))
@end example

@item :filter-return
Call the old function first and pass the result to @var{function}.
More specifically, the composition of the two functions behaves like:
@example
(lambda (&rest r) (funcall @var{function} (apply @var{oldfun} r)))
@end example
@end table


@node Porting old advice
@subsection Adapting code using the old defadvice
@cindex old advices, porting

A lot of code uses the old @code{defadvice} mechanism, which is largely made
obsolete by the new @code{advice-add}, whose implementation and semantics is
significantly simpler.

An old piece of advice such as:

@example
(defadvice previous-line (before next-line-at-end
                                 (&optional arg try-vscroll))
  "Insert an empty line when moving up from the top line."
  (if (and next-line-add-newlines (= arg 1)
           (save-excursion (beginning-of-line) (bobp)))
      (progn
        (beginning-of-line)
        (newline))))
@end example

could be translated in the new advice mechanism into a plain function:

@example
(defun previous-line--next-line-at-end (&optional arg try-vscroll)
  "Insert an empty line when moving up from the top line."
  (if (and next-line-add-newlines (= arg 1)
           (save-excursion (beginning-of-line) (bobp)))
      (progn
        (beginning-of-line)
        (newline))))
@end example

Obviously, this does not actually modify @code{previous-line}.  For that the
old advice needed:
@example
(ad-activate 'previous-line)
@end example
whereas the new advice mechanism needs:
@example
(advice-add 'previous-line :before #'previous-line--next-line-at-end)
@end example

Note that @code{ad-activate} had a global effect: it activated all pieces of
advice enabled for that specified function.  If you wanted to only activate or
deactivate a particular piece, you needed to @emph{enable} or @emph{disable}
it with @code{ad-enable-advice} and @code{ad-disable-advice}.
The new mechanism does away with this distinction.

Around advice such as:

@example
(defadvice foo (around foo-around)
  "Ignore case in `foo'."
  (let ((case-fold-search t))
    ad-do-it))
(ad-activate 'foo)
@end example

could translate into:

@example
(defun foo--foo-around (orig-fun &rest args)
  "Ignore case in `foo'."
  (let ((case-fold-search t))
    (apply orig-fun args)))
(advice-add 'foo :around #'foo--foo-around)
@end example

Regarding the advice's @emph{class}, note that the new @code{:before} is not
quite equivalent to the old @code{before}, because in the old advice you could
modify the function's arguments (e.g., with @code{ad-set-arg}), and that would
affect the argument values seen by the original function, whereas in the new
@code{:before}, modifying an argument via @code{setq} in the advice has no
effect on the arguments seen by the original function.
When porting @code{before} advice which relied on this behavior, you'll need
to turn it into new @code{:around} or @code{:filter-args} advice instead.

Similarly old @code{after} advice could modify the returned value by
changing @code{ad-return-value}, whereas new @code{:after} advice cannot, so
when porting such old @code{after} advice, you'll need to turn it into new
@code{:around} or @code{:filter-return} advice instead.

@node Obsolete Functions
@section Declaring Functions Obsolete
@cindex obsolete functions

  You can mark a named function as @dfn{obsolete}, meaning that it may
be removed at some point in the future.  This causes Emacs to warn
that the function is obsolete whenever it byte-compiles code
containing that function, and whenever it displays the documentation
for that function.  In all other respects, an obsolete function
behaves like any other function.

  The easiest way to mark a function as obsolete is to put a
@code{(declare (obsolete @dots{}))} form in the function's
@code{defun} definition.  @xref{Declare Form}.  Alternatively, you can
use the @code{make-obsolete} function, described below.

  A macro (@pxref{Macros}) can also be marked obsolete with
@code{make-obsolete}; this has the same effects as for a function.  An
alias for a function or macro can also be marked as obsolete; this
makes the alias itself obsolete, not the function or macro which it
resolves to.

@defun make-obsolete obsolete-name current-name &optional when
This function marks @var{obsolete-name} as obsolete.
@var{obsolete-name} should be a symbol naming a function or macro, or
an alias for a function or macro.

If @var{current-name} is a symbol, the warning message says to use
@var{current-name} instead of @var{obsolete-name}.  @var{current-name}
does not need to be an alias for @var{obsolete-name}; it can be a
different function with similar functionality.  @var{current-name} can
also be a string, which serves as the warning message.  The message
should begin in lower case, and end with a period.  It can also be
@code{nil}, in which case the warning message provides no additional
details.

If provided, @var{when} should be a string indicating when the function
was first made obsolete---for example, a date or a release number.
@end defun

@defmac define-obsolete-function-alias obsolete-name current-name &optional when doc
This convenience macro marks the function @var{obsolete-name} obsolete
and also defines it as an alias for the function @var{current-name}.
It is equivalent to the following:

@example
(defalias @var{obsolete-name} @var{current-name} @var{doc})
(make-obsolete @var{obsolete-name} @var{current-name} @var{when})
@end example
@end defmac

In addition, you can mark a certain a particular calling convention
for a function as obsolete:

@defun set-advertised-calling-convention function signature when
This function specifies the argument list @var{signature} as the
correct way to call @var{function}.  This causes the Emacs byte
compiler to issue a warning whenever it comes across an Emacs Lisp
program that calls @var{function} any other way (however, it will
still allow the code to be byte compiled).  @var{when} should be a
string indicating when the variable was first made obsolete (usually a
version number string).

For instance, in old versions of Emacs the @code{sit-for} function
accepted three arguments, like this

@example
  (sit-for seconds milliseconds nodisp)
@end example

However, calling @code{sit-for} this way is considered obsolete
(@pxref{Waiting}).  The old calling convention is deprecated like
this:

@example
(set-advertised-calling-convention
  'sit-for '(seconds &optional nodisp) "22.1")
@end example
@end defun

@node Inline Functions
@section Inline Functions
@cindex inline functions

  An @dfn{inline function} is a function that works just like an
ordinary function, except for one thing: when you byte-compile a call
to the function (@pxref{Byte Compilation}), the function's definition
is expanded into the caller.  To define an inline function, use
@code{defsubst} instead of @code{defun}.

@defmac defsubst name args [doc] [declare] [interactive] body@dots{}
This macro defines an inline function.  Its syntax is exactly the same
as @code{defun} (@pxref{Defining Functions}).
@end defmac

  Making a function inline often makes its function calls run faster.
But it also has disadvantages.  For one thing, it reduces flexibility;
if you change the definition of the function, calls already inlined
still use the old definition until you recompile them.

  Another disadvantage is that making a large function inline can
increase the size of compiled code both in files and in memory.  Since
the speed advantage of inline functions is greatest for small
functions, you generally should not make large functions inline.

  Also, inline functions do not behave well with respect to debugging,
tracing, and advising (@pxref{Advising Functions}).  Since ease of
debugging and the flexibility of redefining functions are important
features of Emacs, you should not make a function inline, even if it's
small, unless its speed is really crucial, and you've timed the code
to verify that using @code{defun} actually has performance problems.

  It's possible to define a macro to expand into the same code that an
inline function would execute (@pxref{Macros}).  But the macro would
be limited to direct use in expressions---a macro cannot be called
with @code{apply}, @code{mapcar} and so on.  Also, it takes some work
to convert an ordinary function into a macro.  To convert it into an
inline function is easy; just replace @code{defun} with
@code{defsubst}.  Since each argument of an inline function is
evaluated exactly once, you needn't worry about how many times the
body uses the arguments, as you do for macros.

  After an inline function is defined, its inline expansion can be
performed later on in the same file, just like macros.

@node Declare Form
@section The @code{declare} Form
@findex declare

  @code{declare} is a special macro which can be used to add ``meta''
properties to a function or macro: for example, marking it as
obsolete, or giving its forms a special @key{TAB} indentation
convention in Emacs Lisp mode.

@anchor{Definition of declare}
@defmac declare specs@dots{}
This macro ignores its arguments and evaluates to @code{nil}; it has
no run-time effect.  However, when a @code{declare} form occurs in the
@var{declare} argument of a @code{defun} or @code{defsubst} function
definition (@pxref{Defining Functions}) or a @code{defmacro} macro
definition (@pxref{Defining Macros}), it appends the properties
specified by @var{specs} to the function or macro.  This work is
specially performed by @code{defun}, @code{defsubst}, and
@code{defmacro}.

Each element in @var{specs} should have the form @code{(@var{property}
@var{args}@dots{})}, which should not be quoted.  These have the
following effects:

@table @code
@item (advertised-calling-convention @var{signature} @var{when})
This acts like a call to @code{set-advertised-calling-convention}
(@pxref{Obsolete Functions}); @var{signature} specifies the correct
argument list for calling the function or macro, and @var{when} should
be a string indicating when the old argument list was first made obsolete.

@item (debug @var{edebug-form-spec})
This is valid for macros only.  When stepping through the macro with
Edebug, use @var{edebug-form-spec}.  @xref{Instrumenting Macro Calls}.

@item (doc-string @var{n})
This is used when defining a function or macro which itself will be used to
define entities like functions, macros, or variables.  It indicates that
the @var{n}th argument, if any, should be considered
as a documentation string.

@item (indent @var{indent-spec})
Indent calls to this function or macro according to @var{indent-spec}.
This is typically used for macros, though it works for functions too.
@xref{Indenting Macros}.

@item (interactive-only @var{value})
Set the function's @code{interactive-only} property to @var{value}.
@xref{The interactive-only property}.

@item (obsolete @var{current-name} @var{when})
Mark the function or macro as obsolete, similar to a call to
@code{make-obsolete} (@pxref{Obsolete Functions}).  @var{current-name}
should be a symbol (in which case the warning message says to use that
instead), a string (specifying the warning message), or @code{nil} (in
which case the warning message gives no extra details).  @var{when}
should be a string indicating when the function or macro was first
made obsolete.

@item (compiler-macro @var{expander})
This can only be used for functions, and tells the compiler to use
@var{expander} as an optimization function.  When encountering a call to the
function, of the form @code{(@var{function} @var{args}@dots{})}, the macro
expander will call @var{expander} with that form as well as with
@var{args}@dots{}, and @var{expander} can either return a new expression to use
instead of the function call, or it can return just the form unchanged,
to indicate that the function call should be left alone.  @var{expander} can
be a symbol, or it can be a form @code{(lambda (@var{arg}) @var{body})} in
which case @var{arg} will hold the original function call expression, and the
(unevaluated) arguments to the function can be accessed using the function's
formal arguments.

@item (gv-expander @var{expander})
Declare @var{expander} to be the function to handle calls to the macro (or
function) as a generalized variable, similarly to @code{gv-define-expander}.
@var{expander} can be a symbol or it can be of the form @code{(lambda
(@var{arg}) @var{body})} in which case that function will additionally have
access to the macro (or function)'s arguments.

@item (gv-setter @var{setter})
Declare @var{setter} to be the function to handle calls to the macro (or
function) as a generalized variable.  @var{setter} can be a symbol in which
case it will be passed to @code{gv-define-simple-setter}, or it can be of the
form @code{(lambda (@var{arg}) @var{body})} in which case that function will
additionally have access to the macro (or function)'s arguments and it will
passed to @code{gv-define-setter}.

@end table

@end defmac

@node Declaring Functions
@section Telling the Compiler that a Function is Defined
@cindex function declaration
@cindex declaring functions
@findex declare-function

Byte-compiling a file often produces warnings about functions that the
compiler doesn't know about (@pxref{Compiler Errors}).  Sometimes this
indicates a real problem, but usually the functions in question are
defined in other files which would be loaded if that code is run.  For
example, byte-compiling @file{fortran.el} used to warn:

@example
In end of data:
fortran.el:2152:1:Warning: the function `gud-find-c-expr' is not
    known to be defined.
@end example

In fact, @code{gud-find-c-expr} is only used in the function that
Fortran mode uses for the local value of
@code{gud-find-expr-function}, which is a callback from GUD; if it is
called, the GUD functions will be loaded.  When you know that such a
warning does not indicate a real problem, it is good to suppress the
warning.  That makes new warnings which might mean real problems more
visible.  You do that with @code{declare-function}.

All you need to do is add a @code{declare-function} statement before the
first use of the function in question:

@example
(declare-function gud-find-c-expr "gud.el" nil)
@end example

This says that @code{gud-find-c-expr} is defined in @file{gud.el} (the
@samp{.el} can be omitted).  The compiler takes for granted that that file
really defines the function, and does not check.

  The optional third argument specifies the argument list of
@code{gud-find-c-expr}.  In this case, it takes no arguments
(@code{nil} is different from not specifying a value).  In other
cases, this might be something like @code{(file &optional overwrite)}.
You don't have to specify the argument list, but if you do the
byte compiler can check that the calls match the declaration.

@defmac declare-function function file &optional arglist fileonly
Tell the byte compiler to assume that @var{function} is defined, with
arguments @var{arglist}, and that the definition should come from the
file @var{file}.  @var{fileonly} non-@code{nil} means only check that
@var{file} exists, not that it actually defines @var{function}.
@end defmac

  To verify that these functions really are declared where
@code{declare-function} says they are, use @code{check-declare-file}
to check all @code{declare-function} calls in one source file, or use
@code{check-declare-directory} check all the files in and under a
certain directory.

  These commands find the file that ought to contain a function's
definition using @code{locate-library}; if that finds no file, they
expand the definition file name relative to the directory of the file
that contains the @code{declare-function} call.

  You can also say that a function is a primitive by specifying a file
name ending in @samp{.c} or @samp{.m}.  This is useful only when you
call a primitive that is defined only on certain systems.  Most
primitives are always defined, so they will never give you a warning.

  Sometimes a file will optionally use functions from an external package.
If you prefix the filename in the @code{declare-function} statement with
@samp{ext:}, then it will be checked if it is found, otherwise skipped
without error.

  There are some function definitions that @samp{check-declare} does not
understand (e.g., @code{defstruct} and some other macros).  In such cases,
you can pass a non-@code{nil} @var{fileonly} argument to
@code{declare-function}, meaning to only check that the file exists, not
that it actually defines the function.  Note that to do this without
having to specify an argument list, you should set the @var{arglist}
argument to @code{t} (because @code{nil} means an empty argument list, as
opposed to an unspecified one).

@node Function Safety
@section Determining whether a Function is Safe to Call
@cindex function safety
@cindex safety of functions

Some major modes, such as SES, call functions that are stored in user
files.  (@inforef{Top, ,ses}, for more information on SES@.)  User
files sometimes have poor pedigrees---you can get a spreadsheet from
someone you've just met, or you can get one through email from someone
you've never met.  So it is risky to call a function whose source code
is stored in a user file until you have determined that it is safe.

@defun unsafep form &optional unsafep-vars
Returns @code{nil} if @var{form} is a @dfn{safe} Lisp expression, or
returns a list that describes why it might be unsafe.  The argument
@var{unsafep-vars} is a list of symbols known to have temporary
bindings at this point; it is mainly used for internal recursive
calls.  The current buffer is an implicit argument, which provides a
list of buffer-local bindings.
@end defun

Being quick and simple, @code{unsafep} does a very light analysis and
rejects many Lisp expressions that are actually safe.  There are no
known cases where @code{unsafep} returns @code{nil} for an unsafe
expression.  However, a ``safe'' Lisp expression can return a string
with a @code{display} property, containing an associated Lisp
expression to be executed after the string is inserted into a buffer.
This associated expression can be a virus.  In order to be safe, you
must delete properties from all strings calculated by user code before
inserting them into buffers.

@ignore
What is a safe Lisp expression?  Basically, it's an expression that
calls only built-in functions with no side effects (or only innocuous
ones).  Innocuous side effects include displaying messages and
altering non-risky buffer-local variables (but not global variables).

@table @dfn
@item Safe expression
@itemize
@item
An atom or quoted thing.
@item
A call to a safe function (see below), if all its arguments are
safe expressions.
@item
One of the special forms @code{and}, @code{catch}, @code{cond},
@code{if}, @code{or}, @code{prog1}, @code{prog2}, @code{progn},
@code{while}, and @code{unwind-protect}], if all its arguments are
safe.
@item
A form that creates temporary bindings (@code{condition-case},
@code{dolist}, @code{dotimes}, @code{lambda}, @code{let}, or
@code{let*}), if all args are safe and the symbols to be bound are not
explicitly risky (see @pxref{File Local Variables}).
@item
An assignment using @code{add-to-list}, @code{setq}, @code{push}, or
@code{pop}, if all args are safe and the symbols to be assigned are
not explicitly risky and they already have temporary or buffer-local
bindings.
@item
One of [apply, mapc, mapcar, mapconcat] if the first argument is a
safe explicit lambda and the other args are safe expressions.
@end itemize

@item Safe function
@itemize
@item
A lambda containing safe expressions.
@item
A symbol on the list @code{safe-functions}, so the user says it's safe.
@item
A symbol with a non-@code{nil} @code{side-effect-free} property.
@item
A symbol with a non-@code{nil} @code{safe-function} property.  The
value @code{t} indicates a function that is safe but has innocuous
side effects.  Other values will someday indicate functions with
classes of side effects that are not always safe.
@end itemize

The @code{side-effect-free} and @code{safe-function} properties are
provided for built-in functions and for low-level functions and macros
defined in @file{subr.el}.  You can assign these properties for the
functions you write.
@end table
@end ignore

@node Related Topics
@section Other Topics Related to Functions

  Here is a table of several functions that do things related to
function calling and function definitions.  They are documented
elsewhere, but we provide cross references here.

@table @code
@item apply
See @ref{Calling Functions}.

@item autoload
See @ref{Autoload}.

@item call-interactively
See @ref{Interactive Call}.

@item called-interactively-p
See @ref{Distinguish Interactive}.

@item commandp
See @ref{Interactive Call}.

@item documentation
See @ref{Accessing Documentation}.

@item eval
See @ref{Eval}.

@item funcall
See @ref{Calling Functions}.

@item function
See @ref{Anonymous Functions}.

@item ignore
See @ref{Calling Functions}.

@item indirect-function
See @ref{Function Indirection}.

@item interactive
See @ref{Using Interactive}.

@item interactive-p
See @ref{Distinguish Interactive}.

@item mapatoms
See @ref{Creating Symbols}.

@item mapcar
See @ref{Mapping Functions}.

@item map-char-table
See @ref{Char-Tables}.

@item mapconcat
See @ref{Mapping Functions}.

@item undefined
See @ref{Functions for Key Lookup}.
@end table<|MERGE_RESOLUTION|>--- conflicted
+++ resolved
@@ -1214,12 +1214,8 @@
 @end menu
 
 @node Core Advising Primitives
-<<<<<<< HEAD
-@subsection Primitives to manipulate advice
-=======
 @subsection Primitives to manipulate advices
 @cindex advice, add and remove
->>>>>>> 216c6aad
 
 @defmac add-function where place function &optional props
 This macro is the handy way to add the advice @var{function} to the function
