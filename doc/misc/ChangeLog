--- conflicted
+++ resolved
@@ -1,14 +1,9 @@
-<<<<<<< HEAD
+2015-01-01  Michael Albinus  <michael.albinus@gmx.de>
+
+	Sync with Tramp 2.2.11.
+	* trampver.texi: Update release number.
+
 2014-12-31  Paul Eggert  <eggert@cs.ucla.edu>
-=======
-2014-12-29  Michael Albinus  <michael.albinus@gmx.de>
-
-	Sync with Tramp 2.2.11.
-
-	* trampver.texi: Update release number.
-
-2014-11-10  Tassilo Horn  <tsdh@gnu.org>
->>>>>>> a5f90a37
 
 	Less 'make' chatter for Emacs doc
 	* Makefile.in (AM_DEFAULT_VERBOSITY, AM_V_GEN, am__v_GEN_)
@@ -605,7 +600,6 @@
 2014-02-16  Michael Albinus  <michael.albinus@gmx.de>
 
 	Sync with Tramp 2.2.9.
-
 	* trampver.texi: Update release number.
 
 	* efaq-w32.texi (Tramp ssh): Remove also pscp1 and pscp2.
