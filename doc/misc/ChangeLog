--- conflicted
+++ resolved
@@ -1,4 +1,31 @@
-<<<<<<< HEAD
+2014-04-22  Bastien Guerry  <bzg@gnu.org>
+
+	* org.texi (Installation): Be more clear on why installing Org
+	through ELPA should be done without loading any Org file.
+
+	* org.texi (Emphasis and monospace): Document the use of
+	=verbatim= and ~code~ to be consistent with
+	`org-element-text-markup-successor'.
+
+	* org.texi (In-buffer settings, Radio tables): Tiny fixes.
+
+	* org.texi (Initial visibility):
+	* org.texi (Literal examples): Fix typos.
+
+2014-04-22  Michael Brand  <michael.ch.brand@gmail.com>
+
+	* org.texi (Column attributes): Add a sentence to point out
+	the dependency on the format specifier.
+
+2014-04-22  Nicolas Goaziou  <n.goaziou@gmail.com>
+
+	* org.texi (The Export Dispatcher): Reformulation.
+
+	* org.texi (@LaTeX{} specific attributes): Update manual.
+
+	* org.texi (Top, Exporting): Org has its own documentation and
+	should therefore be removed from "Other build-in back-ends".
+
 2014-04-22  Stefan Monnier  <monnier@iro.umontreal.ca>
 
 	* cl.texi (Structures): Remove cl-struct-set-slot-value.
@@ -28,35 +55,6 @@
 	    Rod Whitby  <software.vhdl-mode@rwhitby.net>
 
 	* vhdl-mode.texi: New file, imported from upstream vhdl-mode.
-=======
-2014-04-22  Bastien Guerry  <bzg@gnu.org>
-
-	* org.texi (Installation): Be more clear on why installing Org
-	through ELPA should be done without loading any Org file.
-
-	* org.texi (Emphasis and monospace): Document the use of
-	=verbatim= and ~code~ to be consistent with
-	`org-element-text-markup-successor'.
-
-	* org.texi (In-buffer settings, Radio tables): Tiny fixes.
-
-	* org.texi (Initial visibility):
-	* org.texi (Literal examples): Fix typos.
-
-2014-04-22  Michael Brand  <michael.ch.brand@gmail.com>
-
-	* org.texi (Column attributes): Add a sentence to point out
-	the dependency on the format specifier.
-
-2014-04-22  Nicolas Goaziou  <n.goaziou@gmail.com>
-
-	* org.texi (The Export Dispatcher): Reformulation.
-
-	* org.texi (@LaTeX{} specific attributes): Update manual.
-
-	* org.texi (Top, Exporting): Org has its own documentation and
-	should therefore be removed from "Other build-in back-ends".
->>>>>>> 34e856d5
 
 2014-03-26  Paul Eggert  <eggert@cs.ucla.edu>
 
