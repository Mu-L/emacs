\input texinfo @c -*-texinfo-*-
@c %**start of header
@setfilename ../../info/eww.info
@settitle Emacs Web Wowser
@documentencoding UTF-8
@c %**end of header

@copying
This file documents the GNU Emacs Web Wowser (EWW) package.

<<<<<<< HEAD
Copyright @copyright{} 2014-2015 Free Software Foundation, Inc.
=======
Copyright @copyright{} 2014--2015 Free Software Foundation, Inc.
>>>>>>> a012c7bb

@quotation
Permission is granted to copy, distribute and/or modify this document
under the terms of the GNU Free Documentation License, Version 1.3 or
any later version published by the Free Software Foundation; with no
Invariant Sections, with the Front-Cover Texts being ``A GNU Manual,''
and with the Back-Cover Texts as in (a) below.  A copy of the license
is included in the section entitled ``GNU Free Documentation License.''

(a) The FSF's Back-Cover Text is: ``You have the freedom to copy and
modify this GNU manual.''
@end quotation
@end copying

@dircategory Emacs misc features
@direntry
* EWW: (eww).      Emacs Web Wowser
@end direntry

@finalout

@titlepage
@title Emacs Web Wowser (EWW)
@subtitle A web browser for GNU Emacs.

@page
@vskip 0pt plus 1filll
@insertcopying
@end titlepage

@contents

@ifnottex
@node Top
@top EWW

@insertcopying
@end ifnottex

@menu
* Overview::
* Basics::
* Advanced::

Appendices
* History and Acknowledgments::
* GNU Free Documentation License::  The license for this documentation.

Indices
* Key Index::
* Variable Index::
* Lisp Function Index::
* Concept Index::
@end menu

@node Overview
@chapter Overview
@dfn{EWW}, the Emacs Web Wowser, is a web browser for GNU Emacs.  It
can load, parse, and display various web pages using @dfn{shr.el}.
However a GNU Emacs with @code{libxml2} support is required.

@node Basics
@chapter Basic Usage

@findex eww
@findex eww-open-file
@vindex eww-search-prefix
@cindex eww
@cindex Web Browsing
  You can open a URL or search the web with the command @kbd{M-x eww}.
If the input doesn't look like a URL or domain name the web will be
searched via @code{eww-search-prefix}.  The default search engine is
@url{https://duckduckgo.com, DuckDuckGo}.  If you want to open a file
either prefix the file name with @code{file://} or use the command
@kbd{M-x eww-open-file}.

@findex eww-quit
@findex eww-reload
@findex eww-copy-page-url
@kindex q
@kindex w
@kindex g
  If loading the URL was successful the buffer @file{*eww*} is opened
and the web page is rendered in it.  You can leave EWW by pressing
@kbd{q} or exit the browser by calling @kbd{eww-quit}.  To reload the
web page hit @kbd{g} (@code{eww-reload}).  Pressing @kbd{w}
(@code{eww-copy-page-url}) will copy the current URL to the kill ring.

@findex eww-readable
@kindex R
  The @kbd{R} command (@code{eww-readable}) will attempt to determine
which part of the document contains the ``readable'' text, and will
only display this part.  This usually gets rid of menus and the like.

@findex eww-download
@vindex eww-download-directory
@kindex d
@cindex Download
  A URL under the point can be downloaded with @kbd{d}
(@code{eww-download}).  The file will be written to the directory
specified in @code{eww-download-directory} (Default: @file{~/Downloads/}).

@findex eww-back-url
@findex eww-forward-url
@findex eww-list-histories
@kindex r
@kindex l
@kindex H
@cindex History
  EWW remembers the URLs you have visited to allow you to go back and
forth between them.  By pressing @kbd{l} (@code{eww-back-url}) you go
to the previous URL.  You can go forward again with @kbd{r}
(@code{eww-forward-url}).  If you want an overview of your browsing
history press @kbd{H} (@code{eww-list-histories}) to open the history
buffer @file{*eww history*}.  The history is lost when EWW is quit.
If you want to remember websites you can use bookmarks.

@vindex eww-history-limit
  Along with the URLs visited, EWW also remembers both the rendered
page (as it appears in the buffer) and its source.  This can take a
considerable amount of memory, so EWW discards the history entries to
keep their number within a set limit, as specified by
@code{eww-history-limit}; the default being 50.  This variable could
also be set to @code{nil} to allow for the history list to grow
indefinitely.

@cindex PDF
  PDFs are viewed inline, by default, with @code{doc-view-mode}, but
this can be customized by using the mailcap (@pxref{mailcap,,,
emacs-mime, Emacs MIME Manual})
mechanism, in particular @code{mailcap-mime-data}.

@findex eww-add-bookmark
@findex eww-list-bookmarks
@kindex b
@kindex B
@cindex Bookmarks
  EWW allows you to @dfn{bookmark} URLs.  Simply hit @kbd{b}
(@code{eww-add-bookmark}) to store a bookmark for the current website.
You can view stored bookmarks with @kbd{B}
(@code{eww-list-bookmarks}).  This will open the bookmark buffer
@file{*eww bookmarks*}.

@findex eww-list-buffers
@kindex S
@cindex Multiple Buffers
  To get summary of currently opened EWW buffers, press @kbd{S}
(@code{eww-list-buffers}).  The @file{*eww buffers*} buffer allows to
quickly kill, flip through and switch to specific EWW buffer.

@findex eww-browse-with-external-browser
@vindex shr-external-browser
@vindex eww-use-external-browser-for-content-type
@kindex &
@cindex External Browser
  Although EWW and shr.el do their best to render webpages in GNU
Emacs some websites use features which can not be properly represented
or are not implemented (E.g., JavaScript).  If you have trouble
viewing a website with EWW then hit @kbd{&}
(@code{eww-browse-with-external-browser}) inside the EWW buffer to
open the website in the external browser specified by
@code{shr-external-browser}.  Some content types, such as video or
audio content, do not make sense to display in GNU Emacs at all.  You
can tell EWW to open specific content automatically in an external
browser by customizing
@code{eww-use-external-browser-for-content-type}.

@node Advanced
@chapter Advanced

@findex eww-view-source
@kindex v
@cindex Viewing Source
  You can view the source of a website with @kbd{v}
(@code{eww-view-source}).  This will open a new buffer
@file{*eww-source*} and insert the source.  The buffer will be set to
@code{html-mode} if available.

@findex url-cookie-list
@kindex C
@cindex Cookies
  EWW handles cookies through the @ref{Top, url package, ,url}.
You can list existing cookies with @kbd{C} (@code{url-cookie-list}).
For details about the Cookie handling @xref{Cookies,,,url}.

@vindex eww-header-line-format
@cindex Header
  The header line of the EWW buffer can be changed by customizing
@code{eww-header-line-format}.  The format replaces @code{%t} with the
title of the website and @code{%u} with the URL.

@c @vindex shr-bullet
@c @vindex shr-hr-line
@c @vindex eww-form-checkbox-selected-symbol
@c @vindex eww-form-checkbox-symbol
@c   EWW and the rendering engine shr.el use ASCII characters to
@c represent some graphical elements, such as bullet points
@c (@code{shr-bullet}), check boxes
@c (@code{eww-form-checkbox-selected-symbol} and
@c @code{eww-form-checkbox-symbol}), and horizontal rules
@c @code{shr-hr-line}).  Depending on your fonts these characters can be
@c replaced by Unicode glyphs to achieve better looking results.

@vindex shr-max-image-proportion
@vindex shr-blocked-images
@cindex Image Display
  Loading random images from the web can be problematic due to their
size or content.  By customizing @code{shr-max-image-proportion} you
can set the maximal image proportion in relation to the window they
are displayed in.  E.g., 0.7 means an image is allowed to take up 70%
of the width and height.  If Emacs supports image scaling (ImageMagick
support required) then larger images are scaled down.  You can block
specific images completely by customizing @code{shr-blocked-images}.

@vindex shr-color-visible-distance-min
@vindex shr-color-visible-luminance-min
@cindex Contrast
  EWW (or rather its HTML renderer @code{shr}) uses the colors declared
in the HTML page, but adjusts them if needed to keep a certain minimum
contrast.  If that is still too low for you, you can customize the
variables @code{shr-color-visible-distance-min} and
@code{shr-color-visible-luminance-min} to get a better contrast.

@cindex Desktop Support
@cindex Saving Sessions
  In addition to maintaining the history at run-time, EWW will also
save the partial state of its buffers (the URIs and the titles of the
pages visited) in the desktop file if one is used.  @xref{Saving Emacs
Sessions, , emacs, The GNU Emacs Manual}.

@vindex eww-desktop-remove-duplicates
  EWW history may sensibly contain multiple entries for the same page
URI.  At run-time, these entries may still have different associated
point positions or the actual Web page contents.
The latter, however, tend to be overly large to preserve in the
desktop file, so they get omitted, thus rendering the respective
entries entirely equivalent.  By default, such duplicate entries are
not saved.  Setting @code{eww-desktop-remove-duplicates} to nil will
force EWW to save them anyway.

@vindex eww-restore-desktop
  Restoring EWW buffers' contents may prove to take too long to
finish.  When the @code{eww-restore-desktop} variable is set to
@code{nil} (the default), EWW will not try to reload the last visited
Web page when the buffer is restored from the desktop file, thus
allowing for faster Emacs start-up times.  When set to @code{t},
restoring the buffers will also initiate the reloading of such pages.

@vindex eww-restore-reload-prompt
  The EWW buffer restored from the desktop file but not yet reloaded
will contain a prompt, as specified by the
@code{eww-restore-reload-prompt} variable.  The value of this variable
will be passed through @code{substitute-command-keys} upon each use,
thus allowing for the use of the usual substitutions, such as
@code{\[eww-reload]} for the current key binding of the
@code{eww-reload} command.

@node History and Acknowledgments
@appendix History and Acknowledgments

EWW was originally written by Lars Ingebrigtsen, known for his work on
Gnus.  He started writing an Emacs HTML rendering library,
@code{shr.el}, to read blogs in Gnus.  He eventually added a web
browser front end and HTML form support.  Which resulted in EWW, the
Emacs Web Wowser.  EWW was announced on 16 June 2013:
@url{http://lars.ingebrigtsen.no/2013/06/16/eww/}.

EWW was then moved from the Gnus repository to GNU Emacs and several
developers started contributing to it as well.

@node GNU Free Documentation License
@chapter GNU Free Documentation License
@include doclicense.texi

@node Key Index
@unnumbered Key Index

@printindex ky

@node Variable Index
@unnumbered Variable Index

@vindex eww-after-render-hook
After eww has rendered the data in the buffer,
@code{eww-after-render-hook} is called.  It can be used to alter the
contents, for instance.

@printindex vr

@node Lisp Function Index
@unnumbered Function Index

@printindex fn

@node Concept Index
@unnumbered Concept Index

@printindex cp


@bye<|MERGE_RESOLUTION|>--- conflicted
+++ resolved
@@ -8,11 +8,7 @@
 @copying
 This file documents the GNU Emacs Web Wowser (EWW) package.
 
-<<<<<<< HEAD
-Copyright @copyright{} 2014-2015 Free Software Foundation, Inc.
-=======
 Copyright @copyright{} 2014--2015 Free Software Foundation, Inc.
->>>>>>> a012c7bb
 
 @quotation
 Permission is granted to copy, distribute and/or modify this document
