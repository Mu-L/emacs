--- conflicted
+++ resolved
@@ -1063,18 +1063,6 @@
 @findex electric-pair-mode
   Electric Pair mode, a global minor mode, provides a way to easily
 insert matching delimiters: parentheses, braces, brackets, etc.
-<<<<<<< HEAD
-Whenever you insert an opening delimiter, the matching closing
-delimiter is automatically inserted as well, leaving point between the
-two.  Conversely, when you insert a closing delimiter over an existing
-one, no insertion takes places, and that position is simply skipped
-over.  If the region is active (@pxref{Mark}), insertion of a
-delimiter operates on the region: the characters in the region are
-enclosed in a pair of matching delimiters, leaving point after the
-delimiter you typed.  If you provide a prefix argument when inserting
-a delimiter, the numeric value of that prefix argument specifies the
-number of pairs to insert.
-=======
 Whenever you insert an opening delimiter, the matching closing delimiter
 is automatically inserted as well, leaving point between the two.
 However, if you insert a closing delimiter where one already exists
@@ -1086,7 +1074,6 @@
 leaving point after the delimiter you typed.  If you provide a prefix
 argument when inserting a delimiter, the numeric value of that prefix
 argument specifies the number of pairs to insert.
->>>>>>> 1f520db9
 
 These variables control additional features of Electric Pair mode:
 
