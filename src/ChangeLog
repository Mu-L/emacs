--- conflicted
+++ resolved
@@ -1,6 +1,5 @@
 2012-04-17  Paul Eggert  <eggert@cs.ucla.edu>
 
-<<<<<<< HEAD
 	configure: new option --enable-gcc-warnings (Bug#11207)
 	* Makefile.in (C_WARNINGS_SWITCH): Remove.
 	(WARN_CFLAGS, WERROR_CFLAGS): New macros.
@@ -11,9 +10,10 @@
 	-Wunused-result, -Wunused-variable.  This should go away once
 	the Emacs and Gnulib regex code is merged.
 	(xmalloc, xrealloc): Now static.
-=======
+
+2012-04-17  Paul Eggert  <eggert@cs.ucla.edu>
+
 	* dired.c (Fsystem_groups): Remove unused local.
->>>>>>> aba027e8
 
 2012-04-17  Glenn Morris  <rgm@gnu.org>
 
