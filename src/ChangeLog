<<<<<<< HEAD
2011-06-01  Dan Nicolaescu  <dann@ics.uci.edu>

	Make it possible to build with GCC-4.6+ -O2 -flto.

	* emacs.c (__malloc_initialize_hook): Mark as EXTERNALLY_VISIBLE.

2011-06-01  Stefan Monnier  <monnier@iro.umontreal.ca>

	* minibuf.c (get_minibuffer, read_minibuf_unwind):
	Call minibuffer-inactive-mode.
=======
2011-06-01  Paul Eggert  <eggert@cs.ucla.edu>

	Minor fixes for signed vs unsigned integers.
	* character.h (MAYBE_UNIFY_CHAR):
	* charset.c (maybe_unify_char):
	* keyboard.c (read_char, reorder_modifiers):
	XINT -> XFASTINT, since the integer must be nonnegative.
	* ftfont.c (ftfont_spec_pattern):
	* keymap.c (access_keymap, silly_event_symbol_error):
	XUINT -> XFASTINT, since the integer must be nonnegative.
	(Fsingle_key_description, preferred_sequence_p): XUINT -> XINT,
	since it makes no difference and we prefer signed.
	* keyboard.c (record_char): Use XUINT when all the neighbors do.
	(access_keymap): NATNUMP -> INTEGERP, since the integer must be
	nonnegative.
>>>>>>> 7e655d38

2011-05-31  Juanma Barranquero  <lekktu@gmail.com>

	* makefile.w32-in ($(BLD)/data.$(O), $(BLD)/editfns.$(O)):
	Update dependencies.

2011-05-31  Dan Nicolaescu  <dann@ics.uci.edu>

	* data.c (init_data): Remove code for UTS, this system is not
	supported anymore.

2011-05-31  Dan Nicolaescu  <dann@ics.uci.edu>

	Don't force ./temacs to start in terminal mode.

	* frame.c (make_initial_frame): Initialize faces in all cases, not
	only when CANNOT_DUMP is defined.
	* dispnew.c (init_display): Remove CANNOT_DUMP condition.

2011-05-31  Dan Nicolaescu  <dann@ics.uci.edu>

	* dispnew.c (add_window_display_history): Use const for the string
	pointer.  Remove declaration, not needed.

2011-05-31  Paul Eggert  <eggert@cs.ucla.edu>

	Use 'inline', not 'INLINE'.
	<http://lists.gnu.org/archive/html/emacs-devel/2011-05/msg00914.html>
	* alloc.c, fontset.c (INLINE): Remove.
	* alloc.c, bidi.c, charset.c, coding.c, dispnew.c, fns.c, image.c:
	* intervals.c, keyboard.c, process.c, syntax.c, textprop.c, w32term.c:
	* xdisp.c, xfaces.c, xterm.c: Replace all uses of INLINE with inline.
	* gmalloc.c (register_heapinfo): Use inline unconditionally.
	* lisp.h (LISP_MAKE_RVALUE): Use inline, not __inline__.

2011-05-31  Dan Nicolaescu  <dann@ics.uci.edu>

	Make it possible to run ./temacs.

	* callproc.c (set_initial_environment): Remove CANNOT_DUMP code,
	syms_of_callproc does the same thing.  Remove test for
	"initialized", do it in the caller.
	* emacs.c (main): Avoid calling set_initial_environment when dumping.

2011-05-31  Stefan Monnier  <monnier@iro.umontreal.ca>

	* minibuf.c (Finternal_complete_buffer): Return `category' metadata.
	(read_minibuf): Use get_minibuffer.
	(syms_of_minibuf): Use DEFSYM.
	(Qmetadata): New var.
	* data.c (Qbuffer): Don't make it static.
	(syms_of_data): Use DEFSYM.

2011-05-31  Paul Eggert  <eggert@cs.ucla.edu>

	* ccl.c (CCL_CODE_RANGE): Allow negative numbers.  (Bug#8751)
	(CCL_CODE_MIN): New macro.

2011-05-30  Paul Eggert  <eggert@cs.ucla.edu>

	* alloc.c (lisp_align_malloc): Omit unnecessary val==NULL tests.

	* eval.c (Qdebug): Now static.
	* lisp.h (Qdebug): Remove decl.  This reverts a part of the
	2011-04-26T11:26:05Z!dan.colascione@gmail.com that inadvertently undid part of
	2011-04-14T06:48:41Z!eggert@cs.ucla.edu.

2011-05-29  Chong Yidong  <cyd@stupidchicken.com>

	* image.c: Various fixes to ImageMagick code comments.
	(Fimagemagick_types): Doc fix.

2011-05-29  Paul Eggert  <eggert@cs.ucla.edu>

	Minor fixes prompted by GCC 4.6.0 warnings.

	* xselect.c (converted_selections, conversion_fail_tag): Now static.

	* emacs.c [HAVE_X_WINDOWS]: Include "xterm.h".
	(x_clipboard_manager_save_all): Move extern decl to ...
	* xterm.h: ... here, so that it can be checked for consistency.

2011-05-29  Chong Yidong  <cyd@stupidchicken.com>

	* xselect.c (x_clipboard_manager_save_frame)
	(x_clipboard_manager_save_all): New functions.
	(Fx_clipboard_manager_save): Lisp function deleted.

	* emacs.c (Fkill_emacs): Call x_clipboard_manager_save_all.
	* frame.c (delete_frame): Call x_clipboard_manager_save_frame.

	* xterm.h: Update prototype.

2011-05-28  William Xu  <william.xwl@gmail.com>

	* nsterm.m (ns_term_shutdown): Synchronize user defaults before
	exiting (Bug#8239).

2011-05-28  Jim Meyering  <meyering@redhat.com>

	Avoid a sign-extension bug in crypto_hash_function.
	* fns.c (to_uchar): Define.
	(crypto_hash_function): Use it to convert some newly-signed
	variables to unsigned, to avoid sign-extension bugs.  For example,
	without this change, (md5 "truc") would evaluate to
	45723a2aff78ff4fff7fff1114760e62 rather than the expected
	45723a2af3788c4ff17f8d1114760e62.  Reported by Antoine Levitt in
	https://lists.gnu.org/archive/html/emacs-devel/2011-05/msg00883.html.

2011-05-27  Paul Eggert  <eggert@cs.ucla.edu>

	Integer overflow fixes.

	* dbusbind.c: Serial number integer overflow fixes.
	(CHECK_DBUS_SERIAL_GET_SERIAL): New macro.
	(Fdbus_call_method_asynchronously, xd_read_message_1): Use a float
	to hold a serial number that is too large for a fixnum.
	(Fdbus_method_return_internal, Fdbus_method_error_internal):
	Check for serial numbers out of range.  Decode any serial number
	that was so large that it became a float.  (Bug#8722)

	* dbusbind.c: Use XFASTINT rather than XUINT, and check for nonneg.
	(Fdbus_call_method, Fdbus_call_method_asynchronously):
	Use XFASTINT rather than XUINT when numbers are nonnegative.
	(xd_append_arg, Fdbus_method_return_internal):
	(Fdbus_method_error_internal): Likewise.  Also, for unsigned
	arguments, check that Lisp number is nonnegative, rather than
	silently wrapping negative numbers around.  (Bug#8722)
	(xd_read_message_1): Don't assume dbus_uint32_t can fit in int.
	(Bug#8722)

	* data.c (arith_driver, Flsh): Avoid unnecessary casts to EMACS_UINT.

	* ccl.c (ccl_driver): Redo slightly to avoid the need for 'unsigned'.

	ccl: add integer overflow checks
	* ccl.c (CCL_CODE_MAX, GET_CCL_RANGE, GET_CCL_CODE, GET_CCL_INT):
	(IN_INT_RANGE): New macros.
	(ccl_driver): Use them to check for integer overflow when
	decoding a CCL program.  Many of the new checks are whether XINT (x)
	fits in int; it doesn't always, on 64-bit hosts.  The new version
	doesn't catch all possible integer overflows, but it's an
	improvement.  (Bug#8719)

	* alloc.c (make_event_array): Use XINT, not XUINT.
	There's no need for unsigned here.

	* mem-limits.h (EXCEEDS_LISP_PTR) [!USE_LSB_TAG]: EMACS_UINT -> uintptr_t
	This follows up to the 2011-05-06 change that substituted uintptr_t
	for EMACS_INT.  This case wasn't caught back then.

	Rework Fformat to avoid integer overflow issues.
	* editfns.c: Include <float.h> unconditionally, as it's everywhere
	now (part of C89).  Include <verify.h>.
	(MAX_10_EXP, CONVERTED_BYTE_SIZE): Remove; no longer needed.
	(pWIDE, pWIDElen, signed_wide, unsigned_wide): New defns.
	(Fformat): Avoid the prepass trying to compute sizes; it was only
	approximate and thus did not catch overflow reliably.  Instead, walk
	through the format just once, formatting and computing sizes as we go,
	checking for integer overflow at every step, and allocating a larger
	buffer as needed.  Keep track separately whether the format is
	multibyte.  Keep only the most-recently calculated precision, rather
	than them all.  Record whether each argument has been converted to
	string.  Use EMACS_INT, not int, for byte and char and arg counts.
	Support field widths and precisions larger than INT_MAX.  Avoid
	sprintf's undefined behavior with conversion specifications such as %#d
	and %.0c.  Fix bug with strchr succeeding on '\0' when looking for
	flags.  Fix bug with (format "%c" 256.0).  Avoid integer overflow when
	formatting out-of-range floating point numbers with int
	formats. (Bug#8668)

	* lisp.h (FIXNUM_OVERFLOW_P): Work even if arg is a NaN.

	* data.c: Avoid integer truncation in expressions involving floats.
	* data.c: Include <intprops.h>.
	(arith_driver): When there's an integer overflow in an expression
	involving floating point, convert the integers to floating point
	so that the resulting value does not suffer from catastrophic
	integer truncation.  For example, on a 64-bit host (* 4
	most-negative-fixnum 0.5) should yield about -4.6e+18, not zero.
	Do not rely on undefined behavior after integer overflow.

	merge count_size_as_multibyte, parse_str_to_multibyte
	* character.c, character.h (count_size_as_multibyte):
	Rename from parse_str_to_multibyte; all uses changed.
	Check for integer overflow.
	* insdel.c, lisp.h (count_size_as_multibyte): Remove,
	since it's now a duplicate of the other.  This is more of
	a character than a buffer op, so better that it's in character.c.
	* fns.c, print.c: Adjust to above changes.

2011-05-27  Stefan Monnier  <monnier@iro.umontreal.ca>

	* xselect.c (x_convert_selection): Yet another int/Lisp_Object mixup.

2011-05-27  Paul Eggert  <eggert@cs.ucla.edu>

	* xselect.c: Fix minor problems prompted by GCC 4.6.0 warnings.
	(x_handle_selection_request, frame_for_x_selection): Remove unused vars.
	(x_clipboard_manager_save): Now static.
	(Fx_clipboard_manager_save): Rename local to avoid shadowing.

	* fns.c: Fix minor problems prompted by GCC 4.6.0 warnings.
	(crypto_hash_function): Now static.
	Fix pointer signedness problems.  Avoid unnecessary initializations.

2011-05-27  Chong Yidong  <cyd@stupidchicken.com>

	* termhooks.h (Vselection_alist): Make it terminal-local.

	* terminal.c (create_terminal): Initialize it.

	* xselect.c: Support for clipboard managers.
	(Vselection_alist): Move to termhooks.h as terminal-local var.
	(LOCAL_SELECTION): New macro.
	(x_atom_to_symbol): Handle x_display_info_for_display fail case.
	(symbol_to_x_atom): Remove gratuitous arg.
	(x_handle_selection_request, lisp_data_to_selection_data)
	(x_get_foreign_selection, Fx_register_dnd_atom): Callers changed.
	(x_own_selection, x_get_local_selection, x_convert_selection):
	New arg, specifying work frame.  Use terminal-local Vselection_alist.
	(some_frame_on_display): Delete unused function.
	(Fx_own_selection_internal, Fx_get_selection_internal)
	(Fx_disown_selection_internal, Fx_selection_owner_p)
	(Fx_selection_exists_p): New optional frame arg.
	(frame_for_x_selection, Fx_clipboard_manager_save): New functions.
	(x_handle_selection_clear): Don't treat other terminals with the
	same keyboard specially.  Use the terminal-local Vselection_alist.
	(x_clear_frame_selections): Use Frun_hook_with_args.

	* xterm.c (x_term_init): Intern ATOM and CLIPBOARD_MANAGER atoms.

	* xterm.h: Add support for those atoms.

2011-05-26  Chong Yidong  <cyd@stupidchicken.com>

	* xselect.c: ICCCM-compliant handling of MULTIPLE targets.
	(converted_selections, conversion_fail_tag): New global variables.
	(x_selection_request_lisp_error): Free the above.
	(x_get_local_selection): Remove unnecessary code.
	(x_reply_selection_request): Args changed; handle arbitrary array
	of converted selections stored in converted_selections.
	Separate the XChangeProperty and SelectionNotify steps.
	(x_handle_selection_request): Rewrite to handle MULTIPLE target.
	(x_convert_selection): New function.
	(x_handle_selection_event): Simplify.
	(x_get_foreign_selection): Don't ignore incoming requests while
	waiting for an answer; this will fail when we implement
	SAVE_TARGETS, and seems unnecessary anyway.
	(selection_data_to_lisp_data): Recognize ATOM_PAIR type.
	(Vx_sent_selection_functions): Doc fix.

2011-05-26  Leo Liu  <sdl.web@gmail.com>

	* editfns.c (Ftranspose_regions): Allow empty regions.  (Bug#8699)

2011-05-25  YAMAMOTO Mitsuharu  <mituharu@math.s.chiba-u.ac.jp>

	* dispextern.h (struct glyph_row): New member fringe_bitmap_periodic_p.

	* dispnew.c (shift_glyph_matrix, scrolling_window): Mark scrolled row
	for fringe update if it has periodic bitmap.
	(row_equal_p): Also compare left_fringe_offset,	right_fringe_offset,
	and fringe_bitmap_periodic_p.

	* fringe.c (get_fringe_bitmap_data): New function.
	(draw_fringe_bitmap_1, update_window_fringes): Use it.
	(update_window_fringes): Record periodicity of fringe bitmap in glyph
	row.  Mark glyph row for fringe update if periodicity changed.

	* xdisp.c (try_window_reusing_current_matrix): Don't mark scrolled row
	for fringe update unless it has periodic bitmap.

2011-05-25  Kenichi Handa  <handa@m17n.org>

	* xdisp.c (get_next_display_element): Set correct it->face_id for
	a static composition.

2011-05-24  Leo Liu  <sdl.web@gmail.com>

	* deps.mk (fns.o):
	* makefile.w32-in ($(BLD)/fns.$(O)): Include sha1.h.

	* fns.c (crypto_hash_function, Fsha1): New function.
	(Fmd5): Use crypto_hash_function.
	(syms_of_fns): Add Ssha1.

2011-05-22  Paul Eggert  <eggert@cs.ucla.edu>

	* gnutls.c: Remove unused macros.
	(fn_gnutls_transport_set_lowat, fn_gnutls_transport_set_pull_function):
	(fn_gnutls_transport_set_push_function) [!WINDOWSNT]:
	Remove macros that are defined and never used.
	Caught by gcc -Wunused-macros (GCC 4.6.0, Fedora 14).

2011-05-22  Chong Yidong  <cyd@stupidchicken.com>

	* xselect.c (syms_of_xselect): Remove unused symbol SAVE_TARGETS.
	(Fx_get_selection_internal): Minor cleanup.
	(Fx_own_selection_internal): Rename arguments for consistency with
	select.el.

2011-05-22  Paul Eggert  <eggert@cs.ucla.edu>

	* xselect.c (QSAVE_TARGETS): New static var, to fix build failure.

2011-05-22  Chong Yidong  <cyd@stupidchicken.com>

	* xselect.c (syms_of_xselect): Include character.h; use DEFSYM.

2011-05-21  YAMAMOTO Mitsuharu  <mituharu@math.s.chiba-u.ac.jp>

	* dispnew.c (scrolling_window): Don't exclude the case that the
	last enabled row in the desired matrix touches the bottom boundary.

2011-05-21  Glenn Morris  <rgm@gnu.org>

	* Makefile.in ($(etc)/DOC): Make second command line even shorter.
	(SOME_MACHINE_OBJECTS): Replace FONT_OBJ by its maximal expansion,
	and add some more files.

2011-05-20  Eli Zaretskii  <eliz@gnu.org>

	* callproc.c (Fcall_process) [MSDOS]: Fix arguments to
	report_file_error introduced by the change from 2011-05-07.

2011-05-20  Paul Eggert  <eggert@cs.ucla.edu>

	* systime.h (Time): Define only if emacs is defined.
	This is to allow ../lib-src/profile.c to be compiled on FreeBSD,
	where the include path doesn't have X11/X.h by default.  See
	<http://lists.gnu.org/archive/html/emacs-devel/2011-05/msg00561.html>.

2011-05-20 Kenichi Handa  <handa@m17n.org>

	* composite.c (find_automatic_composition): Fix previous change.

2011-05-20  Glenn Morris  <rgm@gnu.org>

	* lisp.mk: New file, split from Makefile.in.
	* Makefile.in (lisp): Move to separate file, inserted by @lisp_frag@.
	(shortlisp): Remove.
	($(etc)/DOC): Edit lisp.mk rather than using $shortlisp.

2011-05-19  Glenn Morris  <rgm@gnu.org>

	* Makefile.in (MSDOS_SUPPORT_REAL, MSDOS_SUPPORT, NS_SUPPORT)
	(REAL_MOUSE_SUPPORT, GPM_MOUSE_SUPPORT, MOUSE_SUPPORT, TOOLTIP_SUPPORT)
	(BASE_WINDOW_SUPPORT, X_WINDOW_SUPPORT, WINDOW_SUPPORT): Remove.
	(lisp): Set the order to that of loadup.el.
	(shortlisp): Make it a copy of $lisp.
	(SOME_MACHINE_LISP): Remove.
	($(etc)/DOC): Depend just on $lisp, not $SOME_MACHINE_LISP too.
	Use just $shortlisp, not $SOME_MACHINE_LISP too.

2011-05-18  Kenichi Handa  <handa@m17n.org>

	* composite.c (CHAR_COMPOSABLE_P): Add more check for efficiency.
	(BACKWARD_CHAR): Wrap the arg STOP by parenthesis.
	(find_automatic_composition): Mostly rewrite for efficiency.

2011-05-18  Juanma Barranquero  <lekktu@gmail.com>

	* makefile.w32-in: Update dependencies.

2011-05-18  Christoph Scholtes  <cschol2112@googlemail.com>

	* menu.c: Include limits.h (fixes the MS-Windows build broken by
	revision 104625).

2011-05-18  Paul Eggert  <eggert@cs.ucla.edu>

	Fix some integer overflow issues, such as string length overflow.

	* insdel.c (count_size_as_multibyte): Check for string overflow.

	* character.c (lisp_string_width): Check for string overflow.
	Use EMACS_INT, not int, for string indexes and lengths; in
	particular, 2nd arg is now EMACS_INT, not int.  Do not crash if
	the resulting string length overflows an EMACS_INT; instead,
	report a string overflow if no precision given.  When checking for
	precision exhaustion, use a check that cannot possibly have
	integer overflow.  (Bug#8675)
	* character.h (lisp_string_width): Adjust to new signature.

	* alloc.c (string_overflow): New function.
	(Fmake_string): Use it.  This doesn't change behavior, but saves
	a few bytes and will simplify future changes.
	* character.c (string_escape_byte8): Likewise.
	* lisp.h (string_overflow): New decl.

	Fixups, following up to the user-interface timestamp change.
	* nsterm.m (last_mouse_movement_time, ns_mouse_position): Use Time
	for UI timestamps, instead of unsigned long.
	* msdos.c (mouse_get_pos): Likewise.
	* w32inevt.c (movement_time, w32_console_mouse_position): Likewise.
	* w32gui.h (Time): Define by including "systime.h" rather than by
	declaring it ourselves.  (Bug#8664)

	* dispextern.h (struct image): Don't assume time_t <= unsigned long.
	* image.c (clear_image_cache): Likewise.

	* term.c (term_mouse_position): Don't assume time_t wraparound.

	Be more systematic about user-interface timestamps.
	Before, the code sometimes used 'Time', sometimes 'unsigned long',
	and sometimes 'EMACS_UINT', to represent these timestamps.
	This change causes it to use 'Time' uniformly, as that's what X uses.
	This makes the code easier to follow, and makes it easier to catch
	integer overflow bugs such as Bug#8664.
	* frame.c (Fmouse_position, Fmouse_pixel_position):
	Use Time, not unsigned long, for user-interface timestamps.
	* keyboard.c (last_event_timestamp, kbd_buffer_get_event): Likewise.
	(button_down_time, make_lispy_position, make_lispy_movement): Likewise.
	* keyboard.h (last_event_timestamp): Likewise.
	* menu.c (Fx_popup_menu) [!HAVE_X_WINDOWS]: Likewise.
	* menu.h (xmenu_show): Likewise.
	* term.c (term_mouse_position): Likewise.
	* termhooks.h (struct input_event.timestamp): Likewise.
	(struct terminal.mouse_position_hook): Likewise.
	* xmenu.c (create_and_show_popup_menu, xmenu_show): Likewise.
	* xterm.c (XTmouse_position, x_scroll_bar_report_motion): Likewise.
	* systime.h (Time): New decl.  Pull it in from <X11/X.h> if
	HAVE_X_WINDOWS, otherwise define it as unsigned long, which is
	what it was before.
	* menu.h, termhooks.h: Include "systime.h", for Time.

	* keyboard.c (make_lispy_event): Fix problem in integer overflow.
	Don't assume that the difference between two unsigned long values
	can fit into an integer.  At this point, we know button_down_time
	<= event->timestamp, so the difference must be nonnegative, so
	there's no need to cast the result if double-click-time is
	nonnegative, as it should be; check that it's nonnegative, just in
	case.  This bug is triggered when events are more than 2**31 ms
	apart (about 25 days).  (Bug#8664)

	* xselect.c (last_event_timestamp): Remove duplicate decl.
	(x_own_selection): Remove needless cast to unsigned long.

	* xmenu.c (set_frame_menubar): Use int, not EMACS_UINT, for indexes
	that always fit in int.  Use a sentinel instead of a counter, to
	avoid a temp and to allay GCC's concerns about possible int overflow.
	* frame.h (struct frame): Use int for menu_bar_items_used
	instead of EMACS_INT, since it always fits in int.

	* menu.c (grow_menu_items): Check for int overflow.

	* xmenu.c (set_frame_menubar): Don't mishandle vectors with no nils.

	* xterm.c: Use EMACS_INT for Emacs modifiers, and int for X modifiers.
	Before, the code was not consistent.  These values cannot exceed
	2**31 - 1 so there's no need to make them unsigned.
	(x_x_to_emacs_modifiers): Accept int and return EMACS_INT.
	(x_emacs_to_x_modifiers): Accept EMACS_INT and return int.
	(x_x_to_emacs_modifiers, x_emacs_to_x_modifiers): Reject non-integers
	as modifiers.
	* xterm.h (x_x_to_emacs_modifiers): Adjust to signature change.

	* lisp.h (XINT) [USE_LISP_UNION_TYPE]: Cast to EMACS_INT.
	(XUINT) [USE_LISP_UNION_TYPE]: Cast to EMACS_UINT.
	Otherwise, GCC 4.6.0 warns about printf (pI, XINT (...)),
	presumably because the widths might not match.

	* window.c (size_window): Avoid needless test at loop start.

2011-05-18  Courtney Bane  <emacs-bugs-7626@cbane.org>  (tiny change)

	* term.c (Fresume_tty): Restore hooks before reinitializing (bug#8687).

2011-05-12  Drew Adams  <drew.adams@oracle.com>

	* textprop.c (Fprevious_single_char_property_change): Doc fix (bug#8655).

2011-05-12  YAMAMOTO Mitsuharu  <mituharu@math.s.chiba-u.ac.jp>

	* w32term.c (w32_draw_fringe_bitmap): Rename local vars `left' and
	`width' to `bar_area_x' and `bar_area_width', respectively.
	(x_scroll_run): Take account of fringe background extension.

	* xterm.c (x_draw_fringe_bitmap) [USE_TOOLKIT_SCROLL_BARS]:
	Rename local vars `left' and `width' to `bar_area_x' and
	`bar_area_width', respectively.
	(x_scroll_run) [USE_TOOLKIT_SCROLL_BARS]: Take account of fringe
	background extension.

2011-05-10  Jim Meyering  <meyering@redhat.com>

	* xdisp.c (x_intersect_rectangles): Fix typo "the the -> the".

2011-05-10  Juanma Barranquero  <lekktu@gmail.com>

	* image.c (Finit_image_library): Return t for built-in image types,
	like pbm and xbm.  (Bug#8640)

2011-05-09  Andreas Schwab  <schwab@linux-m68k.org>

	* w32menu.c (set_frame_menubar): Fix submenu allocation.

2011-05-07  Eli Zaretskii  <eliz@gnu.org>

	* w32console.c (Fset_screen_color): Doc fix.
	(Fget_screen_color): New function.
	(syms_of_ntterm): Defsubr it.

	* callproc.c (call_process_cleanup) [MSDOS]: Don't close and
	unlink the temporary file if Fcall_process didn't create it in the
	first place.
	(Fcall_process) [MSDOS]: Don't create tempfile if stdout of the
	child process will be redirected to a file specified with `:file'.
	Don't try to re-open tempfile in that case, and set fd[0] to -1 as
	cue to call_process_cleanup not to close that handle.

2011-05-07  Ben Key  <bkey76@gmail.com>

	* makefile.w32-in: The bootstrap-temacs rule now makes use of
	one of two shell specific rules, either bootstrap-temacs-CMD or
	bootstrap-temacs-SH.  The bootstrap-temacs-SH rule is identical
	to the previous implementation of the bootstrap-temacs rule.
	The bootstrap-temacs-CMD rule is similar to the previous
	implementation of the bootstrap-temacs rule except that it
	makes use of the ESC_CFLAGS variable instead of the CFLAGS
	variable.

	These changes, along with some changes to nt/configure.bat,
	nt/gmake.defs, and nt/nmake.defs, are required to extend my
	earlier fix to add support for --cflags and --ldflags options
	that include quotes so that it works whether make uses cmd or
	sh as the shell.

2011-05-06  Michael Albinus  <michael.albinus@gmx.de>

	* dbusbind.c (QCdbus_type_unix_fd): Declare static.
	(xd_remove_watch): Don't check QCdbus_type_unix_fd for SYMBOLP, it
	is a constant.
	(Fdbus_init_bus, xd_read_queued_messages): Bus can be a symbol or
	a string.  Handle both cases.
	(Fdbus_call_method_asynchronously, Fdbus_register_signal)
	(Fdbus_register_method): Use Qinvalid_function.

2011-05-06  Juanma Barranquero  <lekktu@gmail.com>

	* makefile.w32-in: Update dependencies.
	(LISP_H): Add inttypes.h and stdin.h.
	(PROCESS_H): Add unistd.h.

2011-05-06  Eli Zaretskii  <eliz@gnu.org>

	* lread.c: Include limits.h (fixes the MS-Windows build broken by
	2011-05-06T07:13:19Z!eggert@cs.ucla.edu).

2011-05-06  Paul Eggert  <eggert@cs.ucla.edu>

	* image.c (Finit_image_library) [!HAVE_NTGUI]: Omit unused local.

	* term.c (vfatal): Remove stray call to va_end.
	It's not needed and the C Standard doesn't allow it here anyway.

	Use C99's va_copy to avoid undefined behavior on x86-64 GNU/Linux.
	* eval.c (verror): doprnt a copy of ap, not the original.  (Bug#8545)

	* eval.c (verror): OK to create a string of up to MOST_POSITIVE_FIXNUM
	bytes.

	* term.c: Don't include <stdarg.h>, as <lisp.h> does that.

	* callproc.c (Fcall_process): Use 'volatile' to avoid vfork clobbering.

	* process.c (Fformat_network_address): Fix typo: args2 -> *args2.

	* xmenu.c (set_frame_menubar): Fix typo: int * -> int (3 times).

	* coding.c (detect_coding_charset): Fix typo: * 2 -> *4 (Bug#8601).

	* charset.h (struct charset.code_space): Now has 15 elements, not 16.
	* charset.c (Fdefine_charset_internal): Don't initialize
	charset.code_space[15].  The value was garbage, on hosts with
	32-bit int (Bug#8600).

	* lread.c (read_integer): Be more consistent with string-to-number.
	Use string_to_number to do the actual conversion; this avoids
	rounding errors and fixes some other screwups.  Without this fix,
	for example, #x1fffffffffffffff was misread as -2305843009213693952.
	(digit_to_number): Move earlier, for benefit of read_integer.
	Return -1 if the digit is out of range for the base, -2 if it is
	not a digit in any supported base.  (Bug#8602)

	* doprnt.c (doprnt): Support arbitrary pI values, such as "I64".

	* dispnew.c (scrolling_window): Return 1 if we scrolled,
	to match comment at start of function.  This also removes a
	GCC warning about overflow in a 32+64-bit port.

	* lisp.h (EMACS_INT, EMACS_UINT, BITS_PER_EMACS_INT, pI): Simplify.

	* dbusbind.c: Do not use XPNTR on a value that may be an integer.
	Reported by Stefan Monnier in
	<http://lists.gnu.org/archive/html/emacs-devel/2011-04/msg00919.html>.
	(xd_remove_watch, Fdbus_init_bus, xd_read_queued_messages):
	Use SYMBOLP-guarded XSYMBOL, not XPNTR.

	* lisp.h (EMACS_INTPTR): Remove.  All uses changed to intptr_t.
	(EMACS_UINTPTR): Likewise, with uintptr_t.

	* lisp.h: Prefer 64-bit EMACS_INT if available.
	(EMACS_INT, EMACS_UINT, BITS_PER_EMACS_INT, pI): Define to 64-bit
	on 32-bit hosts that have 64-bit int, so that they can access
	large files.
	However, temporarily disable this change unless the temporary
	symbol WIDE_EMACS_INT is defined.

	* lread.c, process.c: Do not include <inttypes.h>; lisp.h does it now.

	Prefer intptr_t/uintptr_t for integers the same widths as pointers.
	This removes an assumption that EMACS_INT and long are the same
	width as pointers.  The assumption is true for Emacs porting targets
	now, but we want to make other targets possible.
	* lisp.h: Include <inttypes.h>, for INTPTR_MAX, UINTPTR_MAX.
	(EMACS_INTPTR, EMACS_UINTPTR): New macros.
	In the rest of the code, change types of integers that hold casted
	pointers to EMACS_INTPTR and EMACS_UINTPTR, systematically
	replacing EMACS_INT, long, EMACS_UINT, and unsigned long.
	(XTYPE): Don't cast arg to EMACS_UINT; normally is not needed.
	(XSET): Cast type of XTYPE arg to EMACS_INTPTR; it is needed here.
	No need to cast type when ORing.
	(XPNTR): Return a value of type EMACS_INTPTR or EMACS_UINTPTR.
	* alloc.c (lisp_align_malloc): Remove a no-longer-needed cast.
	* doc.c (store_function_docstring): Use EMACS_INTPTR, so as not to
	assume EMACS_INT is the same width as char *.
	* gtkutil.c (xg_gtk_scroll_destroy, xg_tool_bar_button_cb):
	(xg_tool_bar_callback, xg_tool_bar_help_callback, xg_make_tool_item):
	Remove no-longer-needed casts.
	(xg_create_scroll_bar, xg_tool_bar_button_cb, xg_tool_bar_callback):
	(xg_tool_bar_help_callback, xg_make_tool_item):
	Use EMACS_INTPTR to hold an integer
	that will be cast to void *; this can avoid a GCC warning
	if EMACS_INT is not the same width as void *.
	* menu.c (find_and_call_menu_selection): Remove no-longer-needed cast.
	* xdisp.c (display_echo_area_1, resize_mini_window_1):
	(current_message_1, set_message_1):
	Use a local to convert to proper width without a cast.
	* xmenu.c (dialog_selection_callback): Likewise.

	* sysdep.c (get_random): Don't assume EMACS_INT is no wider than long.
	Also, don't assume VALBITS / RAND_BITS is less than 5,
	and don't rely on undefined behavior when shifting a 1 left into
	the sign bit.
	* lisp.h (get_random): Change signature to match.

	* lread.c (hash_string): Use size_t, not int, for hash computation.
	Normally we prefer signed values; but hashing is special, because
	it's better to use unsigned division on hash table sizes so that
	the remainder is nonnegative.  Also, size_t is the natural width
	for hashing into memory.  The previous code used 'int', which doesn't
	retain enough info to hash well into very large tables.
	(oblookup, oblookup_last_bucket_number, Funintern): Likewise.

	* dbusbind.c: Don't possibly lose pointer info when converting.
	(xd_remove_watch, Fdbus_init_bus, xd_read_queued_messages):
	Use XPNTR rather than XHASH, so that the high-order bits of
	the pointer aren't lost when converting through void *.

	* eval.c (Fautoload): Don't double-shift a pointer.

	* fns.c (Frandom): Let EMACS_UINT be wider than unsigned long.

2011-05-06  Juanma Barranquero  <lekktu@gmail.com>

	* gnutls.c (DEF_GNUTLS_FN):
	* image.c (DEF_IMGLIB_FN): Make function pointers static.

2011-05-05  Andreas Schwab  <schwab@linux-m68k.org>

	* lread.c (lisp_file_lexically_bound_p): Stop scanning at end
	marker.  (Bug#8610)

2011-05-05 Eli Zaretskii  <eliz@gnu.org>

	* w32heap.c (allocate_heap) [USE_LISP_UNION_TYPE || USE_LSB_TAG]:
	New version that can reserve upto 2GB of heap space.

2011-05-05  Chong Yidong  <cyd@stupidchicken.com>

	* nsfns.m (Fns_read_file_name): Doc fix (Bug#8534).

2011-05-05  Teodor Zlatanov  <tzz@lifelogs.com>

	* gnutls.c (fn_gnutls_certificate_set_x509_key_file): Add alias to
	`gnutls_certificate_set_x509_key_file'.

2011-05-05  Juanma Barranquero  <lekktu@gmail.com>

	* makefile.w32-in ($(BLD)/image.$(O), $(BLD)/process.$(O)):
	Update dependencies.

2011-05-04  Juanma Barranquero  <lekktu@gmail.com>

	* gnutls.h (emacs_gnutls_write, emacs_gnutls_read):
	* gnutls.c (emacs_gnutls_write, emacs_gnutls_read):
	Remove unused parameter `fildes'.
	* process.c (read_process_output, send_process): Don't pass it.

2011-05-04  Juanma Barranquero  <lekktu@gmail.com>

	Fix previous change: the library cache is defined in w32.c.
	* image.c (CACHE_IMAGE_TYPE) [!HAVE_NTGUI]: Define to noop.
	(Finit_image_library): Wrap Vlibrary_cache on "#ifdef HAVE_NTGUI".

2011-05-04  Juanma Barranquero  <lekktu@gmail.com>

	Implement dynamic loading of GnuTLS on Windows.

	* gnutls.h (GNUTLS_EMACS_ERROR_NOT_LOADED): New macro.
	(emacs_gnutls_write, emacs_gnutls_read): Mark as extern.
	(emacs_gnutls_record_check_pending, emacs_gnutls_transport_set_errno):
	Declare.

	* gnutls.c (Qgnutls_dll): Define.
	(DEF_GNUTLS_FN, LOAD_GNUTLS_FN): New macros.
	(gnutls_*): Declare function pointers.
	(init_gnutls_functions): New function to initialize function pointers.
	(emacs_gnutls_handshake, Fgnutls_error_string, Fgnutls_deinit)
	(emacs_gnutls_global_init, Fgnutls_bye): Use function pointers.
	(emacs_gnutls_record_check_pending, emacs_gnutls_transport_set_errno):
	Wrappers for gnutls_record_check_pending and gnutls_transport_set_errno.
	(emacs_gnutls_write, emacs_gnutls_read)
	(emacs_gnutls_handle_error, Fgnutls_error_fatalp)
	(Fgnutls_available_p): New function.
	(Fgnutls_boot): Call Fgnutls_available_p.  Use function pointers.
	(syms_of_gnutls) <Qgnutls_dll>: Initialize and staticpro it.
	(syms_of_gnutls) <Sgnutls_available_p>: defsubr it.

	* image.c: Include w32.h.
	(Vimage_type_cache): Delete.
	(syms_of_image) <Vimage_type_cache>: Don't initialize and staticpro it.
	(CACHE_IMAGE_TYPE, Finit_image_library): Use Vlibrary_cache instead.
	(w32_delayed_load): Move to w32.c.

	* w32.h (VlibraryCache, QCloaded_from, w32_delayed_load): Declare.

	* w32.c (QCloaded_from, Vlibrary_cache): Define.
	(w32_delayed_load): Move from image.c.  When loading a library, record
	its filename in the :loaded-from property of the library id.
	(globals_of_w32) <QCloaded_from, Vlibrary_cache>:
	Initialize and staticpro them.
	(emacs_gnutls_pull, emacs_gnutls_push): Call emacs_gnutls_* functions.

	* process.c: Include lisp.h before w32.h, not after.
	(wait_reading_process_output): Call emacs_gnutls_record_check_pending
	instead of gnutls_record_check_pending.

	* callproc.c, emacs.c: Include lisp.h before w32.h, not after.

2011-05-04  Teodor Zlatanov  <tzz@lifelogs.com>

	* gnutls.c (Fgnutls_boot): Support :keylist and :crlfiles options
	instead of :keyfiles.  Give GnuTLS the keylist and the CRL lists
	as passed in.

2011-05-03  Jan Djärv  <jan.h.d@swipnet.se>

	* xterm.c (x_set_frame_alpha): Do not set property on anything
	else than FRAME_X_OUTER_WINDOW (Bug#8608).

2011-05-02  Juanma Barranquero  <lekktu@gmail.com>

	* sysdep.c (get_tty_size) [WINDOWSNT]: Implement.  (Bug#8596)

2011-05-02  Juanma Barranquero  <lekktu@gmail.com>

	* gnutls.c (Qgnutls_log_level, Qgnutls_code, Qgnutls_anon)
	(Qgnutls_x509pki, Qgnutls_e_interrupted, Qgnutls_e_again)
	(Qgnutls_e_invalid_session, Qgnutls_e_not_ready_for_handshake)
	(gnutls_global_initialized, Qgnutls_bootprop_priority)
	(Qgnutls_bootprop_trustfiles, Qgnutls_bootprop_keyfiles)
	(Qgnutls_bootprop_callbacks, Qgnutls_bootprop_loglevel)
	(Qgnutls_bootprop_hostname, Qgnutls_bootprop_verify_flags)
	(Qgnutls_bootprop_verify_error, Qgnutls_bootprop_verify_hostname_error)
	(Qgnutls_bootprop_callbacks_verify): Make static.

2011-05-01  Andreas Schwab  <schwab@linux-m68k.org>

	* callproc.c: Indentation fixup.

	* sysdep.c (wait_for_termination_1): Make static.
	(wait_for_termination, interruptible_wait_for_termination):
	Move after wait_for_termination_1.

2011-05-01  Lars Magne Ingebrigtsen  <larsi@gnus.org>

	* sysdep.c (interruptible_wait_for_termination): New function
	which is like wait_for_termination, but allows keyboard
	interruptions.

	* callproc.c (Fcall_process): Add (:file "file") as an option for
	the STDOUT buffer.
	(Fcall_process_region): Ditto.

2011-04-30  Eli Zaretskii  <eliz@gnu.org>

	* dosfns.c (Fint86, Fdos_memget, Fdos_memput): Use `ASIZE (FOO)'
	rather than `XVECTOR (FOO)->size'.

	* process.c: Remove HAVE_INTTYPES_H condition from inclusion of
	inttypes.h, as a gnulib replacement is used if it not available in
	system headers.

2011-04-21  Eli Zaretskii  <eliz@gnu.org>

	Lift the MOST_POSITIVE_FIXNUM/4 limitation on visited files.
	* fileio.c (Finsert_file_contents): Don't limit file size to 1/4
	of MOST_POSITIVE_FIXNUM.  (Bug#8528)

	* coding.c (coding_alloc_by_realloc): Error out if destination
	will grow beyond MOST_POSITIVE_FIXNUM.
	(decode_coding_emacs_mule): Abort if there isn't enough place in
	charbuf for the composition carryover bytes.  Reserve an extra
	space for up to 2 characters produced in a loop.
	(decode_coding_iso_2022): Abort if there isn't enough place in
	charbuf for the composition carryover bytes.

2011-04-21  Eli Zaretskii  <eliz@gnu.org>

	* doprnt.c (doprnt) [!HAVE_LONG_LONG_INT]: Error out instead of
	aborting when %lld or %lll format is passed.
	[!HAVE_UNSIGNED_LONG_LONG_INT]: Error out instead of aborting when
	%llo or %llx format is passed.  (Bug#8545)

	* window.c (window_scroll_line_based): Use a marker instead of
	simple variables to record original value of point.  (Bug#7952)

	* doprnt.c (doprnt): Fix the case where a multibyte sequence
	produced by %s or %c overflows available buffer space.  (Bug#8545)

2011-04-28  Paul Eggert  <eggert@cs.ucla.edu>

	* doprnt.c (doprnt): Omit useless test; int overflow check (Bug#8545).
	(SIZE_MAX): Move defn after all includes, as they might #define it.

2011-04-28  Juanma Barranquero  <lekktu@gmail.com>

	* w32.c (init_environment): Warn about defaulting HOME to C:\.

2011-04-28  Juanma Barranquero  <lekktu@gmail.com>

	* keyboard.c (Qdelayed_warnings_hook): Define.
	(command_loop_1): Run `delayed-warnings-hook'
	if Vdelayed_warnings_list is non-nil.
	(syms_of_keyboard) <delayed-warnings-hook>: DEFSYM it.
	(syms_of_keyboard) <delayed-warnings-list>: DEFVAR_LISP it.

2011-04-28  Eli Zaretskii  <eliz@gnu.org>

	* doprnt.c (doprnt): Don't return value smaller than the buffer
	size if the message was truncated.  (Bug#8545).

2011-04-28  Juanma Barranquero  <lekktu@gmail.com>

	* w32fns.c (Fx_change_window_property, Fx_delete_window_property)
	(Fx_window_property): #if-0 the whole functions, not just the bodies.

2011-04-27  Paul Eggert  <eggert@cs.ucla.edu>

	* doprnt.c (doprnt): Support "ll" length modifier, for long long.

2011-04-27  Juanma Barranquero  <lekktu@gmail.com>

	* makefile.w32-in: Update dependencies.

2011-04-27  Eli Zaretskii  <eliz@gnu.org>

	Improve `doprnt' and its usage.  (Bug#8545)
	* doprnt.c (doprnt): Make sure `format' is never accessed beyond
	`format_end'.  Remove support for %l as a conversion specifier.
	Don't use xrealloc.  Improve diagnostics when the %l size modifier
	is used.  Update the commentary.

	* eval.c (verror): Simplify calculation of size_t.

	* coding.c (Ffind_operation_coding_system): Fix diagnostic error
	messages.

2011-04-27  Yoshiaki Kasahara  <kasahara@nc.kyushu-u.ac.jp>  (tiny change)

	* buffer.c (init_buffer) [USE_MMAP_FOR_BUFFERS]: Adjust to aliasing
	change.

2011-04-27  Paul Eggert  <eggert@cs.ucla.edu>

	* nsmenu.m: Replace all uses of XVECTOR with ASIZE and AREF.
	This makes this file independent of the recent pseudovector change.

2011-04-26  Paul Eggert  <eggert@cs.ucla.edu>

	* keyboard.c (handle_user_signal): Fix pointer signedness problem.

	* gnutls.c (emacs_gnutls_handle_error): Remove unused local.
	(Fgnutls_boot): gnutls_certificate_verify_peers2 wants unsigned *.
	Remove unused local.
	(emacs_gnutls_write): Don't use uninitialized rtnval if nbyte <= 0.

	* lisp.h: Fix a problem with aliasing and vector headers.  (Bug#8546)
	GCC 4.6.0 optimizes based on type-based alias analysis.
	For example, if b is of type struct buffer * and v of type struct
	Lisp_Vector *, then gcc -O2 was incorrectly assuming that &b->size
	!= &v->size, and therefore "v->size = 1; b->size = 2; return
	v->size;" must therefore return 1.  This assumption is incorrect
	for Emacs, since it type-puns struct Lisp_Vector * with many other
	types.  To fix this problem, this patch adds a new type struct
	vectorlike_header that documents the constraints on layout of vectors
	and pseudovectors, and helps optimizing compilers not get fooled
	by Emacs's type punning.  It also adds the macros XSETTYPED_PVECTYPE
	XSETTYPED_PSEUDOVECTOR, TYPED_PSEUDOVECTORP, for similar reasons.
	* lisp.h (XSETTYPED_PVECTYPE): New macro, specifying the name of
	the size member.
	(XSETPVECTYPE): Rewrite in terms of new macro.
	(XSETPVECTYPESIZE): New macro, specifying both type and size.
	This is a bit clearer, and further avoids the possibility of
	undesirable aliasing.
	(XSETTYPED_PSEUDOVECTOR): New macro, specifying the size.
	(XSETPSEUDOVECTOR): Rewrite in terms of XSETTYPED_PSEUDOVECTOR.
	(XSETSUBR): Rewrite in terms of XSETTYPED_PSEUDOVECTOR and XSIZE,
	since Lisp_Subr is a special case (no "next" field).
	(ASIZE): Now uses header.size rather than size.
	All previous uses of XVECTOR (foo)->size replaced to use this macro,
	to avoid the hassle of writing XVECTOR (foo)->header.size.
	(struct vectorlike_header): New type.
	(TYPED_PSEUDOVECTORP): New macro, also specifying the C type of the
	object, to help avoid aliasing.
	(PSEUDOVECTORP): Rewrite in terms of TYPED_PSEUDOVECTORP.
	(SUBRP): Likewise, since Lisp_Subr is a special case.
	* lisp.h (struct Lisp_Vector, struct Lisp_Char_Table):
	(struct Lisp_Sub_Char_Table, struct Lisp_Bool_Vector):
	(struct Lisp_Hash_Table): Combine first two members into a single
	struct vectorlike_header member.  All uses of "size" and "next" members
	changed to be "header.size" and "header.next".
	* buffer.h (struct buffer): Likewise.
	* font.h (struct font_spec, struct font_entity, struct font): Likewise.
	* frame.h (struct frame): Likewise.
	* process.h (struct Lisp_Process): Likewise.
	* termhooks.h (struct terminal): Likewise.
	* window.c (struct save_window_data, struct saved_window): Likewise.
	* window.h (struct window): Likewise.
	* alloc.c (allocate_buffer, Fmake_bool_vector, allocate_pseudovector):
	Use XSETPVECTYPESIZE, not XSETPVECTYPE, to avoid aliasing problems.
	* buffer.c (init_buffer_once): Likewise.
	* lread.c (defsubr): Use XSETTYPED_PVECTYPE, since Lisp_Subr is a
	special case.
	* process.c (Fformat_network_address): Use local var for size,
	for brevity.

	* bytecode.c (exec_byte_code): Don't use XVECTOR before CHECK_VECTOR.

	Make the Lisp reader and string-to-float more consistent (Bug#8525)
	* data.c (atof): Remove decl; no longer used or needed.
	(digit_to_number): Move to lread.c.
	(Fstring_to_number): Use new string_to_number function, to be
	consistent with how the Lisp reader treats infinities and NaNs.
	Do not assume that floating-point numbers represent EMACS_INT
	without losing information; this is not true on most 64-bit hosts.
	Avoid double-rounding errors, by insisting on integers when
	parsing non-base-10 numbers, as the documentation specifies.
	* lisp.h (string_to_number): New decl, replacing ...
	(isfloat_string): Remove.
	* lread.c: Include <inttypes.h>, for uintmax_t and strtoumax.
	(read1): Do not accept +. and -. as integers; this
	appears to have been a coding error.  Similarly, do not accept
	strings like +-1e0 as floating point numbers.  Do not report
	overflow for integer overflows unless the base is not 10 which
	means we have no simple and reliable way to continue.
	Break out the floating-point parsing into a new
	function string_to_number, so that Fstring_to_number parses
	floating point numbers consistently with the Lisp reader.
	(digit_to_number): Move here from data.c.  Make it static inline.
	(E_CHAR, EXP_INT): Remove, replacing with ...
	(E_EXP): New macro, to solve the "1.0e+" problem mentioned below.
	(string_to_number): New function, replacing isfloat_string.
	This function checks for valid syntax and produces the resulting
	Lisp float number too.  Rework it so that string-to-number
	no longer mishandles examples like "1.0e+".  Use strtoumax,
	so that overflow for non-base-10 numbers is reported only when
	there's no portable and simple way to convert to floating point.

	* textprop.c (set_text_properties_1): Rewrite for clarity,
	and to avoid GCC warning about integer overflow.

	* intervals.h (struct interval): Use EMACS_INT for members
	where EMACS_UINT might cause problems.  See
	<http://lists.gnu.org/archive/html/emacs-devel/2011-04/msg00514.html>.
	(CHECK_TOTAL_LENGTH): Remove cast to EMACS_INT; no longer needed.
	* intervals.c (interval_deletion_adjustment): Now returns EMACS_INT.
	All uses changed.
	(offset_intervals): Tell GCC not to worry about length overflow
	when negating a negative length.

	* alloc.c (overrun_check_malloc, overrun_check_realloc): Now static.
	(overrun_check_free): Likewise.

	* alloc.c (SDATA_SIZE) [!GC_CHECK_STRING_BYTES]: Avoid runtime check
	in the common case where SDATA_DATA_OFFSET is a multiple of Emacs
	word size.

	* gnutls.c: Fix problems found by GCC 4.6.0 on Ubuntu 10.10.
	(gnutls_make_error): Rename local to avoid shadowing.
	(gnutls_emacs_global_deinit): ifdef out; not used.
	(Fgnutls_boot): Use const for pointer to readonly storage.
	Comment out unused local.  Fix pointer signedness problems.

	* lread.c (openp): Don't stuff size_t into an 'int'.
	Use <= on length, not < on length + 1, to avoid GCC 4.6.0 warning
	about possible signed overflow.

	* gtkutil.c: Fix problems found by GCC 4.6.0 on Ubuntu 10.10.
	(GDK_KEY_g): Don't define if already defined.
	(xg_prepare_tooltip): Avoid pointer signedness problem.
	(xg_set_toolkit_scroll_bar_thumb): Redo to avoid two casts.

	* process.c (Fnetwork_interface_info): Avoid left-shift undefined
	behavior with 1 << 31.  GCC 4.6.0 warns about this on 32-bit hosts.

	* xfns.c (Fx_window_property): Simplify a bit,
	to make a bit faster and to avoid GCC 4.6.0 warning.
	* xselect.c (x_get_window_property, x_handle_dnd_message): Likewise.

	* fns.c (internal_equal): Don't assume size_t fits in int.

	* alloc.c (compact_small_strings): Tighten assertion a little.

	Replace pEd with more-general pI, and fix some printf arg casts.
	* lisp.h (pI): New macro, generalizing old pEd macro to other
	conversion specifiers.  For example, use "...%"pI"d..." rather
	than "...%"pEd"...".
	(pEd): Remove.  All uses replaced with similar uses of pI.
	* src/m/amdx86-64.h, src/m/ia64.h, src/m/ibms390x.h: Likewise.
	* alloc.c (check_pure_size): Don't overflow by converting size to int.
	* bidi.c (bidi_dump_cached_states): Use pI to avoid cast.
	* data.c (Fnumber_to_string): Use pI instead of if-then-else-abort.
	* dbusbind.c (xd_append_arg): Use pI to avoid cast.
	(Fdbus_method_return_internal, Fdbus_method_error_internal): Likewise.
	* font.c (font_unparse_xlfd): Avoid potential buffer overrun on
	64-bit hosts.
	(font_unparse_xlfd, font_unparse_fcname): Use pI to avoid casts.
	* keyboard.c (record_char, modify_event_symbol): Use pI to avoid casts.
	* print.c (safe_debug_print, print_object): Likewise.
	(print_object): Don't overflow by converting EMACS_INT or EMACS_UINT
	to int.
	Use pI instead of if-then-else-abort.  Use %p to avoid casts,
	avoiding the 0 flag, which is not portable.
	* process.c (Fmake_network_process): Use pI to avoid cast.
	* region-cache.c (pp_cache): Likewise.
	* xdisp.c (decode_mode_spec): Likewise.
	* xrdb.c (x_load_resources) [USE_MOTIF]: Use pI to avoid undefined
	behavior on 64-bit hosts with printf arg.
	* xselect.c (x_queue_event): Use %p to avoid casts, avoiding 0 flag.
	(x_stop_queuing_selection_requests): Likewise.
	(x_get_window_property): Don't truncate byte count to an 'int'
	when tracing.

	* frame.c (frame_name_fnn_p): Get rid of strtol, which isn't right
	here, since it parses constructs like leading '-' and spaces,
	which are not wanted; and it overflows with large numbers.
	Instead, simply match F[0-9]+, which is what is wanted anyway.

	* alloc.c: Remove unportable assumptions about struct layout.
	(SDATA_SELECTOR, SDATA_DATA_OFFSET): New macros.
	(SDATA_OF_STRING, SDATA_SIZE, allocate_string_data):
	(allocate_vectorlike, make_pure_vector): Use the new macros,
	plus offsetof, to remove unportable assumptions about struct layout.
	These assumptions hold on all porting targets that I know of, but
	they are not guaranteed, they're easy to remove, and removing them
	makes further changes easier.

	* alloc.c (BLOCK BYTES): Fix typo by changing "ablock" to "ablocks".
	This doesn't fix a bug but makes the code clearer.
	(string_overrun_cookie): Now const.  Use initializers that
	don't formally overflow signed char, to avoid warnings.
	(allocate_string_data) [GC_CHECK_STRING_OVERRUN]: Fix typo that
	can cause Emacs to crash when string overrun checking is enabled.
	(allocate_buffer): Don't assume sizeof (struct buffer) is a
	multiple of sizeof (EMACS_INT); it need not be, if
	alignof(EMACS_INT) < sizeof (EMACS_INT).
	(check_sblock, check_string_bytes, check_string_free_list): Protoize.

2011-04-26  Juanma Barranquero  <lekktu@gmail.com>

	* keyboard.c (QCrtl): Rename from Qrtl.  All uses changed.

2011-04-26  Teodor Zlatanov  <tzz@lifelogs.com>

	* gnutls.c (emacs_gnutls_handshake): Return an error if we're not
	supposed to be handshaking.  (Bug#8556)
	Reported by Paul Eggert <eggert@cs.ucla.edu>.

2011-04-26  Daniel Colascione  <dan.colascione@gmail.com>

	* lisp.h (Qdebug): List symbol.
	* eval.c (Qdebug): Restore global linkage.
	* keyboard.c (debug-on-event): New variable.
	(handle_user_signal): Break into debugger when debug-on-event
	matches the current signal symbol.

2011-04-25  Dan Nicolaescu  <dann@ics.uci.edu>

	* alloc.c (check_sblock, check_string_bytes)
	(check_string_free_list): Convert to standard C.

2011-04-25  Teodor Zlatanov  <tzz@lifelogs.com>

	* w32.c (emacs_gnutls_push): Fix typo.

2011-04-25  Eli Zaretskii  <eliz@gnu.org>

	* gnutls.c (emacs_gnutls_handshake): Avoid compiler warnings about
	"cast to pointer from integer of different size".

	Improve doprnt and its use in verror.  (Bug#8545)
	* doprnt.c (doprnt): Document the set of format control sequences
	supported by the function.  Use SAFE_ALLOCA instead of always
	using `alloca'.

	* eval.c (verror): Don't limit the buffer size at size_max-1, that
	is one byte too soon.  Don't use xrealloc; instead xfree and
	xmalloc anew.

2011-04-24  Teodor Zlatanov  <tzz@lifelogs.com>

	* gnutls.h: Add GNUTLS_STAGE_CALLBACKS enum to denote we're in the
	callbacks stage.

	* gnutls.c: Renamed global_initialized to
	gnutls_global_initialized.  Added internals for the
	:verify-hostname-error, :verify-error, and :verify-flags
	parameters of `gnutls-boot' and documented those parameters in the
	docstring.  Start callback support.
	(emacs_gnutls_handshake): Add Woe32 support. Retry handshake
	unless a fatal error occured. Call gnutls_alert_send_appropriate
	on error. Return error code.
	(emacs_gnutls_write): Call emacs_gnutls_handle_error.
	(emacs_gnutls_read): Likewise.
	(Fgnutls_boot): Return handshake error code.
	(emacs_gnutls_handle_error): New function.
	(wsaerror_to_errno): Likewise.

	* w32.h (emacs_gnutls_pull): Add prototype.
	(emacs_gnutls_push): Likewise.

	* w32.c (emacs_gnutls_pull): New function for GnuTLS on Woe32.
	(emacs_gnutls_push): Likewise.

2011-04-24  Claudio Bley  <claudio.bley@gmail.com>  (tiny change)

	* process.c (wait_reading_process_output): Check if GnuTLS
	buffered some data internally if no FDs are set for TLS
	connections.

	* makefile.w32-in (OBJ2): Add gnutls.$(O).
	(LIBS): Link to USER_LIBS.
	($(BLD)/gnutls.$(0)): New target.

2011-04-24  Eli Zaretskii  <eliz@gnu.org>

	* xdisp.c (handle_single_display_spec): Rename the
	display_replaced_before_p argument into display_replaced_p, to
	make it consistent with the commentary.  Fix typos in the
	commentary.

	* textprop.c (syms_of_textprop): Remove dead code.
	(copy_text_properties): Delete obsolete commentary about an
	interface that was deleted long ago.  Fix typos in the description
	of arguments.

	* msdos.c (XMenuActivate, XMenuAddSelection): Adjust argument list
	to changes in oldXMenu/XMenu.h from 2011-04-16.
	<menu_help_message, prev_menu_help_message>: Constify.
	(IT_menu_make_room): menu->help_text is now `const char **';
	adjust.

	* msdos.h (XMenuActivate, XMenuAddSelection): Adjust prototypes
	to changes in oldXMenu/XMenu.h from 2011-04-16.
	(struct XMenu): Declare `help_text' `const char **'.

	* xfaces.c <Qunspecified>: Make extern again.

	* syntax.c: Include sys/types.h before including regex.h, as
	required by Posix.

	* doc.c (get_doc_string): Improve the format passed to `error'.

	* doprnt.c (doprnt): Improve commentary.

	* term.c (init_tty) [MSDOS]: Fix 1st argument to maybe_fatal.

	* Makefile.in (TAGS): Depend on $(M_FILE) and $(S_FILE), and scan
	them with etags.

	* makefile.w32-in (globals.h): Add a dummy recipe, to make any
	changes in globals.h immediately force recompilation.
	(TAGS): Depend on $(CURDIR)/m/intel386.h and
	$(CURDIR)/s/ms-w32.h.
	(TAGS-gmake): Scan $(CURDIR)/m/intel386.h and $(CURDIR)/s/ms-w32.h.

	* character.c (Fchar_direction): Function deleted.
	(syms_of_character): Don't defsubr it.
	<char-direction-table>: Deleted.

2011-04-23  Eli Zaretskii  <eliz@gnu.org>

	Fix doprnt so it could be used again safely in `verror'.  (Bug#8435)
	* doprnt.c: Include limits.h.
	(SIZE_MAX): New macro.
	(doprnt): Return a size_t value.  2nd arg is now size_t.
	Many local variables are now size_t instead of int or unsigned.
	Improve overflow protection.  Support `l' modifier for integer
	conversions.  Support %l conversion.  Don't assume an EMACS_INT
	argument for integer conversions and for %c.

	* lisp.h (doprnt): Restore prototype.

	* makefile.w32-in ($(BLD)/callint.$(O)): Depend on
	$(SRC)/character.h.

	* Makefile.in (base_obj): Add back doprnt.o.

	* deps.mk (doprnt.o): Add back prerequisites.
	(callint.o): Depend on character.h.

	* eval.c (internal_lisp_condition_case): Include the handler
	representation in the error message.
	(verror): Call doprnt instead of vsnprintf.  Fix an off-by-one bug
	when breaking from the loop.

	* xdisp.c (vmessage): Call doprnt instead of vsnprintf.

	* callint.c (Fcall_interactively): When displaying error message
	about invalid control letter, pass the character's codepoint, not
	a pointer to its multibyte form.  Improve display of the character
	in octal and display also its hex code.

	* character.c (char_string): Use %x to display the (unsigned)
	codepoint of an invalid character, to avoid displaying a bogus
	negative value.

	* font.c (check_otf_features): Pass SDATA of SYMBOL_NAME to
	`error', not SYMBOL_NAME itself.

	* coding.c (Fencode_sjis_char, Fencode_big5_char): Use %c for
	character arguments to `error'.

	* charset.c (check_iso_charset_parameter): Fix incorrect argument
	to `error' in error message about FINAL_CHAR argument.  Make sure
	FINAL_CHAR is a character, and use %c when it is passed as
	argument to `error'.

2011-04-23  Eli Zaretskii  <eliz@gnu.org>

	* s/ms-w32.h (localtime): Redirect to sys_localtime.

	* w32.c: Include <time.h>.
	(sys_localtime): New function.

2011-04-23  Chong Yidong  <cyd@stupidchicken.com>

	* xdisp.c (init_xdisp): Initialize echo_area_window (Bug#6451).

	* buffer.c (syms_of_buffer): Doc fix (Bug#6902).

2011-04-23  Samuel Thibault  <sthibault@debian.org>  (tiny change)

	* sysdep.c (wait_for_termination): On GNU Hurd, kill returns -1 on
	zombies (Bug#8467).

2011-04-19  Eli Zaretskii  <eliz@gnu.org>

	* syntax.h (SETUP_SYNTAX_TABLE_FOR_OBJECT): Fix setting of
	gl_state.e_property when gl_state.object is Qt.

	* insdel.c (make_gap_larger): Remove limitation of buffer size
	to <= INT_MAX.

2011-04-18  Chong Yidong  <cyd@stupidchicken.com>

	* xdisp.c (lookup_glyphless_char_display)
	(produce_glyphless_glyph): Handle cons cell entry in
	glyphless-char-display.
	(Vglyphless_char_display): Document it.

	* term.c (produce_glyphless_glyph): Handle cons cell entry in
	glyphless-char-display.

2011-04-17  Chong Yidong  <cyd@stupidchicken.com>

	* xdisp.c (get_next_display_element): Remove unnecessary ifdefs.

	* termhooks.h (FRAME_WINDOW_P): Remove duplicated definitions.

	* dispextern.h (FACE_SUITABLE_FOR_ASCII_CHAR_P): Add missing
	definition for no-X builds.

2011-04-16  Paul Eggert  <eggert@cs.ucla.edu>

	Static checks with GCC 4.6.0 and non-default toolkits.

	* s/sol2-6.h, s/unixware.h (PTY_TTY_NAME_SPRINTF): Protoize decl.

	* process.c (keyboard_bit_set): Define only if SIGIO.
	(send_process_trap): Mark it with NO_RETURN if it doesn't return.
	(send_process): Repair possible setjmp clobbering.

	* s/usg5-4-common.h (SETUP_SLAVE_PTY): Don't pass extra arg to 'fatal'.

	* eval.c: Include <stdio.h>, for vsnprintf on non-GNU/Linux hosts.

	* data.c (arith_error): Mark with NO_RETURN if it doesn't return.

	* alloc.c (bytes_used_when_full, SPARE_MEMORY, BYTES_USED):
	Define only if needed.

	* sysdep.c (_FILE_OFFSET_BITS): Make this hack even uglier
	by pacifying GCC about it.  Maybe it's time to retire it?
	* xfaces.c (USG, __TIMEVAL__): Likewise.

	* dispextern.h (struct redisplay_interface): Rename param
	to avoid shadowing.
	* termhooks.h (struct terminal): Likewise.
	* xterm.c (xembed_send_message): Likewise.

	* insdel.c (make_gap_smaller): Define only if
	USE_MMAP_FOR_BUFFERS || REL_ALLOC || DOUG_LEA_MALLOC.

	* keyboard.c (read_char): Make a var volatile so longjmp won't clobber
	it.

	* emacs.c (MAX_HEAP_BSS_DIFF, my_edata): Move to where they're used,
	so that we aren't warned about unused symbols.

	* xfns.c (Fx_file_dialog): Rename local to avoid shadowing.

	* xdisp.c (x_produce_glyphs): Mark var as initialized (Bug#8512).

	* xfns.c (x_real_positions): Mark locals as initialized.

	* xmenu.c (xmenu_show): Don't use uninitialized vars.

	* xterm.c: Fix problems found by static analysis with other toolkits.
	(toolkit_scroll_bar_interaction): Define and use only if USE_X_TOOLKIT.
	(x_dispatch_event): Declare static if USE_GTK, and
	define if USE_GTK || USE_X_TOOLKIT.
	(SET_SAVED_BUTTON_EVENT): Define only if USE_X_TOOLKIT || USE_GTK.
	* xterm.h (x_dispatch_event): Extern only if USE_X_TOOLKIT.
	* xterm.c, xterm.h (x_mouse_leave): Bring this function back, but only
	if defined HAVE_MENUS && !defined USE_X_TOOLKIT && !defined USE_GTK.

	* xmenu.c (menu_help_callback): Pointer type fixes.
	Use const pointers when pointing at readonly data.  Avoid pointer
	signedness clashes.
	(FALSE): Remove unused macro.
	(update_frame_menubar): Remove unused decl.

	* xfns.c (Fx_hide_tip): Move locals to avoid shadowing.

	* menu.c (push_submenu_start, push_submenu_end): Do not define unless
	USE_X_TOOLKIT || USE_GTK || HAVE_NS || defined HAVE_NTGUI.
	(single_menu_item): Rename local to avoid shadowing.

	* keyboard.c (make_lispy_event): Remove unused local var.

	* frame.c, frame.h (x_get_resource_string): Bring this back, but
	only if HAVE_X_WINDOWS && !USE_X_TOOLKIT.

	* bitmaps: Change bitmaps from unsigned char back to the X11
	compatible char.  Avoid the old compiler warnings about
	out-of-range initializers by using, for example, '\xab' rather
	than 0xab.

	* xgselect.c (xgselect_initialize): Check vs interface
	even if ! (defined (USE_GTK) || defined (HAVE_GCONF)).

	* xmenu.c (xmenu_show): Rename parm to avoid shadowing.

	* xterm.c (x_create_toolkit_scroll_bar): Use const * for pointers
	to read-only memory.

	* fns.c (vector): Remove; this old hack is no longer needed.

	* xsmfns.c (create_client_leader_window): Rename shadowing arg.
	Remove unused var.
	(gdk_x11_set_sm_client_id) [!USE_GTK]: Don't define.

	* xrdb.c (x_load_resources): Omit unused local.

	* xfns.c (free_frame_menubar, atof): Remove duplicate decls.
	(x_window): Rename locals to avoid shadowing.
	(USG): Use the kludged USG macro, to pacify gcc.

	* xterm.c (x_alloc_nearest_color_for_widget): Remove; unused.
	(x_term_init): Remove local to avoid shadowing.

	* xfns.c, xterm.c (_XEditResCheckMessages): Protoize decl.

	* xdisp.c, dispextern.h (set_vertical_scroll_bar): Now extern if
	USE_TOOLKIT_SCROLL_BARS && !USE_GTK, as xterm.c needs it then.

2011-04-16  Eli Zaretskii  <eliz@gnu.org>

	* gnutls.c (Fgnutls_boot): Don't pass Lisp_Object to `error'.

	Fix regex.c, syntax.c and friends for buffers > 2GB.
	* syntax.h (struct gl_state_s): Declare character position members
	EMACS_INT.

	* syntax.c (update_syntax_table): Declare 2nd argument EMACS_INT.

	* textprop.c (verify_interval_modification, interval_of):
	Declare arguments EMACS_INT.

	* intervals.c (adjust_intervals_for_insertion): Declare arguments
	EMACS_INT.

	* intervals.h (CHECK_TOTAL_LENGTH): Cast to EMACS_INT, not `int'.

	* indent.c (Fvertical_motion): Local variable it_start is now
	EMACS_INT.

	* regex.c (re_match, re_match_2, re_match_2_internal)
	(bcmp_translate, regcomp, regexec, print_double_string)
	(group_in_compile_stack, re_search, re_search_2, regex_compile)
	(re_compile_pattern, re_exec): Declare arguments and local
	variables `size_t' and `ssize_t' and return values `regoff_t', as
	appropriate.
	(POP_FAILURE_REG_OR_COUNT) <pfreg>: Declare `long'.
	(CHECK_INFINITE_LOOP) <failure>: Declare `ssize_t'.
	<compile_stack_type>: `size' and `avail' are now `size_t'.

	* regex.h <regoff_t>: Use ssize_t, not int.
	(re_search, re_search_2, re_match, re_match_2): Arguments that
	specify buffer/string position and length are now ssize_t and
	size_t.  Return type is regoff_t.

2011-04-16  Ben Key  <bkey76@gmail.com>

	* nsfont.m: Fixed bugs in ns_get_family and
	ns_descriptor_to_entity that were caused by using free to
	deallocate memory blocks that were allocated by xmalloc (via
	xstrdup).  This caused Emacs to crash when compiled with
	XMALLOC_OVERRUN_CHECK defined (when Emacs was configured with
	--enable-checking=xmallocoverrun).  xfree is now used to
	deallocate these memory blocks.

2011-04-15  Paul Eggert  <eggert@cs.ucla.edu>

	* sysdep.c (emacs_read): Remove unnecessary check vs MAX_RW_COUNT.

	emacs_write: Accept and return EMACS_INT for sizes.
	See http://lists.gnu.org/archive/html/emacs-devel/2011-04/msg00514.html
	et seq.
	* gnutls.c, gnutls.h (emacs_gnutls_read, emacs_gnutls_write):
	Accept and return EMACS_INT.
	(emacs_gnutls_write): Return the number of bytes written on
	partial writes.
	* sysdep.c, lisp.h (emacs_read, emacs_write): Likewise.
	(emacs_read, emacs_write): Remove check for negative size, as the
	Emacs source code has been audited now.
	* sysdep.c (MAX_RW_COUNT): New macro, to work around kernel bugs.
	(emacs_read, emacs_write): Use it.
	* process.c (send_process): Adjust to the new signatures of
	emacs_write and emacs_gnutls_write.  Do not attempt to store
	a byte offset into an 'int'; it might overflow.
	See http://lists.gnu.org/archive/html/emacs-devel/2011-04/msg00483.html

	* sound.c: Don't assume sizes fit in 'int'.
	(struct sound_device.period_size, alsa_period_size):
	Return EMACS_INT, not int.
	(struct sound_device.write, vox_write, alsa_write):
	Accept EMACS_INT, not int.
	(wav_play, au_play): Use EMACS_INT to store sizes and to
	record read return values.

2011-04-15  Ben Key  <bkey76@gmail.com>

	* keyboard.c (Qundefined): Don't declare static since it is used
	in nsfns.m.
	* xfaces.c (Qbold, Qexpanded, Qitalic, Qcondensed): Don't declare
	static since they are used in nsfont.m.

2011-04-15  Stefan Monnier  <monnier@iro.umontreal.ca>

	* process.c (Qprocessp): Don't declare static.
	* lisp.h (Qprocessp): Declare again.

2011-04-15  Juanma Barranquero  <lekktu@gmail.com>

	* font.c (Qopentype): Don't make static (used from w32uniscribe.c).

2011-04-14  Paul Eggert  <eggert@cs.ucla.edu>

	Improve C-level modularity by making more things 'static'.

	Don't publish debugger-only interfaces to other modules.
	* lisp.h (safe_debug_print, debug_output_compilation_hack):
	(verify_bytepos, count_markers): Move decls to the only modules
	that need them.
	* region-cache.h (pp_cache): Likewise.
	* window.h (check_all_windows): Likewise.
	* marker.c, print.c, region-cache.c, window.c: Decls moved here.

	* sysdep.c (croak): Now static, if
	defined TIOCNOTTY || defined USG5 || defined CYGWIN.
	* syssignal.h (croak): Declare only if not static.

	* alloc.c (refill_memory_reserve): Now static if
	!defined REL_ALLOC || defined SYSTEM_MALLOC.
	* lisp.h (refill_memory_reserve): Declare only if not static.

	* xsettings.c, xsettings.h (xsettings_get_system_normal_font):
	Define only if USE_LUCID.

	* xrdb.c (x_customization_string, x_rm_string): Now static.

	* xmenu.c (x_menu_wait_for_event): Export only if USE_MOTIF.
	* xterm.h (x_menu_wait_for_event): Declare only if USE_MOTIF.

	* xdisp.c (draw_row_with_mouse_face): Now static.
	* dispextern.h (draw_row_with_mouse_fave): Remove decl.

	* window.h (check_all_windows): Mark externally visible.

	* window.c (window_deletion_count): Now static.

	* undo.c: Make symbols static if they're not exported.
	(last_undo_buffer, last_boundary_position, pending_boundary):
	Now static.

	* textprop.c (interval_insert_behind_hooks): Now static.
	(interval_insert_in_front_hooks): Likewise.

	* term.c: Make symbols static if they're not exported.
	(tty_turn_off_highlight, get_tty_terminal, max_frame_cols):
	(max_frame_lines, tty_set_terminal_modes):
	(tty_reset_terminal_modes, tty_turn_off_highlight):
	(get_tty_terminal): Now static.
	(term_mouse_moveto): Do not define if HAVE_WINDOW_SYSTEM.
	* termhooks.h (term_mouse_moveto): Do not declare if
	HAVE_WINDOW_SYSTEM.
	* dispextern.h (tty_set_terminal_modes, tty_reset_terminal_modes):
	(tty_turn_off_highlight, get_tty_terminal): Remove decls.

	* sysdep.c: Make symbols static if they're not exported.
	(emacs_get_tty, emacs_set_tty, old_fcntl_flags, old_fcntl_owner):
	Now static.
	(sigprocmask_set, full_mask): Remove; unused.
	(wait_debugging): Mark as visible.
	* syssignal.h (SIGFULLMASK, full_mask): Remove decls.
	* systty.h (emacs_get_tty, emacs_set_tty): Remove decls.

	* syntax.c (syntax_temp): Define only if !__GNUC__.

	* sound.c (current_sound_device, current_sound): Now static.

	* search.c (searchbufs, searchbuf_head): Now static.

	* scroll.c (scroll_cost): Remove; unused.
	* dispextern.h (scroll_cost): Remove decl.

	* region-cache.h (pp_cache): Mark as externally visible.

	* process.c: Make symbols static if they're not exported.
	(process_tick, update_tick, create_process, chan_process):
	(Vprocess_alist, proc_buffered_char, datagram_access):
	(fd_callback_data, send_process_frame, process_sent_to): Now static.
	(deactivate_process): Mark defn as static, as well as decl.
	* lisp.h (create_process): Remove decl.
	* process.h (chan_process, Vprocess_alist): Remove decls.

	* print.c: Make symbols static if they're not exported.
	(print_depth, new_backquote_output, being_printed, print_buffer):
	(print_buffer_size, print_buffer_pos, print_buffer_pos_byte):
	(print_interval, print_number_index, initial_stderr_stream):
	Now static.
	* lisp.h (Fprinc): Remove decl.
	(debug_output_compilation_hack): Mark as externally visible.

	* sysdep.c (croak): Move decl from here to syssignal.h.
	* syssignal.h (croak): Put it here, so the API can be checked when
	'croak' is called from dissociate_if_controlling_tty.

	* minibuf.c: Make symbols static if they're not exported.
	(minibuf_save_list, choose_minibuf_frame): Now static.
	* lisp.h (choose_minibuf_frame): Remove decl.

	* lisp.h (verify_bytepos, count_markers): Mark as externally visible.

	* lread.c: Make symbols static if they're not exported.
	(read_objects, initial_obarray, oblookup_last_bucket_number):
	Now static.
	(make_symbol): Remove; unused.
	* lisp.h (initial_obarray, make_symbol): Remove decls.

	* keyboard.c: Make symbols static if they're not exported.
	(single_kboard, recent_keys_index, total_keys, recent_keys):
	(this_command_key_count_reset, raw_keybuf, raw_keybuf_count):
	(this_single_command_key_start, echoing, last_auto_save):
	(read_key_sequence_cmd, dribble, recursive_edit_unwind):
	(command_loop, echo_now, keyboard_init_hook, help_char_p):
	(quit_throw_to_read_char, command_loop_2, top_level_1, poll_timer):
	(Vlispy_mouse_stem, double_click_count):
	Now static.
	(force_auto_save_soon): Define only if SIGDANGER.
	(ignore_mouse_drag_p): Now static if
	!defined HAVE_WINDOW_SYSTEM || defined USE_GTK || defined HAVE_NS.
	(print_help): Remove; unused.
	(stop_character, last_timer_event): Mark as externally visible.
	* keyboard.h (ignore_mouse_drag_p): Declare only if
	defined HAVE_WINDOW_SYSTEM && !defined USE_GTK && !defined HAVE_NS.
	(echo_now, help_char_p, quit_throw_to_read_char): Remove decls.
	* lisp.h (echoing): Remove decl.
	(force_auto_save_soon): Declare only if SIGDANGER.
	* xdisp.c (redisplay_window): Simplify code, to make it more
	obvious that ignore_mouse_drag_p is not accessed if !defined
	USE_GTK && !defined HAVE_NS.

	* intervals.c: Make symbols static if they're not exported.
	(merge_properties_sticky, merge_interval_right, delete_interval):
	Now static.
	* intervals.h (merge_interval_right, delete_interval): Remove decls.

	* insdel.c: Make symbols static if they're not exported.
	However, leave prepare_to_modify_buffer alone.  It's never
	called from outside this function, but that appears to be a bug.
	(combine_after_change_list, combine_after_change_buffer):
	(adjust_after_replace, signal_before_change): Now static.
	(adjust_after_replace_noundo): Remove; unused.
	* lisp.h (adjust_after_replace, adjust_after_replace_noundo):
	(signal_before_change): Remove decls.

	* indent.c (val_compute_motion, val_vmotion): Now static.

	* image.c: Make symbols static if they're not exported.
	* dispextern.h (x_create_bitmap_from_xpm_data): Do not declare
	if USE_GTK.
	* image.c (x_create_bitmap_from_xpm_data): Do not define if USE_GTK.
	(xpm_color_cache, ct_table, ct_colors_allocated): Now static.

	* fringe.c (standard_bitmaps): Now static.
	(max_used_fringe_bitmap): Now static, unless HAVE_NS.

	* frame.c: Make symbols static if they're not exported.
	(x_report_frame_params, make_terminal_frame): Now static.
	(get_frame_param): Now static, unless HAVE_NS.
	(x_fullscreen_adjust): Define if WINDOWSNT, not if HAVE_WINDOW_SYSTEM.
	(x_get_resource_string): Remove; not used.
	* frame.h (make_terminal_frame, x_report_frame_params):
	(x_get_resource_string); Remove decls.
	(x_fullscreen_adjust): Declare only if WINDOWSNT.
	* lisp.h (get_frame_param): Declare only if HAVE_NS.

	* font.c, fontset.c: Make symbols static if they're not exported.
	* dispextern.h (FACE_SUITABLE_FOR_ASCII_CHAR_P): New macro.
	(FACE_SUITABLE_FOR_CHAR_P): Use it.
	* font.c (font_close_object): Now static.
	* font.h (font_close_object): Remove.
	* fontset.c (FONTSET_OBJLIST): Remove.
	(free_realized_fontset) #if-0 the body, which does nothing.
	(face_suitable_for_char_p): #if-0, as it's never called.
	* fontset.h (face_suitable_for_char_p): Remove decl.
	* xfaces.c (face_at_string_position):
	Use FACE_SUITABLE_FOR_ASCII_CHAR_P, not FACE_SUITABLE_FOR_CHAR_P,
	since 0 is always ASCII.

	* fns.c (weak_hash_tables): Now static.

	* fileio.c: Make symbols static if they're not exported.
	(auto_saving, auto_save_mode_bits, auto_save_error_occurred):
	(Vwrite_region_annotation_buffers): Now static.

	* eval.c: Make symbols static if they're not exported.
	(backtrace_list, lisp_eval_depth, when_entered_debugger): Now static.
	* lisp.h (backtrace_list): Remove decl.

	* emacs.c: Make symbols static if they're not exported.
	(malloc_state_ptr, malloc_using_checking, syms_of_emacs):
	(fatal_error_code, fatal_error_signal_hook, standard_args):
	Now static.
	(fatal_error_signal): Now static, unless FLOAT_CATCH_SIGKILL.
	(DEFINE_DUMMY_FUNCTION): Mark function as externally visible.
	(__CTOR_LIST__, __DTOR_LIST__): Now externally visible.
	* lisp.h (fatal_error_signal_hook): Remove decl.
	(fatal_error_signal): Declare only if FLOAT_CATCH_SIGKILL.

	* editfns.c: Move a (normally-unused) function to its only use.
	* editfns.c, lisp.h (get_operating_system_release): Remove.
	* process.c (init_process) [DARWIN_OS]: Do it inline, as it is not
	worth the hassle of breaking this out.

	* xterm.c: Make symbols static if they're not exported.
	(x_raise_frame, x_lower_frame, x_wm_set_window_state):
	(x_wm_set_icon_pixmap, x_initialize, XTread_socket_fake_io_error):
	(x_destroy_window, x_delete_display):
	Now static.
	(x_dispatch_event): Now static if ! (USE_MOTIF || USE_X_TOOLKIT).
	(x_mouse_leave): Remove; unused.
	* xterm.h (x_display_info_for_name, x_raise_frame, x_lower_frame):
	(x_destroy_window, x_wm_set_window_state, x_wm_set_icon_pixmap):
	(x_delete_display, x_initialize, x_set_border_pixel, x_screen_planes):
	Remove decls.
	(x_mouse_leave): Declare only if WINDOWSNT.
	(x_dispatch_event): Declare only if USE_MOTIF or USE_X_TOOLKIT.
	(xic_create_fontsetname): Declare only if HAVE_X_WINDOWS &&
	USE_X_TOOLKIT.

	* ftxfont.c: Make symbols static if they're not exported.
	(ftxfont_driver): Export only if !defined HAVE_XFT && def8ined
	HAVE_FREETYPE.
	* font.h (ftxfont_driver): Likewise.

	* xfns.c: Make symbols static if they're not exported.
	(x_last_font_name, x_display_info_for_name):
	(x_set_foreground_color, x_set_background_color, x_set_mouse_color):
	(x_set_cursor_color, x_set_border_pixel, x_set_border_color):
	(x_set_cursor_type, x_set_icon_type, x_set_icon_name):
	(x_set_scroll_bar_foreground, x_set_scroll_bar_background):
	(x_explicitly_set_name, x_set_title, xic_defaut_fontset, tip_timer):
	(last_show_tip_args): Now static.
	(xic_defaut_fontset, xic_create_fontsetname): Define only if
	defined HAVE_X_WINDOWS && defined USE_X_TOOLKIT
	(x_screen_planes): Remove; unused.
	* dispextern.h (x_screen_planes): Remove decl.

	* dispnew.c: Make symbols static if they're not exported.
	* dispextern.h (redraw_garbaged_frames, scrolling):
	(increment_row_positions): Remove.
	* dispnew.c (new_glyph_matrix, increment_row_positions, scrolling):
	(delayed_size_change, glyph_matrix_count, glyph_pool_count):
	Now static.
	(redraw_garbaged_frames): Remove; unused.

	* xfaces.c: Make symbols static if they're not exported.
	* dispextern.h (ascii_face_of_lisp_face, free_realized_face):
	Remove decls.
	* xterm.h (defined_color): Remove decls.
	(x_free_dpy_colors): Declare only if USE_X_TOOLKIT.
	* xfaces.c (tty_suppress_bold_inverse_default_colors_p):
	(menu_face_changed_default, defined_color, free_realized_face):
	(x_free_dpy_colors): Define only if USE_X_TOOLKIT.
	(ascii_face_of_lisp_face): Remove; unused.

	* xdisp.c: Make symbols static if they're not exported.
	* dispextern.h (scratch_glyph_row, window_box_edges):
	(glyph_to_pixel_coords, set_cursor_from_row):
	(get_next_display_element, set_iterator_to_next):
	(highlight_trailing_whitespace, frame_to_window_pixel_xy):
	(show_mouse_face): Remove decls
	* frame.h (message_buf_print): Likewise.
	* lisp.h (pop_message, set_message, check_point_in_composition):
	Likewise.
	* xterm.h (set_vertical_scroll_bar): Likewise.
	* xdisp.c (list_of_error, Vmessage_stack, line_number_displayed):
	(message_buf_print, scratch_glyph_row, displayed_buffer):
	(set_iterator_to_next, pop_message, set_message, set_cursor_from_row):
	(get_next_display_element, show_mouse_face, window_box_edges):
	(frame_to_window_pixel_xy, check_point_in_composition):
	(set_vertical_scroll_bar, highlight_trailing_whitespace): Now static.
	(glyph_to_pixel_coords): Remove; unused.

	* dired.c (file_name_completion): Now static.

	* dbusbind.c (xd_in_read_queued_messages): Now static.

	* lisp.h (circular_list_error, FOREACH): Remove; unused.
	* data.c (circular_list_error): Remove.

	* commands.h (last_point_position, last_point_position_buffer):
	(last_point_position_window): Remove decls.
	* keyboard.c: Make these variables static.

	* coding.h (coding, code_convert_region, encode_coding_gap):
	Remove decls.
	* coding.c (Vsjis_coding_system, Vbig5_coding_system):
	(iso_code_class, detect_coding, code_convert_region): Now static.
	(encode_coding_gap): Remove; unused.

	* chartab.c (chartab_chars, chartab_bits): Now static.

	* charset.h (charset_iso_8859_1): Remove decl.
	* charset.c (charset_iso_8859_1, charset_emacs, map_charset_for_dump):
	Now static.

	* ccl.h (check_ccl_update, Vccl_program_table): Remove decls.
	* ccl.c (Vccl_program_table): Now static.
	(check_ccl_update): Remove; unused.

	* category.c (SET_CATEGORY_SET, set_category_set): Move here.
	* category.h: ... from here.
	* category.c (check_category_table, set_category_set): Now static.

	* casetab.c (Vascii_upcase_table, Vascii_eqv_table): Now static.
	* lisp.h: Remove these decls.

	* buffer.c (buffer_count): Remove unused var.

	* bidi.c (bidi_dump_cached_states): Mark as externally visible,
	so that it's not optimized away.
	(bidi_ignore_explicit_marks_for_paragraph_level): Likewise.
	* dispextern.h (bidi_dump_cached_states): Remove, since it's
	exported only to the debugger.

	* atimer.c (alarm_signal_handler, run_all_atimers): Now static.
	* atimer.h (run_all_atimers): Remove; not exported.

	font.c: Make copy_font_spec and merge_font_spec ordinary C functions.
	* font.c (copy_font_spec): Rename from Fcopy_font_spec, since it
	was inaccessible from Lisp.
	(merge_font_spec): Likewise, renaming from Fmerge_font_spec.
	* font.c, font.h, fontset.c, xfaces.c, xfont.c: Change all uses.

	alloc.c: Import and export fewer symbols, and remove unused items.
	* lisp.h (suppress_checking, die): Declare only if ENABLE_CHECKING
	is defined.
	(suppress_checking): Add EXTERNALLY_VISIBLE attribute, so that
	it's not optimized away by whole-program optimization.
	(message_enable_multibyte, free_misc): Remove.
	(catchlist, handlerlist, mark_backtrace):
	Declare only if BYTE_MARK_STACK.
	(mark_byte_stack): Likewise, fixing a ifdef-vs-if typo.
	* alloc.c (pure): Export only if VIRT_ADDR_VARIES is defined.
	(message_enable_multibyte): Remove decl.
	(free_misc, interval_free_list, float_block, float_block_index):
	(n_float_blocks, float_free_list, cons_block, cons_block_index):
	(cons_free_list, last_marked_index):
	Now static.
	(suppress_checking, die): Define only if ENABLE_CHECKING is defined.
	* eval.c (catchlist, handlerlist): Export only if BYTE_MARK_STACK.
	(mark_backtrace): Define only if BYTE_MARK_STACK.
	* xdisp.c (message_enable_multibyte): Now static.

	Declare Lisp_Object Q* variables to be 'static' if not exported.
	This makes it easier for human readers (and static analyzers)
	to see whether these variables are used from other modules.
	* alloc.c, buffer.c, bytecode.c, callint.c, casetab.c, category.c:
	* ccl.c, character.c, charset.c, cmds.c, coding.c, composite.c:
	* data.c, dbusbind.c, dired.c, editfns.c, eval.c, fileio.c, fns.c:
	* font.c, frame.c, fringe.c, ftfont.c, image.c, keyboard.c, keymap.c:
	* lread.c, macros.c, minibuf.c, print.c, process.c, search.c:
	* sound.c, syntax.c, textprop.c, window.c, xdisp.c, xfaces.c, xfns.c:
	* xmenu.c, xselect.c:
	Declare Q* vars static if they are not used in other modules.
	* ccl.h, character.h, charset.h, coding.h, composite.h, font.h:
	* frame.h, intervals.h, keyboard.h, lisp.h, process.h, syntax.h:
	Remove decls of unexported vars.
	* keyboard.h (EVENT_HEAD_UNMODIFIED): Remove now-unused macro.

	* lisp.h (DEFINE_FUNC): Make sname 'static'.

	Make Emacs functions such as Fatom 'static' by default.
	This makes it easier for human readers (and static analyzers)
	to see whether these functions can be called from other modules.
	DEFUN now defines a static function.  To make the function external
	so that it can be used in other C modules, use the new macro DEFUE.
	* lisp.h (Funibyte_char_to_multibyte, Fsyntax_table_p):
	(Finit_image_library):
	(Feval_region, Fbacktrace, Ffetch_bytecode, Fswitch_to_buffer):
	(Ffile_executable_p, Fmake_symbolic_link, Fcommand_execute):
	(Fget_process, Fdocumentation_property, Fbyte_code, Ffile_attributes):
	Remove decls, since these functions are now static.
	(Funintern, Fget_internal_run_time): New decls, since these functions
	were already external.

	* alloc.c, buffer.c, callint.c, callproc.c, casefiddle.c, casetab.c:
	* ccl.c, character.c, chartab.c, cmds.c, coding.c, data.c, dispnew.c:
	* doc.c, editfns.c, emacs.c, eval.c, fileio.c, filelock.c, floatfns.c:
	* fns.c, font.c, fontset.c, frame.c, image.c, indent.c:
	* keyboard.c, keymap.c, lread.c:
	* macros.c, marker.c, menu.c, minibuf.c, print.c, process.c, search.c:
	* syntax.c, term.c, terminal.c, textprop.c, undo.c:
	* window.c, xdisp.c, xfaces.c, xfns.c, xmenu.c, xsettings.c:
	Mark functions with DEFUE instead of DEFUN,
	if they are used in other modules.
	* buffer.c (Fset_buffer_major_mode, Fdelete_overlay): New forward
	decls for now-static functions.
	* buffer.h (Fdelete_overlay): Remove decl.
	* callproc.c (Fgetenv_internal): Mark as internal.
	* composite.c (Fremove_list_of_text_properties): Remove decl.
	(Fcomposition_get_gstring): New forward static decl.
	* composite.h (Fcomposite_get_gstring): Remove decl.
	* dired.c (Ffile_attributes): New forward static decl.
	* doc.c (Fdocumntation_property): New forward static decl.
	* eval.c (Ffetch_bytecode): New forward static decl.
	(Funintern): Remove extern decl; now in .h file where it belongs.
	* fileio.c (Fmake_symbolic_link): New forward static decl.
	* image.c (Finit_image_library): New forward static decl.
	* insdel.c (Fcombine_after_change_execute): Make forward decl static.
	* intervals.h (Fprevious_property_change):
	(Fremove_list_of_text_properties): Remove decls.
	* keyboard.c (Fthis_command_keys): Remove decl.
	(Fcommand_execute): New forward static decl.
	* keymap.c (Flookup_key): New forward static decl.
	(Fcopy_keymap): Now static.
	* keymap.h (Flookup_key): Remove decl.
	* process.c (Fget_process): New forward static decl.
	(Fprocess_datagram_address): Mark as internal.
	* syntax.c (Fsyntax_table_p): New forward static decl.
	(skip_chars): Remove duplicate decl.
	* textprop.c (Fprevious_property_change): New forward static decl.
	* window.c (Fset_window_fringes, Fset_window_scroll_bars):
	Now internal.
	(Fset_window_margins, Fset_window_vscroll): New forward static decls.
	* window.h (Fset_window_vscroll, Fset_window_margins): Remove decls.

	* editfns.c (Fformat): Remove unreachable code.

2011-04-14  Andreas Schwab  <schwab@linux-m68k.org>

	* fileio.c (Finsert_file_contents): Fix typo in 2005-05-13
	change.  (Bug#8496)

2011-04-13  Eli Zaretskii  <eliz@gnu.org>

	* xdisp.c (handle_invisible_prop): Don't call bidi_paragraph_init
	when at ZV.  (Bug#8487)

2011-04-12  Andreas Schwab  <schwab@linux-m68k.org>

	* charset.c (Fclear_charset_maps): Use xfree instead of free.
	(Bug#8437)
	* keyboard.c (parse_tool_bar_item): Likewise.
	* sound.c (sound_cleanup, alsa_close): Likewise.
	* termcap.c (tgetent): Likewise.
	* xfns.c (x_default_font_parameter): Likewise.
	* xsettings.c (read_and_apply_settings): Likewise.

	* alloc.c (overrun_check_malloc, overrun_check_realloc)
	(overrun_check_free): Protoize.

2011-04-12  Paul Eggert  <eggert@cs.ucla.edu>

	* sysdep.c (emacs_read, emacs_write): Check for negative sizes
	since callers should never pass a negative size.
	Change the signature to match that of plain 'read' and 'write'; see
	<http://lists.gnu.org/archive/html/emacs-devel/2011-04/msg00397.html>.
	* lisp.h: Update prototypes of emacs_write and emacs_read.

2011-04-11  Eli Zaretskii  <eliz@gnu.org>

	* xdisp.c (redisplay_window): Don't try to determine the character
	position of the scroll margin if the window start point w->startp
	is outside the buffer's accessible region.  (Bug#8468)

2011-04-10  Eli Zaretskii  <eliz@gnu.org>

	Fix write-region and its subroutines for buffers > 2GB.
	* fileio.c (a_write, e_write): Modify declaration of arguments and
	local variables to support buffers larger than 2GB.
	(Fcopy_file): Use EMACS_INT for return value of emacs_read.

	* sysdep.c (emacs_write, emacs_read): Use ssize_t for last
	argument, local variables, and return value.

	* lisp.h: Update prototypes of emacs_write and emacs_read.

	* sound.c (vox_write): Use ssize_t for return value of emacs_write.

2011-04-10  Paul Eggert  <eggert@cs.ucla.edu>

	* xdisp.c (vmessage): Use memchr, not strnlen, which some hosts lack.

	Fix more problems found by GCC 4.6.0's static checks.

	* xdisp.c (vmessage): Use a better test for character truncation.

	* charset.c (load_charset_map): <, not <=, for optimization,
	and to avoid potential problems with integer overflow.
	* chartab.c (sub_char_table_set_range, char_table_set_range): Likewise.
	* casetab.c (set_identity, shuffle): Likewise.
	* editfns.c (Fformat): Likewise.
	* syntax.c (skip_chars): Likewise.

	* xmenu.c (set_frame_menubar): Allocate smaller local vectors.
	This also lets GCC 4.6.0 generate slightly better loop code.

	* callint.c (Fcall_interactively): <, not <=, for optimization.
	(Fcall_interactively): Count the number of arguments produced,
	not the number of arguments given.  This is simpler and lets GCC
	4.6.0 generate slightly better code.

	* ftfont.c: Distingish more carefully between FcChar8 and char.
	The previous code passed unsigned char * to a functions like
	strlen and xstrcasecmp that expect char *, which does not
	conform to the C standard.
	(get_adstyle_property, ftfont_pattern_entity): Use FcChar8 for
	arguments to FcPatternGetString, and explicitly cast FcChar8 * to
	char * when the C standard requires it.

	* keyboard.c (read_char): Remove unused var.

	* eval.c: Port to Windows vsnprintf (Bug#8435).
	Include <limits.h>.
	(SIZE_MAX): Define if the headers do not.
	(verror): Do not give up if vsnprintf returns a negative count.
	Instead, grow the buffer.  This ports to Windows vsnprintf, which
	does not conform to C99.  Problem reported by Eli Zaretskii.
	Also, simplify the allocation scheme, by avoiding the need for
	calling realloc, and removing the ALLOCATED variable.

	* eval.c (verror): Initial buffer size is 4000 (not 200) bytes.

	Remove invocations of doprnt, as Emacs now uses vsnprintf.
	But keep the doprint source code for now, as we might revamp it
	and use it again (Bug#8435).
	* lisp.h (doprnt): Remove.
	* Makefile.in (base_obj): Remove doprnt.o.
	* deps.mk (doprnt.o): Remove.

	error: Print 32- and 64-bit integers portably (Bug#8435).
	Without this change, on typical 64-bit hosts error ("...%d...", N)
	was used to print both 32- and 64-bit integers N, which relied on
	undefined behavior.
	* lisp.h, src/m/amdx86-64.h, src/m/ia64.h, src/m/ibms390x.h (pEd):
	New macro.
	* lisp.h (error, verror): Mark as printf-like functions.
	* eval.c (verror): Use vsnprintf, not doprnt, to do the real work.
	Report overflow in size calculations when allocating printf buffer.
	Do not truncate output string at its first null byte.
	* xdisp.c (vmessage): Use vsnprintf, not doprnt, to do the real work.
	Truncate the output at a character boundary, since vsnprintf does not
	do that.
	* charset.c (check_iso_charset_parameter): Convert internal
	character to string before calling 'error', since %c now has the
	printf meaning.
	* coding.c (Fdecode_sjis_char, Fdecode_big5_char): Avoid int
	overflow when computing char to be passed to 'error'.  Do not
	pass Lisp_Object to 'error'; pass the integer instead.
	* nsfns.m (Fns_do_applescript): Use int, not long, since it's
	formatted with plain %d.

	* eval.c (internal_lisp_condition_case): Don't pass spurious arg.

	* keyboard.c (access_keymap_keyremap): Print func name, not garbage.

	* coding.c (Fdecode_sjis_char): Don't assume CODE fits in int.

	* xterm.c (x_catch_errors): Remove duplicate declaration.

	* term.c (maybe_fatal): Mark its 3rd arg as a printf format, too.

	* xdisp.c, lisp.h (message_nolog): Remove; unused.

2011-04-10  Jim Meyering  <meyering@redhat.com>

	use ssize_t and size_t for read- and write-like emacs_gnutls_* functions
	* gnutls.c (emacs_gnutls_read): Adjust signature to be more read-like:
	return ssize_t not "int", and use size_t as the buffer length.
	(emacs_gnutls_write): Likewise, and make the buffer pointer "const".
	* gnutls.h: Update declarations.
	* process.c (read_process_output): Use ssize_t, to match.
	(send_process): Likewise.

2011-04-09  Chong Yidong  <cyd@stupidchicken.com>

	* image.c (Fimagemagick_types): Doc fix, and comment cleanup.

2011-04-09  Chong Yidong  <cyd@stupidchicken.com>

	* ftfont.c (get_adstyle_property, ftfont_pattern_entity):
	Use unsigned char, to match FcChar8 type definition.

	* xterm.c (handle_one_xevent):
	* xmenu.c (create_and_show_popup_menu):
	* xselect.c (x_decline_selection_request)
	(x_reply_selection_request): Avoid type-punned deref of X events.

2011-04-09  Eli Zaretskii  <eliz@gnu.org>

	Fix some uses of `int' instead of EMACS_INT.
	* search.c (string_match_1, fast_string_match)
	(fast_c_string_match_ignore_case, fast_string_match_ignore_case)
	(scan_buffer, find_next_newline_no_quit)
	(find_before_next_newline, search_command, Freplace_match)
	(Fmatch_data): Make some `int' variables be EMACS_INT.

	* xdisp.c (display_count_lines): 3rd argument and return value now
	EMACS_INT.  All callers changed.
	(pint2hrstr): Last argument is now EMACS_INT.

	* coding.c (detect_coding_utf_8, detect_coding_emacs_mule)
	(detect_coding_iso_2022, detect_coding_sjis, detect_coding_big5)
	(detect_coding_ccl, detect_coding_charset, decode_coding_utf_8)
	(decode_coding_utf_16, decode_coding_emacs_mule)
	(decode_coding_iso_2022, decode_coding_sjis, decode_coding_big5)
	(decode_coding_ccl, decode_coding_charset)
	<consumed_chars, consumed_chars_base>: Declare EMACS_INT.
	(decode_coding_iso_2022, decode_coding_emacs_mule)
	(decode_coding_sjis, decode_coding_big5, decode_coding_charset)
	<char_offset, last_offset>: Declare EMACS_INT.
	(encode_coding_utf_8, encode_coding_utf_16)
	(encode_coding_emacs_mule, encode_invocation_designation)
	(encode_designation_at_bol, encode_coding_iso_2022)
	(encode_coding_sjis, encode_coding_big5, encode_coding_ccl)
	(encode_coding_raw_text, encode_coding_charset) <produced_chars>:
	Declare EMACS_INT.
	(ASSURE_DESTINATION): Declare more_bytes EMACS_INT.
	(encode_invocation_designation): Last argument P_NCHARS is now
	EMACS_INT.
	(decode_eol): Declare pos_byte, pos, and pos_end EMACS_INT.
	(produce_chars): from_nchars and to_nchars are now EMACS_INT.

	* coding.h (struct coding_system) <head_ascii>: Declare EMACS_INT.
	All users changed.

	* ccl.c (Fccl_execute_on_string): Declare some variables
	EMACS_INT.

2011-04-08  Samuel Thibault  <sthibault@debian.org>  (tiny change)

	* term.c (init_tty): Fix incorrect ifdef placement (Bug#8450).

2011-03-19  Christoph Scholtes  <cschol2112@googlemail.com>

	* process.c (Fformat_network_address): Doc fix.

2011-04-08  T.V. Raman  <tv.raman.tv@gmail.com>  (tiny change)

	* xml.c (parse_region): Avoid creating spurious whiespace nodes.

2011-04-08  Chong Yidong  <cyd@stupidchicken.com>

	* keyboard.c (read_char): Call Lisp function help-form-show,
	instead of using internal_with_output_to_temp_buffer.
	(Qhelp_form_show): New var.
	(syms_of_keyboard): Use DEFSYM macro.

	* print.c (internal_with_output_to_temp_buffer): Function deleted.

	* lisp.h (internal_with_output_to_temp_buffer): Remove prototype.

2011-04-06  Chong Yidong  <cyd@stupidchicken.com>

	* process.c (Flist_processes): Remove to Lisp.
	(list_processes_1): Delete.

2011-04-06  Eli Zaretskii  <eliz@gnu.org>

	* msdos.c (careadlinkat, careadlinkatcwd): MS-DOS replacements.

	* w32.c (careadlinkat, careadlinkatcwd): New always-fail stubs.

2011-04-06  Paul Eggert  <eggert@cs.ucla.edu>

	Fix more problems found by GCC 4.6.0's static checks.

	* xmenu.c (Fx_popup_dialog): Don't assume string is free of formats.

	* menu.c (Fx_popup_menu): Don't assume error_name lacks printf formats.

	* lisp.h (message, message_nolog, fatal): Mark as printf-like.

	* xdisp.c (vmessage): Mark as a printf-like function.

	* term.c (vfatal, maybe_fatal): Mark as printf-like functions.

	* sound.c (sound_warning): Don't crash if arg contains a printf format.

	* image.c (tiff_error_handler, tiff_warning_handler): Mark as
	printf-like functions.
	(tiff_load): Add casts to remove these marks before passing them
	to system-supplied API.

	* eval.c (Fsignal): Remove excess argument to 'fatal'.

	* coding.c (EMIT_ONE_BYTE, EMIT_TWO_BYTES): Use unsigned, not int.
	This avoids several warnings with gcc -Wstrict-overflow.
	(DECODE_COMPOSITION_RULE): If the rule is invalid, goto invalid_code
	directly, rather than having caller test rule sign.  This avoids
	some unnecessary tests.
	* composite.h (COMPOSITION_ENCODE_RULE_VALID): New macro.
	(COMPOSITION_ENCODE_RULE): Arguments now must be valid.  This
	affects only one use, in DECODE_COMPOSITION_RULE, which is changed.

	* xfont.c (xfont_text_extents): Remove var that was set but not used.
	(xfont_open): Avoid unnecessary tests.

	* composite.c (composition_gstring_put_cache): Use unsigned integer.

	* composite.h, composite.c (composition_gstring_put_cache):
	Use EMACS_INT, not int, for length.

	* composite.h (COMPOSITION_DECODE_REFS): New macro,
	breaking out part of COMPOSITION_DECODE_RULE.
	(COMPOSITION_DECODE_RULE): Use it.
	* composite.c (get_composition_id): Remove unused local vars,
	by using the new macro.

	* textprop.c (set_text_properties_1): Change while to do-while,
	since the condition is always true at first.

	* intervals.c (graft_intervals_into_buffer): Mark var as used.
	(interval_deletion_adjustment): Return unsigned value.
	All uses changed.

	* process.c (list_processes_1, create_pty, read_process_output):
	(exec_sentinel): Remove vars that were set but not used.
	(create_pty): Remove unnecessary "volatile"s.
	(Fnetwork_interface_info): Avoid possibility of int overflow.
	(read_process_output): Do adaptive read buffering even if carryover.
	(read_process_output): Simplify nbytes computation if buffered.

	* bytecode.c (exec_byte_code): Rename local to avoid shadowing.

	* syntax.c (scan_words): Remove var that was set but not used.
	(update_syntax_table): Use unsigned instead of int.

	* lread.c (lisp_file_lexically_bound_p): Use ints rather than endptrs.
	(lisp_file_lexically_bound_p, read1): Use unsigned instead of int.
	(safe_to_load_p): Make the end-of-loop test the inverse of the in-loop.

	* print.c (print_error_message): Avoid int overflow.

	* font.c (font_list_entities): Redo for clarity,
	so that reader need not know FONT_DPI_INDEX + 1 == FONT_SPACING_INDEX.

	* font.c (font_find_for_lface, Ffont_get_glyphs): Remove unused vars.
	(font_score): Avoid potential overflow in diff calculation.

	* fns.c (substring_both): Remove var that is set but not used.
	(sxhash): Redo loop for clarity and to avoid wraparound warning.

	* eval.c (funcall_lambda): Rename local to avoid shadowing.

	* alloc.c (mark_object_loop_halt, mark_object): Use size_t, not int.
	Otherwise, GCC 4.6.0 optimizes the loop check away since the check
	can always succeed if overflow has undefined behavior.

	* search.c (boyer_moore, wordify): Remove vars set but not used.
	(wordify): Omit three unnecessary tests.

	* indent.c (MULTIBYTE_BYTES_WIDTH): Don't compute wide_column.
	All callers changed.  This avoids the need for an unused var.

	* casefiddle.c (casify_region): Remove var that is set but not used.

	* dired.c (file_name_completion): Remove var that is set but not used.

	* fileio.c (Finsert_file_contents): Make EOF condition clearer.

	* fileio.c (Finsert_file_contents): Avoid signed integer overflow.
	(Finsert_file_contents): Remove unnecessary code checking fd.

	* minibuf.c (read_minibuf_noninteractive): Use size_t for sizes.
	Check for integer overflow on size calculations.

	* buffer.c (Fprevious_overlay_change): Remove var that is set
	but not used.

	* keyboard.c (menu_bar_items, read_char_minibuf_menu_prompt):
	Remove vars that are set but not used.
	(timer_check_2): Don't assume timer-list and idle-timer-list are lists.
	(timer_check_2): Mark vars as initialized.

	* gtkutil.c (xg_get_file_with_chooser): Mark var as initialized.

	* image.c (lookup_image): Remove var that is set but not used.
	(xbm_load): Use parse_p, for gcc -Werror=unused-but-set-variable.

	* fontset.c (Finternal_char_font, Ffontset_info): Remove vars
	that are set but not used.

	* xfns.c (make_invisible_cursor): Don't return garbage
	if XCreateBitmapFromData fails (Bug#8410).

	* xselect.c (x_get_local_selection, x_handle_property_notify):
	Remove vars that are set but not used.

	* xfns.c (x_create_tip_frame): Remove var that is set but not used.
	(make_invisible_cursor): Initialize a possibly-uninitialized variable.

	* xterm.c (x_scroll_bar_to_input_event) [!USE_GTK]:
	Remove var that is set but not used.
	(scroll_bar_windows_size): Now size_t, not int.
	(x_send_scroll_bar_event): Use size_t, not int, for sizes.
	Check for overflow.

	* xfaces.c (realize_named_face): Remove vars that are set but not used.
	(map_tty_color) [!defined MSDOS]: Likewise.

	* term.c (tty_write_glyphs): Use size_t; this avoids overflow warning.

	* coding.c: Remove vars that are set but not used.
	(DECODE_COMPOSITION_RULE): Remove 2nd arg, which is unused.
	All callers changed.
	(decode_coding_utf_8, decode_coding_utf_16 decode_coding_emacs_mule):
	(decode_coding_iso_2022, encode_coding_sjis, encode_coding_big5):
	(decode_coding_charset): Remove vars that are set but not used.

	* bytecode.c (Fbyte_code) [!defined BYTE_CODE_SAFE]: Remove var
	that is set but not used.

	* print.c (print_object): Remove var that is set but not used.

	Replace 2 copies of readlink code with 1 gnulib version (Bug#8401).
	The gnulib version avoids calling malloc in the usual case,
	and on 64-bit hosts doesn't have some arbitrary 32-bit limits.
	* fileio.c (Ffile_symlink_p): Use emacs_readlink.
	* filelock.c (current_lock_owner): Likewise.
	* lisp.h (READLINK_BUFSIZE, emacs_readlink): New function.
	* sysdep.c: Include allocator.h, careadlinkat.h.
	(emacs_no_realloc_allocator): New static constant.
	(emacs_readlink): New function.
	* deps.mk (sysdep.o): Depend on ../lib/allocator.h and on
	../lib/careadlinkat.h.

2011-04-04  Stefan Monnier  <monnier@iro.umontreal.ca>

	* keyboard.c (safe_run_hook_funcall): Fix last change (don't stop at the
	first non-nil return value).

2011-04-03  Jan Djärv  <jan.h.d@swipnet.se>

	* nsterm.m (ns_update_auto_hide_menu_bar): Define MAC_OS_X_VERSION_10_6
	if not defined (Bug#8403).

2011-04-02  Juanma Barranquero  <lekktu@gmail.com>

	* xdisp.c (display_count_lines): Remove parameter `start',
	unused since 1998-01-01T02:27:27Z!rms@gnu.org.  All callers changed.
	(get_char_face_and_encoding): Remove parameter `multibyte_p',
	unused since 2008-05-14T01:40:23Z!handa@m17n.org.  All callers changed.
	(fill_stretch_glyph_string): Remove parameters `row' and `area',
	unused at least since Kim's GUI unification at 2003-03-16T20:45:46Z!storm@cua.dk
	and thereabouts.  All callers changed.
	(get_per_char_metric): Remove parameter `f', unused since
	2008-05-14T01:40:23Z!handa@m17n.org.  All callers changed.

2011-04-02  Jim Meyering  <meyering@redhat.com>

	do not dereference NULL upon failed strdup
	* nsfont.m (ns_descriptor_to_entity): Use xstrdup, not strdup.
	(ns_get_family): Likewise.

2011-04-02  Juanma Barranquero  <lekktu@gmail.com>

	* eval.c (unwind_to_catch) [DEBUG_GCPRO]: Remove redundant assignment.

2011-04-02  Jan Djärv  <jan.h.d@swipnet.se>

	* nsterm.m (ns_update_auto_hide_menu_bar): Only for OSX 10.6 or
	later (Bug#8403).

2011-04-01  Stefan Monnier  <monnier@iro.umontreal.ca>

	Add lexical binding.

	* window.c (Ftemp_output_buffer_show): New fun.
	(Fsave_window_excursion):
	* print.c (Fwith_output_to_temp_buffer): Move to subr.el.

	* lread.c (lisp_file_lexically_bound_p): New function.
	(Fload): Bind Qlexical_binding.
	(readevalloop): Remove `evalfun' arg.
	Bind Qinternal_interpreter_environment.
	(Feval_buffer): Bind Qlexical_binding.
	(defvar_int, defvar_bool, defvar_lisp_nopro, defvar_kboard):
	Mark as dynamic.
	(syms_of_lread): Declare `lexical-binding'.

	* lisp.h (struct Lisp_Symbol): New field `declared_special'.

	* keyboard.c (eval_dyn): New fun.
	(menu_item_eval_property): Use it.

	* image.c (parse_image_spec): Use Ffunctionp.

	* fns.c (concat, mapcar1): Accept byte-code-functions.

	* eval.c (Fsetq): Handle lexical vars.
	(Fdefun, Fdefmacro, Ffunction): Make closures when needed.
	(Fdefconst, Fdefvaralias, Fdefvar): Mark as dynamic.
	(FletX, Flet): Obey lexical binding.
	(Fcommandp): Handle closures.
	(Feval): New `lexical' arg.
	(eval_sub): New function extracted from Feval.  Use it almost
	everywhere where Feval was used.  Look up vars in lexical env.
	Handle closures.
	(Ffunctionp): Move from subr.el.
	(Ffuncall): Handle closures.
	(apply_lambda): Remove `eval_flags'.
	(funcall_lambda): Handle closures and new byte-code-functions.
	(Fspecial_variable_p): New function.
	(syms_of_eval): Initialize the Vinternal_interpreter_environment var,
	but without exporting it to Lisp.

	* doc.c (Fdocumentation, store_function_docstring):
	* data.c (Finteractive_form): Handle closures.

	* callint.c (Fcall_interactively): Preserve lexical-binding mode for
	interactive spec.

	* bytecode.c (Bstack_ref, Bstack_set, Bstack_set2, BdiscardN):
	New byte-codes.
	(exec_byte_code): New function extracted from Fbyte_code to handle new
	calling convention for byte-code-functions.  Add new byte-codes.

	* buffer.c (defvar_per_buffer): Set new `declared_special' field.

	* alloc.c (Fmake_symbol): Init new `declared_special' field.

2011-03-31  Juanma Barranquero  <lekktu@gmail.com>

	* xdisp.c (redisplay_internal): Fix prototype.

2011-03-31  Eli Zaretskii  <eliz@gnu.org>

	* xdisp.c (SCROLL_LIMIT): New macro.
	(try_scrolling): Use it when setting scroll_limit.
	Limit scrolling to 100 screen lines.
	(redisplay_window): Even when falling back on "recentering",
	position point in the window according to scroll-conservatively,
	scroll-margin, and scroll-*-aggressively variables.  (Bug#6671)

	(try_scrolling): When point is above the window, allow searching
	as far as scroll_max, or one screenful, to compute vertical
	distance from PT to the scroll margin position.  This prevents
	try_scrolling from unnecessarily failing when
	scroll-conservatively is set to a value slightly larger than the
	window height.  Clean up the case of PT below the margin at bottom
	of window: scroll_max can no longer be INT_MAX.  When aggressive
	scrolling is in use, don't let point enter the opposite scroll
	margin as result of the scroll.
	(syms_of_xdisp) <scroll-conservatively>: Document the
	threshold of 100 lines for never-recentering scrolling.

2011-03-31  Juanma Barranquero  <lekktu@gmail.com>

	* dispextern.h (move_it_by_lines):
	* xdisp.c (move_it_by_lines): Remove parameter `need_y_p', unused
	since 2000-12-29T14:24:09Z!gerd@gnu.org.  All callers changed.
	(message_log_check_duplicate): Remove parameters `prev_bol' and
	`this_bol', unused since 1998-01-01T02:27:27Z!rms@gnu.org.  All callers changed.
	(redisplay_internal): Remove parameter `preserve_echo_area',
	unused since 1999-07-21T21:43:52Z!gerd@gnu.org.  All callers changed.

	* indent.c (Fvertical_motion):
	* window.c (window_scroll_pixel_based, Frecenter):
	Don't pass `need_y_p' to `move_it_by_lines'.

2011-03-30  Stefan Monnier  <monnier@iro.umontreal.ca>

	* eval.c (struct backtrace): Don't cheat with negative numbers, but do
	steal a few bits to be more compact.
	(interactive_p, Fbacktrace, Fbacktrace_frame, mark_backtrace):
	Remove unneeded casts.

	* bytecode.c (Fbyte_code): CAR and CDR can GC.

2011-03-30  Zachary Kanfer  <zkanfer@gmail.com>  (tiny change)

	* keyboard.c (Fexecute_extended_command): Do log the "suggest key
	binding" message (bug#7967).

2011-03-30  Paul Eggert  <eggert@cs.ucla.edu>

	Fix more problems found by GCC 4.6.0's static checks.

	* unexelf.c (unexec) [! (defined _SYSTYPE_SYSV || defined __sgi)]:
	Remove unused local var.

	* editfns.c (Fmessage_box): Remove unused local var.

	* xdisp.c (try_window_reusing_current_matrix, x_produce_glyphs):
	(note_mode_line_or_margin_highlight, note_mouse_highlight):
	Omit unused local vars.
	* window.c (shrink_windows): Omit unused local var.
	* menu.c (digest_single_submenu): Omit unused local var.
	* dispnew.c (update_window) [PERIODIC_PREEMPTION_CHECKING]:
	Omit unused local var.

	* keyboard.c (parse_modifiers_uncached, parse_modifiers):
	Don't assume string length fits in int.
	(keyremap_step, read_key_sequence): Use size_t for sizes.
	(read_key_sequence): Don't check last_real_key_start redundantly.

	* callproc.c (Fcall_process, Fcall_process_region): Use SAFE_ALLOCA
	instead of alloca (Bug#8344).

	* eval.c (Fbacktrace): Don't assume nargs fits in int.
	(Fbacktrace_frame): Don't assume nframes fits in int.

	* syntax.c (scan_sexps_forward): Avoid pointer wraparound.

	* xterm.c (x_make_frame_visible, same_x_server): Redo to avoid overflow
	concerns.

	* term.c (produce_glyphless_glyph): Remove unnecessary test.

	* cm.c (calccost): Turn while-do into do-while, for clarity.

	* keyboard.c (syms_of_keyboard): Use the same style as later
	in this function when indexing through an array.  This also
	works around GCC bug 48267.

	* image.c (tiff_load): Fix off-by-one image count (Bug#8336).

	* xselect.c (x_check_property_data): Return correct size (Bug#8335).

	* chartab.c (sub_char_table_ref_and_range): Redo for slight
	efficiency gain, and to bypass a gcc -Wstrict-overflow warning.

	* keyboard.c, keyboard.h (num_input_events): Now size_t.
	This avoids undefined behavior on integer overflow, and is a bit
	more convenient anyway since it is compared to a size_t variable.

	Variadic C functions now count arguments with size_t, not int.
	This avoids an unnecessary limitation on 64-bit machines, which
	caused (substring ...) to crash on large vectors (Bug#8344).
	* lisp.h (struct Lisp_Subr.function.aMANY): Now takes size_t, not int.
	(DEFUN_ARGS_MANY, internal_condition_case_n, safe_call): Likewise.
	All variadic functions and their callers changed accordingly.
	(struct gcpro.nvars): Now size_t, not int.  All uses changed.
	* data.c (arith_driver, float_arith_driver): Likewise.
	* editfns.c (general_insert_function): Likewise.
	* eval.c (struct backtrace.nargs, interactive_p)
	(internal_condition_case_n, run_hook_with_args, apply_lambda)
	(funcall_lambda, mark_backtrace): Likewise.
	* fns.c (concat): Likewise.
	* frame.c (x_set_frame_parameters): Likewise.
	* fns.c (get_key_arg): Now accepts and returns size_t, and returns
	0 if not found, not -1.  All callers changed.

	* alloc.c (garbage_collect): Don't assume stack size fits in int.
	(stack_copy_size): Now size_t, not int.
	(stack_copy, stack_copy_size): Define only if MAX_SAVE_STACK > 0.

2011-03-28  Juanma Barranquero  <lekktu@gmail.com>

	* coding.c (encode_designation_at_bol): Remove parameter `charbuf_end',
	unused since 2002-03-01T01:17:24Z!handa@m17n.org and 2008-02-01T16:01:31Z!miles@gnu.org.
	All callers changed.

	* lisp.h (multibyte_char_to_unibyte):
	* character.c (multibyte_char_to_unibyte): Remove parameter `rev_tbl',
	unused since 2002-03-01T01:16:34Z!handa@m17n.org and 2008-02-01T16:01:31Z!miles@gnu.org.
	* character.h (CHAR_TO_BYTE8):
	* cmds.c (internal_self_insert):
	* editfns.c (general_insert_function):
	* keymap.c (push_key_description):
	* search.c (Freplace_match):
	* xdisp.c (message_dolog, set_message_1): All callers changed.

2011-03-28  Stefan Monnier  <monnier@iro.umontreal.ca>

	* keyboard.c (safe_run_hook_funcall): New function.
	(safe_run_hooks_1, safe_run_hooks_error, safe_run_hooks): On error,
	don't set the hook to nil, but remove the offending function instead.
	(Qcommand_hook_internal): Remove, unused.
	(syms_of_keyboard): Don't initialize Qcommand_hook_internal nor define
	Vcommand_hook_internal.

	* eval.c (enum run_hooks_condition): Remove.
	(funcall_nil, funcall_not): New functions.
	(run_hook_with_args): Call each function through a `funcall' argument.
	Remove `cond' argument, now redundant.
	(Frun_hooks, Frun_hook_with_args, Frun_hook_with_args_until_success)
	(Frun_hook_with_args_until_failure): Adjust accordingly.
	(run_hook_wrapped_funcall, Frun_hook_wrapped): New functions.

2011-03-28  Juanma Barranquero  <lekktu@gmail.com>

	* dispextern.h (string_buffer_position): Remove declaration.

	* print.c (strout): Remove parameter `multibyte', unused since
	1999-08-21T19:30:21Z!gerd@gnu.org.  All callers changed.

	* search.c (boyer_moore): Remove parameters `len', `pos' and `lim',
	never used since function introduction in 1998-02-08T21:33:56Z!rms@gnu.org.
	All callers changed.

	* w32.c (_wsa_errlist): Use braces for struct initializers.

	* xdisp.c (string_buffer_position_lim): Remove parameter `w',
	never used since function introduction in 2001-03-09T18:41:50Z!gerd@gnu.org.
	All callers changed.
	(string_buffer_position): Likewise.  Also, make static (it's never
	used outside xdisp.c).
	(cursor_row_p): Remove parameter `w', unused since
	2000-10-17T16:08:57Z!gerd@gnu.org.  All callers changed.
	(decode_mode_spec): Remove parameter `precision', introduced during
	Gerd Moellmann's rewrite at 1999-07-21T21:43:52Z!gerd@gnu.org, but never used.
	All callers changed.

2011-03-27  Jan Djärv  <jan.h.d@swipnet.se>

	* nsterm.m (syms_of_nsterm): Use doc: for ns-auto-hide-menu-bar.

2011-03-27  Anders Lindgren  <andlind@gmail.com>

	* nsterm.m (ns_menu_bar_is_hidden): New variable.
	(ns_constrain_all_frames, ns_menu_bar_should_be_hidden)
	(ns_update_auto_hide_menu_bar): New functions.
	(ns_update_begin): Call ns_update_auto_hide_menu_bar.
	(applicationDidBecomeActive): Call ns_update_auto_hide_menu_bar and
	ns_constrain_all_frames.
	(constrainFrameRect): Return at once if ns_menu_bar_should_be_hidden.
	(syms_of_nsterm): DEFVAR ns-auto-hide-menu-bar, init to Qnil.

2011-03-27  Jan Djärv  <jan.h.d@swipnet.se>

	* nsmenu.m (runDialogAt): Remove argument to timer_check.

2011-03-27  Glenn Morris  <rgm@gnu.org>

	* syssignal.h: Replace RETSIGTYPE with void.
	* atimer.c, data.c, dispnew.c, emacs.c, floatfns.c, keyboard.c:
	* keyboard.h, lisp.h, process.c, sysdep.c, xterm.c:
	Replace SIGTYPE with void everywhere.
	* s/usg5-4-common.h (SIGTYPE): Remove definition.
	* s/template.h (SIGTYPE): Remove commented out definition.

2011-03-26  Eli Zaretskii  <eliz@gnu.org>

	* xdisp.c (redisplay_window): Don't check buffer's clip_changed
	flag as a prerequisite for invoking try_scrolling.  (Bug#6671)

2011-03-26  Juanma Barranquero  <lekktu@gmail.com>

	* w32.c (read_unc_volume): Use parameter `henum', instead of
	global variable `wget_enum_handle'.

	* keymap.c (describe_vector): Remove parameters `indices' and
	`char_table_depth', unused since 2002-03-01T01:43:26Z!handa@m17n.org.
	(describe_map, Fdescribe_vector): Adjust calls to `describe_vector'.

	* keyboard.h (timer_check, show_help_echo): Remove unused parameters.

	* keyboard.c (timer_check): Remove parameter `do_it_now',
	unused since 1996-04-12T06:01:29Z!rms@gnu.org.
	(show_help_echo): Remove parameter `ok_to_overwrite_keystroke_echo',
	unused since 2008-04-19T19:30:53Z!monnier@iro.umontreal.ca.

	* keyboard.c (read_char):
	* w32menu.c (w32_menu_display_help):
	* xmenu.c (show_help_event, menu_help_callback):
	Adjust calls to `show_help_echo'.

	* gtkutil.c (xg_maybe_add_timer):
	* keyboard.c (readable_events):
	* process.c (wait_reading_process_output):
	* xmenu.c (x_menu_wait_for_event): Adjust calls to `timer_check'.

	* insdel.c (adjust_markers_gap_motion):
	Remove; no-op since 1998-01-02T21:29:48Z!rms@gnu.org.
	(gap_left, gap_right): Don't call it.

2011-03-25  Chong Yidong  <cyd@stupidchicken.com>

	* xdisp.c (handle_fontified_prop): Discard changes to clip_changed
	incurred during fontification.

2011-03-25  Juanma Barranquero  <lekktu@gmail.com>

	* buffer.c (defvar_per_buffer): Remove unused parameter `doc'.
	(DEFVAR_PER_BUFFER): Don't pass it.

	* dispnew.c (row_equal_p, add_row_entry): Remove unused parameter `w'.
	(scrolling_window): Don't pass it.

2011-03-25  Juanma Barranquero  <lekktu@gmail.com>

	* dispextern.h (glyph_matric): Use #if GLYPH_DEBUG, not #ifdef.

	* fileio.c (check_executable) [DOS_NT]: Remove unused variables `len'
	and `suffix'.
	(Fset_file_selinux_context) [HAVE_LIBSELINUX]: Move here declaration
	of variables specific to SELinux and computation of `encoded_absname'.

	* image.c (XPutPixel): Remove unused variable `height'.

	* keyboard.c (make_lispy_event): Remove unused variable `hpos'.

	* unexw32.c (get_section_info): Remove unused variable `section'.

	* w32.c (stat): Remove unused variables `drive_root' and `devtype'.
	(system_process_attributes): Remove unused variable `sess'.
	(sys_read): Remove unused variable `err'.

	* w32fns.c (top): Wrap variables with #if GLYPH_DEBUG, not #ifdef.
	(w32_wnd_proc): Remove unused variable `isdead'.
	(unwind_create_frame): Use #if GLYPH_DEBUG, not #ifdef.
	(Fx_server_max_request_size): Remove unused variable `dpyinfo'.
	(x_create_tip_frame): Remove unused variable `tem'.

	* w32inevt.c (w32_console_read_socket):
	Remove unused variable `no_events'.

	* w32term.c (x_draw_composite_glyph_string_foreground):
	Remove unused variable `width'.

2011-03-24  Juanma Barranquero  <lekktu@gmail.com>

	* w32term.c (x_set_glyph_string_clipping):
	Don't pass uninitialized region to CombineRgn.

2011-03-23  Juanma Barranquero  <lekktu@gmail.com>

	* w32fns.c (x_set_menu_bar_lines): Remove unused variable `olines'.
	(w32_wnd_proc): Pass NULL to Windows API, not uninitialized buffer.
	(Fx_close_connection): Remove unused variable `i'.

	* w32font.c (w32font_draw): Return number of glyphs.
	(w32font_open_internal): Remove unused variable `i'.
	(w32font_driver): Add missing initializer.

	* w32menu.c (utf8to16): Remove unused variable `utf16'.
	(fill_in_menu): Remove unused variable `items_added'.

	* w32term.c (last_mouse_press_frame): Remove static global variable.
	(w32_clip_to_row): Remove unused variable `f'.
	(x_delete_terminal): Remove unused variable `i'.

	* w32uniscribe.c (uniscribe_shape): Remove unused variable `nclusters'.
	(NOTHING): Remove unused static global variable.
	(uniscribe_check_otf): Remove unused variable `table'.
	(uniscribe_font_driver): Add missing initializers.

2011-03-23  Julien Danjou  <julien@danjou.info>

	* term.c (Fsuspend_tty, Fresume_tty):
	* minibuf.c (read_minibuf, run_exit_minibuf_hook):
	* window.c (temp_output_buffer_show):
	* insdel.c (signal_before_change):
	* frame.c (Fhandle_switch_frame):
	* fileio.c (Fdo_auto_save):
	* emacs.c (Fkill_emacs):
	* editfns.c (save_excursion_restore):
	* cmds.c (internal_self_insert):
	* callint.c (Fcall_interactively):
	* buffer.c (Fkill_all_local_variables):
	* keyboard.c (Fcommand_execute, Fsuspend_emacs, safe_run_hooks_1):
	Use Frun_hooks.
	(command_loop_1): Use Frun_hooks.  Call safe_run_hooks
	unconditionnaly since it does the check itself.

2011-03-23  Paul Eggert  <eggert@cs.ucla.edu>

	Fix more problems found by GCC 4.5.2's static checks.

	* coding.c (encode_coding_raw_text): Avoid unnecessary test
	the first time through the loop, since we know p0 < p1 then.
	This also avoids a gcc -Wstrict-overflow warning.

	* lisp.h (SAFE_ALLOCA, SAFE_ALLOCA_LISP): Avoid 'int' overflow
	leading to a memory leak, possible in functions like
	load_charset_map_from_file that can allocate an unbounded number
	of objects (Bug#8318).

	* xmenu.c (set_frame_menubar): Use EMACS_UINT, not int, for indexes
	that could (at least in theory) be that large.

	* xdisp.c (message_log_check_duplicate): Return unsigned long, not int.
	This is less likely to overflow, and avoids undefined behavior if
	overflow does occur.  All callers changed.  Use strtoul to scan
	for the unsigned long integer.
	(pint2hrstr): Simplify and tune code slightly.
	This also avoids a (bogus) GCC warning with gcc -Wstrict-overflow.

	* scroll.c (do_scrolling): Work around GCC bug 48228.
	See <http://gcc.gnu.org/bugzilla/show_bug.cgi?id=48228>.

	* frame.c (Fmodify_frame_parameters): Simplify loop counter.
	This also avoids a warning with gcc -Wstrict-overflow.
	(validate_x_resource_name): Simplify count usage.
	This also avoids a warning with gcc -Wstrict-overflow.

	* fileio.c (Fcopy_file): Report error if fchown or fchmod
	fail (Bug#8306).

	* emacs.c (Fdaemon_initialized): Do not ignore I/O errors (Bug#8303).

	* process.c (Fmake_network_process): Use socklen_t, not int,
	where POSIX says socklen_t is required in portable programs.
	This fixes a porting bug on hosts like 64-bit HP-UX, where
	socklen_t is wider than int (Bug#8277).
	(Fmake_network_process, server_accept_connection):
	(wait_reading_process_output, read_process_output):
	Likewise.

	* process.c: Rename or move locals to avoid shadowing.
	(list_processes_1, Fmake_network_process):
	(read_process_output_error_handler, exec_sentinel_error_handler):
	Rename or move locals.
	(Fmake_network_process): Define label "retry_connect" only if needed.
	(Fnetwork_interface_info): Fix pointer signedness.
	(process_send_signal): Add cast to avoid pointer signedness problem.
	(FIRST_PROC_DESC, IF_NON_BLOCKING_CONNECT): Remove unused macros.
	(create_process): Use 'volatile' to avoid vfork clobbering (Bug#8298).

	Make tparam.h and terminfo.c consistent.
	* cm.c (tputs, tgoto, BC, UP): Remove extern decls.
	Include tparam.h instead, since it declares them.
	* cm.h (PC): Remove extern decl; tparam.h now does this.
	* deps.mk (cm.o, terminfo.o): Depend on tparam.h.
	* terminfo.c: Include tparam.h, to check interfaces.
	(tparm): Make 1st arg a const pointer in decl.  Put it at top level.
	(tparam): Adjust signature to match interface in tparam.h;
	this removes some undefined behavior.  Check that outstring and len
	are zero, which they always are with Emacs.
	* tparam.h (PC, BC, UP): New extern decls.

	* xftfont.c (xftfont_shape): Now static, and defined only if needed.
	(xftfont_open): Rename locals to avoid shadowing.

	* ftfont.c (ftfont_resolve_generic_family): Fix pointer signedness.
	(ftfont_otf_capability, ftfont_shape): Omit decls if not needed.
	(OTF_TAG_SYM): Omit macro if not needed.
	(ftfont_list): Remove unused local.
	(get_adstyle_property, ftfont_pattern_entity):
	(ftfont_lookup_cache, ftfont_open, ftfont_anchor_point):
	Rename locals to avoid shadowing.

	* xfont.c (xfont_list_family): Mark var as initialized.

	* xml.c (make_dom): Now static.

	* composite.c (composition_compute_stop_pos): Rename local to
	avoid shadowing.
	(composition_reseat_it): Remove unused locals.
	(find_automatic_composition, composition_adjust_point): Likewise.
	(composition_update_it): Mark var as initialized.
	(find_automatic_composition): Mark vars as initialized,
	with a FIXME (Bug#8290).

	character.h: Rename locals to avoid shadowing.
	* character.h (PREV_CHAR_BOUNDARY, FETCH_STRING_CHAR_ADVANCE):
	(FETCH_STRING_CHAR_AS_MULTIBYTE_ADVANCE, FETCH_CHAR_ADVANCE):
	(FETCH_CHAR_ADVANCE_NO_CHECK, INC_POS, DEC_POS, BUF_INC_POS):
	(BUF_DEC_POS): Be more systematic about renaming local temporaries
	to avoid shadowing.

	* textprop.c (property_change_between_p): Remove; unused.

	* intervals.c (interval_start_pos): Now static.

	* intervals.h (CHECK_TOTAL_LENGTH): Avoid empty "else".

	* atimer.c (start_atimer, append_atimer_lists, set_alarm):
	Rename locals to avoid shadowing.

	* sound.c (wav_play, au_play, Fplay_sound_internal):
	Fix pointer signedness.
	(alsa_choose_format): Remove unused local var.
	(wav_play): Initialize a variable to 0, to prevent undefined
	behavior (Bug#8278).

	* region-cache.c (insert_cache_boundary): Redo var to avoid shadowing.

	* region-cache.h (pp_cache): New decl, for gcc -Wmissing-prototypes.

	* callproc.c (Fcall_process): Use 'volatile' to avoid vfork
	clobbering (Bug#8298).
	* sysdep.c (sys_subshell): Likewise.
	Previously, the sys_subshell 'volatile' was incorrectly IF_LINTted out.

	* lisp.h (child_setup): Now NO_RETURN unless DOS_NT.
	This should get cleaned up, so that child_setup has the
	same signature on all platforms.

	* callproc.c (call_process_cleanup): Now static.
	(relocate_fd): Rename locals to avoid shadowing.

2011-03-22  Chong Yidong  <cyd@stupidchicken.com>

	* xterm.c (x_clear_frame): Remove XClearWindow call.  This appears
	not to be necessary, and produces flickering.

2011-03-20  Glenn Morris  <rgm@gnu.org>

	* config.in: Remove file.

2011-03-20  Juanma Barranquero  <lekktu@gmail.com>

	* minibuf.c (Vcompleting_read_function): Don't declare, global variables
	are now in src/globals.h.
	(syms_of_minibuf): Remove spurious & from previous change.

2011-03-20  Leo  <sdl.web@gmail.com>

	* minibuf.c (completing-read-function): New variable.
	(completing-read-default): Rename from completing-read.
	(completing-read): Call completing-read-function.

2011-03-19  Juanma Barranquero  <lekktu@gmail.com>

	* xfaces.c (Fx_load_color_file):
	Read color file from absolute filename (bug#8250).

2011-03-19  Juanma Barranquero  <lekktu@gmail.com>

	* makefile.w32-in: Update dependencies.

2011-03-17  Eli Zaretskii  <eliz@gnu.org>

	* makefile.w32-in ($(BLD)/unexw32.$(O)): Depend on $(SRC)/unexec.h.

2011-03-17  Paul Eggert  <eggert@cs.ucla.edu>

	Fix more problems found by GCC 4.5.2's static checks.

	* process.c (make_serial_process_unwind, send_process_trap):
	(sigchld_handler): Now static.

	* process.c (allocate_pty): Let PTY_ITERATION declare iteration vars.
	That way, the code declares only the vars that it needs.
	* s/aix4-2.h (PTY_ITERATION): Declare iteration vars.
	* s/cygwin.h (PTY_ITERATION): Likewise.
	* s/darwin.h (PTY_ITERATION): Likewise.
	* s/gnu-linux.h (PTY_ITERATION): Likewise.

	* s/irix6-5.h (PTY_OPEN): Declare stb, to loosen coupling.
	* process.c (allocate_pty): Don't declare stb unless it's needed.

	* bytecode.c (MAYBE_GC): Rewrite so as not to use empty "else".
	(CONSTANTLIM): Remove; unused.
	(METER_CODE, Bscan_buffer, Bread_char, Bset_mark):
	Define only if needed.

	* unexelf.c (unexec): Name an expression,
	to avoid gcc -Wbad-function-cast warning.
	Use a different way to cause a compilation error if anyone uses
	n rather than nn, a way that does not involve shadowing.
	(ELF_BSS_SECTION_NAME, OLD_PROGRAM_H): Remove; unused.

	* deps.mk (unexalpha.o): Remove; unused.

	New file unexec.h, the (simple) interface for unexec (Bug#8267).
	* unexec.h: New file.
	* deps.mk (emacs.o, unexaix.o, unexcw.o, unexcoff.o, unexelf.o):
	(unexhp9k800.o, unexmacosx.o, unexsol.o, unexw32.o):
	Depend on unexec.h.
	* emacs.c [!defined CANNOT_DUMP]: Include unexec.h.
	* unexaix.c, unexcoff.c, unexcw.c, unexelf.c, unexhp9k800.c:
	* unexmacosx.c, unexsol.c, unexw32.c: Include unexec.h.
	Change as necessary to match prototype in unexec.h.

	* syntax.c (Fforward_comment, scan_lists): Rename locals to avoid
	shadowing.
	(back_comment, skip_chars): Mark vars as initialized.

	* character.h (FETCH_STRING_CHAR_ADVANCE_NO_CHECK, BUF_INC_POS):
	Rename locals to avoid shadowing.

	* lread.c (read1): Rewrite so as not to use empty "else".
	(Fload, readevalloop, read1): Rename locals to avoid shadowing.

	* print.c (Fredirect_debugging_output): Fix pointer signedess.

	* lisp.h (debug_output_compilation_hack): Add decl here, to avoid
	warning when compiling print.c.

	* font.c (font_unparse_fcname): Abort in an "impossible" situation
	instead of using an uninitialized var.
	(font_sort_entities): Mark var as initialized.

	* character.h (FETCH_CHAR_ADVANCE): Rename locals to avoid shadowing.

	* font.c (font_unparse_xlfd): Don't mix pointers to variables with
	pointers to constants.
	(font_parse_fcname): Remove unused vars.
	(font_delete_unmatched): Now static.
	(font_get_spec): Remove; unused.
	(font_style_to_value, font_prop_validate_style, font_unparse_fcname):
	(font_update_drivers, Ffont_get_glyphs, font_add_log):
	Rename or move locals to avoid shadowing.

	* fns.c (require_nesting_list, require_unwind): Now static.
	(Ffillarray): Rename locals to avoid shadowing.

	* floatfns.c (domain_error2): Define only if needed.
	(Ffrexp, Fldexp): Rename locals to avoid shadowing.

	* alloc.c (mark_backtrace): Move decl from here ...
	* lisp.h: ... to here, so that it can be checked.

	* eval.c (call_debugger, do_debug_on_call, grow_specpdl): Now static.
	(Fdefvar): Rewrite so as not to use empty "else".
	(lisp_indirect_variable): Name an expression,
	to avoid gcc -Wbad-function-cast warning.
	(Fdefvar): Rename locals to avoid shadowing.

	* callint.c (quotify_arg, quotify_args): Now static.
	(Fcall_interactively): Rename locals to avoid shadowing.
	Use const pointer when appropriate.

	* lisp.h (get_system_name, get_operating_system_release):
	Move decls here, to check interfaces.
	* process.c (get_operating_system_release): Move decl to lisp.h.
	* xrdb.c (get_system_name): Likewise.
	* editfns.c (init_editfns, Fuser_login_name, Fuser_uid):
	(Fuser_real_uid, Fuser_full_name): Remove unnecessary casts,
	some of which prompt warnings from gcc -Wbad-function-cast.
	(Fformat_time_string, Fencode_time, Finsert_char):
	(Ftranslate_region_internal, Fformat):
	Rename or remove local vars to avoid shadowing.
	(Ftranslate_region_internal): Mark var as initialized.

	* doc.c (Fdocumentation, Fsnarf_documentation): Move locals to
	avoid shadowing.

	* lisp.h (eassert): Check that the argument compiles, even if
	ENABLE_CHECKING is not defined.

	* data.c (Findirect_variable): Name an expression, to avoid
	gcc -Wbad-function-cast warning.
	(default_value, arithcompare, arith_driver, arith_error): Now static.
	(store_symval_forwarding): Rename local to avoid shadowing.
	(Fmake_variable_buffer_local, Fmake_local_variable):
	Mark variables as initialized.
	(do_blv_forwarding, do_symval_forwarding): Remove; unused.

	* alloc.c (check_cons_list): Do not define unless GC_CHECK_CONS_LIST.
	(Fmake_vector, Fvector, Fmake_byte_code, Fgarbage_collect):
	Rename locals to avoid shadowing.
	(mark_stack): Move local variables into the #ifdef region where
	they're used.
	(BLOCK_INPUT_ALLOC, UNBLOCK_INPUT_ALLOC): Define only if
	! defined SYSTEM_MALLOC && ! defined SYNC_INPUT, as they are not
	needed otherwise.
	(CHECK_ALLOCATED): Define only if GC_CHECK_MARKED_OBJECTS.
	(GC_STRING_CHARS): Remove; not used.
	(Fmemory_limit): Cast sbrk's returned value to char *.

	* lisp.h (check_cons_list): Declare if GC_CHECK_CONS_LIST; this
	avoids undefined behavior in theory.

	* regex.c (IF_LINT): Add defn, for benefit of ../lib-src.

	Use functions, not macros, for up- and down-casing (Bug#8254).
	* buffer.h (DOWNCASE_TABLE, UPCASE_TABLE, DOWNCASE, UPPERCASEP):
	(NOCASEP, LOWERCASEP, UPCASE, UPCASE1): Remove.  All callers changed
	to use the following functions instead of these macros.
	(downcase): Adjust to lack of DOWNCASE_TABLE.  Return int, not
	EMACS_INT, since callers assume the returned value fits in int.
	(upcase1): Likewise, for UPCASE_TABLE.
	(uppercasep, lowercasep, upcase): New static inline functions.
	* editfns.c (Fchar_equal): Remove no-longer-needed workaround for
	the race-condition problem in the old DOWNCASE.

	* regex.c (CHARSET_LOOKUP_RANGE_TABLE_RAW, POP_FAILURE_REG_OR_COUNT):
	Rename locals to avoid shadowing.
	(regex_compile, re_match_2_internal): Move locals to avoid shadowing.
	(regex_compile, re_search_2, re_match_2_internal):
	Remove unused local vars.
	(FREE_VAR): Rewrite so as not to use empty "else",
	which gcc can warn about.
	(regex_compile, re_match_2_internal): Mark locals as initialized.
	(RETALLOC_IF): Define only if needed.
	(WORDCHAR_P): Likewise.  This one is never needed, but is used
	only in a comment talking about a compiler bug, so put inside
	the #if 0 of that comment.
	(CHARSET_LOOKUP_BITMAP, FAIL_STACK_FULL, RESET_FAIL_STACK):
	(PUSH_FAILURE_ELT, BUF_PUSH_3, STOP_ADDR_VSTRING):
	Remove; unused.

	* search.c (boyer_moore): Rename locals to avoid shadowing.
	* character.h (FETCH_STRING_CHAR_AS_MULTIBYTE_ADVANCE):
	(PREV_CHAR_BOUNDARY): Likewise.

	* search.c (simple_search): Remove unused var.

	* dired.c (compile_pattern): Move decl from here ...
	* lisp.h: ... to here, so that it can be checked.
	(struct re_registers): New forward decl.

	* character.h (INC_POS, DEC_POS): Rename locals to avoid shadowing.

	* indent.c (MULTIBYTE_BYTES_WIDTH): New args bytes, width.
	All uses changed.
	(MULTIBYTE_BYTES_WIDTH, scan_for_column, compute_motion):
	Rename locals to avoid shadowing.
	(Fvertical_motion): Mark locals as initialized.

	* casefiddle.c (casify_object, casify_region): Now static.
	(casify_region): Mark local as initialized.

	* cmds.c (internal_self_insert): Rename local to avoid shadowing.

	* lisp.h (GCPRO2_VAR, GCPRO3_VAR, GCPRO4_VAR, GCPRO5_VAR, GCPRO6_VAR):
	New macros, so that the caller can use some names other than
	gcpro1, gcpro2, etc.
	(GCPRO2, GCPRO3, GCPRO4, GCPRO5, GCPRO6): Reimplement in terms
	of the new macros.
	(GCPRO1_VAR, UNGCPRO_VAR): Change the meaning of the second
	argument, for consistency with GCPRO2_VAR, etc: it is now the
	prefix of the variable, not the variable itself.  All uses
	changed.
	* dired.c (directory_files_internal, file_name_completion):
	Rename locals to avoid shadowing.

	Fix a race condition diagnosed by gcc -Wsequence-point (Bug#8254).
	An expression of the form (DOWNCASE (x) == DOWNCASE (y)), found in
	dired.c's scmp function, had undefined behavior.
	* lisp.h (DOWNCASE_TABLE, UPCASE_TABLE, DOWNCASE, UPPERCASEP):
	(NOCASEP, LOWERCASEP, UPCASE, UPCASE1): Move from here ...
	* buffer.h: ... to here, because these macros use current_buffer,
	and the new implementation with inline functions needs to have
	current_buffer in scope now, rather than later when the macros
	are used.
	(downcase, upcase1): New static inline functions.
	(DOWNCASE, UPCASE1): Reimplement using these functions.
	This avoids undefined behavior in expressions like
	DOWNCASE (x) == DOWNCASE (y), which previously suffered
	from race conditions in accessing the global variables
	case_temp1 and case_temp2.
	* casetab.c (case_temp1, case_temp2): Remove; no longer needed.
	* lisp.h (case_temp1, case_temp2): Remove their decls.
	* character.h (ASCII_CHAR_P): Move from here ...
	* lisp.h: ... to here, so that the inline functions mentioned
	above can use them.

	* dired.c (directory_files_internal_unwind): Now static.

	* fileio.c (file_name_as_directory, directory_file_name):
	(barf_or_query_if_file_exists, auto_save_error, auto_save_1):
	Now static.
	(file_name_as_directory): Use const pointers when appropriate.
	(Fexpand_file_name): Likewise.  In particular, newdir might
	point at constant storage, so make it a const pointer.
	(Fmake_directory_internal, Fread_file_name): Remove unused vars.
	(Ffile_selinux_context, Fset_file_selinux_context): Fix pointer
	signedness issues.
	(Fset_file_times, Finsert_file_contents, auto_save_error):
	Rename locals to avoid shadowing.

	* minibuf.c (choose_minibuf_frame_1): Now static.
	(Ftry_completion, Fall_completions): Rename or remove locals
	to avoid shadowing.

	* marker.c (bytepos_to_charpos): Remove; unused.

	* lisp.h (verify_bytepos, count_markers): New decls,
	so that gcc does not warn that these functions aren't declared.

	* insdel.c (check_markers, make_gap_larger, make_gap_smaller):
	(reset_var_on_error, Fcombine_after_change_execute_1): Now static.
	(CHECK_MARKERS): Redo to avoid gcc -Wempty-body diagnostic.
	(copy_text): Remove unused local var.

	* filelock.c (within_one_second): Now static.
	(lock_file_1): Rename local to avoid shadowing.

	* buffer.c (fix_overlays_before): Mark locals as initialized.
	(fix_start_end_in_overlays): Likewise.  This function should be
	simplified by using pointers-to-pointers, but that's a different
	matter.
	(switch_to_buffer_1): Now static.
	(Fkill_buffer, record_buffer, Fbury_buffer, Fset_buffer_multibyte):
	(report_overlay_modification): Rename locals to avoid shadowing.

	* sysdep.c (system_process_attributes): Rename vars to avoid shadowing.
	Fix pointer signedness issue.
	(sys_subshell): Mark local as volatile if checking for lint,
	to suppress a gcc -Wclobbered warning that does not seem to be right.
	(MAXPATHLEN): Define only if needed.

	* process.c (serial_open, serial_configure): Move decls from here ...
	* systty.h: ... to here, so that they can be checked.

	* fns.c (get_random, seed_random): Move extern decls from here ...
	* lisp.h: ... to here, so that they can be checked.

	* sysdep.c (reset_io): Now static.
	(wait_for_termination_signal): Remove; unused.

	* keymap.c (keymap_parent, keymap_memberp, map_keymap_internal):
	(copy_keymap_item, append_key, push_text_char_description):
	Now static.
	(Fwhere_is_internal): Don't test CONSP (sequences) unnecessarily.
	(DENSE_TABLE_SIZE): Remove; unused.
	(get_keymap, access_keymap, Fdefine_key, Fwhere_is_internal):
	(describe_map_tree):
	Rename locals to avoid shadowing.

	* keyboard.c: Declare functions static if they are not used elsewhere.
	(echo_char, echo_dash, cmd_error, top_level_2):
	(poll_for_input, handle_async_input): Now static.
	(read_char, kbd_buffer_get_event, make_lispy_position):
	(make_lispy_event, make_lispy_movement, apply_modifiers):
	(decode_keyboard_code, tty_read_avail_input, menu_bar_items):
	(parse_tool_bar_item, read_key_sequence, Fread_key_sequence):
	(Fread_key_sequence_vector): Rename locals to avoid shadowing.
	(read_key_sequence, read_char): Mark locals as initialized.
	(Fexit_recursive_edit, Fabort_recursive_edit): Mark with NO_RETURN.

	* keyboard.h (make_ctrl_char): New decl.
	(mark_kboards): Move decl here ...
	* alloc.c (mark_kboards): ... from here.

	* lisp.h (force_auto_save_soon): New decl.

	* emacs.c (init_cmdargs): Rename local to avoid shadowing.
	(DEFINE_DUMMY_FUNCTION): New macro.
	(__do_global_ctors, __do_global_ctors_aux, __do_global_dtors, __main):
	Use it.
	(main): Add casts to avoid warnings
	if GCC considers string literals to be constants.

	* lisp.h (fatal_error_signal): Add decl, since it's exported.

	* dbusbind.c: Pointer signedness fixes.
	(xd_signature, xd_append_arg, xd_initialize):
	(Fdbus_call_method, Fdbus_call_method_asynchronously):
	(Fdbus_method_return_internal, Fdbus_method_error_internal):
	(Fdbus_send_signal, xd_read_message_1, Fdbus_register_service):
	(Fdbus_register_signal): Use SSDATA when the context wants char *.

	* dbusbind.c (Fdbus_init_bus): Add cast to avoid warning
	if GCC considers string literals to be constants.
	(Fdbus_register_service, Fdbus_register_method): Remove unused vars.

2011-03-16  Stefan Monnier  <monnier@iro.umontreal.ca>

	* print.c (PRINT_CIRCLE_CANDIDATE_P): New macro.
	(print_preprocess, print_object): New macro to fix last change.

	* print.c (print_preprocess): Don't forget font objects.

2011-03-16  Juanma Barranquero  <lekktu@gmail.com>

	* emacs.c (USAGE3): Doc fixes.

2011-03-15  Andreas Schwab  <schwab@linux-m68k.org>

	* coding.c (detect_coding_iso_2022): Reorganize code to clarify
	structure.

2011-03-14  Juanma Barranquero  <lekktu@gmail.com>

	* lisp.h (VWindow_system, Qfile_name_history):
	* keyboard.h (lispy_function_keys) [WINDOWSNT]:
	* w32term.h (w32_system_caret_hwnd, w32_system_caret_height)
	(w32_system_caret_x, w32_system_caret_y): Declare extern.

	* w32select.c: Don't #include "keyboard.h".
	(run_protected): Add extern declaration for waiting_for_input.

	* w32.c (Qlocal, noninteractive1, inhibit_window_system):
	* w32console.c (detect_input_pending, read_input_pending)
	(encode_terminal_code):
	* w32fns.c (quit_char, lispy_function_keys, Qtooltip)
	(w32_system_caret_hwnd, w32_system_caret_height, w32_system_caret_x)
	(w32_system_caret_y, Qfile_name_history):
	* w32font.c (w32font_driver, QCantialias, QCotf, QClang):
	* w32inevt.c (reinvoke_input_signal, lispy_function_keys):
	* w32menu.c (Qmenu_bar, QCtoggle, QCradio, Qoverriding_local_map)
	(Qoverriding_terminal_local_map, Qmenu_bar_update_hook):
	* w32proc.c (Qlocal, report_file_error):
	* w32term.c (Vwindow_system, updating_frame):
	* w32uniscribe.c (initialized, uniscribe_font_driver):
	Remove unneeded extern declarations.

2011-03-14  Chong Yidong  <cyd@stupidchicken.com>

	* buffer.c (Fmake_indirect_buffer): Fix incorrect assertions.

2011-03-13  Chong Yidong  <cyd@stupidchicken.com>

	* buffer.h (BUF_BEGV, BUF_BEGV_BYTE, BUF_ZV, BUF_ZV_BYTE, BUF_PT)
	(BUF_PT_BYTE): Rewrite to handle indirect buffers (Bug#8219).
	These macros can no longer be used for assignment.

	* buffer.c (Fget_buffer_create, Fmake_indirect_buffer):
	Assign struct members directly, instead of using BUF_BEGV etc.
	(record_buffer_markers, fetch_buffer_markers): New functions for
	recording and fetching special buffer markers.
	(set_buffer_internal_1, set_buffer_temp): Use them.

	* lread.c (unreadchar): Use SET_BUF_PT_BOTH.

	* insdel.c (adjust_point): Use SET_BUF_PT_BOTH.

	* intervals.c (temp_set_point_both): Use SET_BUF_PT_BOTH.
	(get_local_map): Use SET_BUF_BEGV_BOTH and SET_BUF_ZV_BOTH.

	* xdisp.c (hscroll_window_tree):
	(reconsider_clip_changes): Use PT instead of BUF_PT.

2011-03-13  Eli Zaretskii  <eliz@gnu.org>

	* makefile.w32-in ($(BLD)/editfns.$(O)): Depend on
	$(EMACS_ROOT)/lib/intprops.h.

2011-03-13  Paul Eggert  <eggert@cs.ucla.edu>

	Fix more problems found by GCC 4.5.2's static checks.

	* gtkutil.c (xg_get_pixbuf_from_pixmap): Add cast from char *
	to unsigned char * to avoid compiler diagnostic.
	(xg_free_frame_widgets): Make it clear that a local variable is
	needed only if USE_GTK_TOOLTIP.
	(gdk_window_get_screen): Make it clear that this macro is needed
	only if USE_GTK_TOOLTIP.
	(int_gtk_range_get_value): New function, which avoids a diagnostic
	from gcc -Wbad-function-cast.
	(xg_set_toolkit_scroll_bar_thumb): Use it.
	(xg_tool_bar_callback, xg_tool_item_stale_p): Rewrite to avoid
	diagnostic from gcc -Wbad-function-cast.
	(get_utf8_string, xg_get_file_with_chooser):
	Rename locals to avoid shadowing.
	(create_dialog): Move locals to avoid shadowing.

	* xgselect.c (xg_select): Remove unused var.

	* image.c (four_corners_best): Mark locals as initialized.
	(gif_load): Initialize transparent_p to zero (Bug#8238).
	Mark another local as initialized.
	(my_png_error, my_error_exit): Mark with NO_RETURN.

	* image.c (clear_image_cache): Now static.
	(DIM, HAVE_STDLIB_H_1): Remove unused macros.
	(xpm_load): Redo to avoid "discards qualifiers" gcc warning.
	(x_edge_detection): Remove unnecessary cast that
	gcc -Wbad-function-cast diagnoses.
	(gif_load): Fix pointer signedness.
	(clear_image_cache, xbm_read_bitmap_data, x_detect_edges):
	(jpeg_load, gif_load): Rename locals to avoid shadowing.

2011-03-12  Paul Eggert  <eggert@cs.ucla.edu>

	Improve quality of tests for time stamp overflow.
	For example, without this patch (encode-time 0 0 0 1 1
	1152921504606846976) returns the obviously-bogus value (-948597
	62170) on my RHEL 5.5 x86-64 host.  With the patch, it correctly
	reports time overflow.  See
	<http://lists.gnu.org/archive/html/emacs-devel/2011-03/msg00470.html>.
	* deps.mk (editfns.o): Depend on ../lib/intprops.h.
	* editfns.c: Include limits.h and intprops.h.
	(TIME_T_MIN, TIME_T_MAX): New macros.
	(time_overflow): Move earlier, to before first use.
	(hi_time, lo_time): New functions, for an accurate test for
	out-of-range times.
	(Fcurrent_time, Fget_internal_run_time, make_time): Use them.
	(Fget_internal_run_time): Don't assume time_t fits in int.
	(make_time): Use list2 instead of Fcons twice.
	(Fdecode_time): More accurate test for out-of-range times.
	(check_tm_member): New function.
	(Fencode_time): Use it, to test for out-of-range times.
	(lisp_time_argument): Don't rely on undefined left-shift and
	right-shift behavior when checking for time stamp overflow.

	* editfns.c (time_overflow): New function, refactoring common code.
	(Fformat_time_string, Fdecode_time, Fencode_time):
	(Fcurrent_time_string): Use it.

	Move 'make_time' to be next to its inverse 'lisp_time_argument'.
	* dired.c (make_time): Move to ...
	* editfns.c (make_time): ... here.
	* systime.h: Note the move.

2011-03-12  YAMAMOTO Mitsuharu  <mituharu@math.s.chiba-u.ac.jp>

	* fringe.c (update_window_fringes): Remove unused variables.

	* unexmacosx.c (copy_data_segment): Also copy __got section.
	(Bug#8223)

2011-03-12  Eli Zaretskii  <eliz@gnu.org>

	* termcap.c [MSDOS]: Include "msdos.h".
	(find_capability, tgetnum, tgetflag, tgetstr, tputs, tgetent):
	Constify `char *' arguments and their references according to
	prototypes in tparam.h.

	* deps.mk (termcap.o): Depend on tparam.h and msdos.h.

	* msdos.c (XMenuAddPane): 3rd argument is `const char *' now.
	Adapt all references accordingly.

	* msdos.h (XMenuAddPane): 3rd argument is `const char *' now.

2011-03-11  Tom Tromey  <tromey@redhat.com>

	* buffer.c (syms_of_buffer): Remove obsolete comment.

2011-03-11  Eli Zaretskii  <eliz@gnu.org>

	* termhooks.h (encode_terminal_code): Declare prototype.

	* msdos.c (encode_terminal_code): Don't declare prototype.

	* term.c (encode_terminal_code): Now external again, used by
	w32console.c and msdos.c.

	* makefile.w32-in ($(BLD)/term.$(O), ($(BLD)/tparam.$(O)):
	Depend on $(SRC)/tparam.h, see 2011-03-11T07:24:21Z!eggert@cs.ucla.edu.

2011-03-11  Paul Eggert  <eggert@cs.ucla.edu>

	Fix some minor problems found by GCC 4.5.2's static checks.

	* fringe.c (update_window_fringes): Mark locals as initialized
	(Bug#8227).
	(destroy_fringe_bitmap, init_fringe_bitmap): Now static.

	* alloc.c (mark_fringe_data): Move decl from here ...
	* lisp.h (mark_fringe_data) [HAVE_WINDOW_SYSTEM]: ... to here,
	to check its interface.
	(init_fringe_once): Do not declare unless HAVE_WINDOW_SYSTEM.

	* fontset.c (free_realized_fontset): Now static.
	(Fset_fontset_font): Rename local to avoid shadowing.
	(fontset_font): Mark local as initialized.
	(FONTSET_SPEC, FONTSET_REPERTORY, RFONT_DEF_REPERTORY): Remove; unused.

	* xrdb.c: Include "xterm.h", to check x_load_resources's interface.

	* xselect.c (x_disown_buffer_selections): Remove; not used.
	(TRACE3) [!defined TRACE_SELECTION]: Remove; not used.
	(x_own_selection, Fx_disown_selection_internal): Rename locals
	to avoid shadowing.
	(x_handle_dnd_message): Remove local to avoid shadowing.

	* lisp.h (GCPRO1_VAR, UNGCPRO_VAR): New macros,
	so that the caller can use some name other than gcpro1.
	(GCPRO1, UNGCPRO): Reimplement in terms of the new macros.
	* xfns.c (Fx_create_frame, x_create_tip_frame, Fx_show_tip):
	(Fx_backspace_delete_keys_p):
	Use them to avoid shadowing, and rename vars to avoid shadowing.
	(x_decode_color, x_set_name, x_window): Now static.
	(Fx_create_frame): Add braces to silence GCC warning.
	(Fx_file_dialog, Fx_select_font): Fix pointer signedness.
	(x_real_positions, xg_set_icon_from_xpm_data, x_create_tip_frame):
	Remove unused locals.
	(Fx_create_frame, x_create_tip_frame, Fx_show_tip):
	(Fx_backspace_delete_keys_p): Rename locals to avoid shadowing.
	Some of these renamings use the new GCPRO1_VAR and UNGCPRO_VAR
	macros.

	* xterm.h (x_mouse_leave): New decl.

	* xterm.c (x_copy_dpy_color, x_focus_on_frame, x_unfocus_frame):
	Remove unused functions.
	(x_shift_glyphs_for_insert, XTflash, XTring_bell):
	(x_calc_absolute_position): Now static.
	(XTread_socket): Don't define label "out" unless it's used.
	Don't declare local "event" unless it's used.
	(x_iconify_frame, x_free_frame_resources): Don't declare locals
	unless they are used.
	(XEMBED_VERSION, xembed_set_info): Don't define unless needed.
	(x_fatal_error_signal): Remove; not used.
	(x_draw_image_foreground, redo_mouse_highlight, XTmouse_position):
	(x_scroll_bar_report_motion, handle_one_xevent, x_draw_bar_cursor):
	(x_error_catcher, x_connection_closed, x_error_handler):
	(x_error_quitter, xembed_send_message, x_iconify_frame):
	(my_log_handler): Rename locals to avoid shadowing.
	(x_delete_glyphs, x_ins_del_lines): Mark with NO_RETURN.
	(x_connection_closed): Tell GCC not to suggest NO_RETURN.

	* xfaces.c (clear_face_cache, Fx_list_fonts, Fface_font):
	Rename or move locals to avoid shadowing.
	(tty_defined_color, merge_face_heights): Now static.
	(free_realized_faces_for_fontset): Remove; not used.
	(Fx_list_fonts): Mark variable that gcc -Wuninitialized
	does not deduce is never used uninitialized.
	(STRDUPA, LSTRDUPA, FONT_POINT_SIZE_QUANTUM): Remove; not used.
	(LFACEP): Define only if XASSERTS, as it's not needed otherwise.

	* terminal.c (store_terminal_param): Now static.

	* xmenu.c (menu_highlight_callback): Now static.
	(set_frame_menubar): Remove unused local.
	(xmenu_show): Rename parameter to avoid shadowing.
	(xmenu_show, xdialog_show, xmenu_show): Make local pointers "const"
	since they might point to immutable storage.
	(next_menubar_widget_id): Declare only if USE_X_TOOLKIT,
	since it's unused otherwise.

	* xdisp.c (produce_glyphless_glyph): Initialize lower_xoff.
	Add a FIXME, since the code still doesn't look right.  (Bug#8215)
	(Fcurrent_bidi_paragraph_direction): Simplify slightly; this
	avoids a gcc -Wuninitialized diagnostic.
	(display_line, BUILD_COMPOSITE_GLYPH_STRING, draw_glyphs):
	(note_mouse_highlight): Mark variables that gcc -Wuninitialized
	does not deduce are never used uninitialized.

	* lisp.h (IF_LINT): New macro, copied from ../lib-src/emacsclient.c.

	* xdisp.c (redisplay_window): Rename local to avoid shadowing.
	* window.c (window_loop, size_window):
	(run_window_configuration_change_hook, enlarge_window): Likewise.

	* window.c (display_buffer): Now static.
	(size_window): Mark variables that gcc -Wuninitialized
	does not deduce are never used uninitialized.
	* window.h (check_all_windows): New decl, to forestall
	gcc -Wmissing-prototypes diagnostic.
	* dispextern.h (bidi_dump_cached_states): Likewise.

	* charset.h (CHECK_CHARSET_GET_CHARSET): Rename locals to avoid
	shadowing.
	* charset.c (map_charset_for_dump, Fchar_charset): Likewise.
	Include <limits.h>.
	(Fsort_charsets): Redo min/max calculation to shorten the code a bit
	and to avoid gcc -Wuninitialized warning.
	(load_charset_map): Mark variables that gcc -Wuninitialized
	does not deduce are never used uninitialized.
	(load_charset): Abort instead of using uninitialized var (Bug#8229).

	* coding.c (coding_set_source, coding_set_destination):
	Use "else { /* comment */ }" rather than "else /* comment */;"
	for clarity, and to avoid gcc -Wempty-body warning.
	(Fdefine_coding_system_internal): Don't redeclare 'i' inside
	a block, when the outer 'i' will do.
	(decode_coding_utf_8, decode_coding_utf_16, detect_coding_emacs_mule):
	(emacs_mule_char, decode_coding_emacs_mule, detect_coding_iso_2022):
	(decode_coding_iso_2022, decode_coding_sjis, decode_coding_big5):
	(decode_coding_raw_text, decode_coding_charset, get_translation_table):
	(Fdecode_sjis_char, Fdefine_coding_system_internal):
	Rename locals to avoid shadowing.
	* character.h (FETCH_STRING_CHAR_ADVANCE): Likewise.
	* coding.c (emacs_mule_char, encode_invocation_designation):
	Now static, since they're not used elsewhere.
	(decode_coding_iso_2022): Add "default: abort ();" as a safety check.
	(decode_coding_object, encode_coding_object, detect_coding_system):
	(decode_coding_emacs_mule): Mark variables that gcc
	-Wuninitialized does not deduce are never used uninitialized.
	(detect_coding_iso_2022): Initialize a local variable that might
	be used uninitialized.  Leave a FIXME because it's not clear that
	this initialization is needed.  (Bug#8211)
	(ISO_CODE_LF, ISO_CODE_CR, CODING_ISO_FLAG_EUC_TW_SHIFT):
	(ONE_MORE_BYTE_NO_CHECK, UTF_BOM, UTF_16_INVALID_P):
	(SHIFT_OUT_OK, ENCODE_CONTROL_SEQUENCE_INTRODUCER):
	(ENCODE_DIRECTION_R2L, ENCODE_DIRECTION_L2R):
	Remove unused macros.

	* category.c (hash_get_category_set): Remove unused local var.
	(copy_category_table): Now static, since it's not used elsewhere.
	* character.c (string_count_byte8): Likewise.

	* ccl.c (CCL_WRITE_STRING, CCL_ENCODE_CHAR, Fccl_execute_on_string):
	(Fregister_code_conversion_map): Rename locals to avoid shadowing.

	* chartab.c (copy_sub_char_table): Now static, since it's not used
	elsewhere.
	(sub_char_table_ref_and_range, char_table_ref_and_range):
	Rename locals to avoid shadowing.
	(ASET_RANGE, GET_SUB_CHAR_TABLE): Remove unused macros.

	* bidi.c (bidi_check_type): Now static, since it's not used elsewhere.
	(BIDI_BOB): Remove unused macro.

	* cm.c (cmgoto): Mark variables that gcc -Wuninitialized does not
	deduce are never used uninitialized.
	* term.c (encode_terminal_code): Likewise.

	* term.c (encode_terminal_code): Now static.  Remove unused local.

	* tparam.h: New file.
	* term.c, tparam.h: Include it.
	* deps.mk (term.o, tparam.o): Depend on tparam.h.
	* term.c (tputs, tgetent, tgetflag, tgetnum, tparam, tgetstr):
	Move these decls to tparam.h, and make them agree with what
	is actually in tparam.c.  The previous trick of using incompatible
	decls in different modules does not conform to the C standard.
	All callers of tparam changed to use tparam's actual API.
	* tparam.c (tparam1, tparam, tgoto):
	Use const pointers where appropriate.

	* cm.c (calccost, cmgoto): Use const pointers where appropriate.
	* cm.h (struct cm): Likewise.
	* dispextern.h (do_line_insertion_deletion_costs): Likewise.
	* scroll.c (ins_del_costs, do_line_insertion_deletion_costs): Likewise.
	* term.c (tty_ins_del_lines, calculate_costs, struct fkey_table):
	(term_get_fkeys_1, append_glyphless_glyph, produce_glyphless_glyph):
	(turn_on_face, init_tty): Likewise.
	* termchar.h (struct tty_display_info): Likewise.

	* term.c (term_mouse_position): Rename local to avoid shadowing.

	* alloc.c (mark_ttys): Move decl from here ...
	* lisp.h (mark_ttys): ... to here, so that it's checked against defn.

2011-03-11  Andreas Schwab  <schwab@linux-m68k.org>

	* .gdbinit (pwinx, xbuffer): Fix access to buffer name.

2011-03-09  Juanma Barranquero  <lekktu@gmail.com>

	* search.c (compile_pattern_1): Remove argument regp, unused since
	revid:rms@gnu.org-19941211082627-3x1g1wyqkjmwloig.
	(compile_pattern): Don't pass it.

2011-03-08  Jan Djärv  <jan.h.d@swipnet.se>

	* xterm.h (DEFAULT_GDK_DISPLAY): New define.
	(GDK_WINDOW_XID, gtk_widget_get_preferred_size): New defines
	for ! HAVE_GTK3.
	(GTK_WIDGET_TO_X_WIN): Use GDK_WINDOW_XID.

	* xmenu.c (menu_position_func): Call gtk_widget_get_preferred_size.

	* gtkutil.c: Include gtkx.h if HAVE_GTK3.  If ! HAVE_GTK3, define
	gdk_window_get_screen, gdk_window_get_geometry,
	gdk_x11_window_lookup_for_display and GDK_KEY_g.
	(xg_set_screen): Use DEFAULT_GDK_DISPLAY.
	(xg_get_pixbuf_from_pixmap): New function.
	(xg_get_pixbuf_from_pix_and_mask): Change parameters from GdkPixmap
	to Pixmap, take frame as parameter, remove GdkColormap parameter.
	Call xg_get_pixbuf_from_pixmap instead of
	gdk_pixbuf_get_from_drawable.
	(xg_get_image_for_pixmap): Do not make GdkPixmaps, call
	xg_get_pixbuf_from_pix_and_mask with Pixmap parameters instead.
	(xg_check_special_colors): Use GtkStyleContext and its functions
	for HAVE_GTK3.
	(xg_prepare_tooltip, xg_hide_tooltip): Call gdk_window_get_screen.
	(xg_prepare_tooltip, create_dialog, menubar_map_cb)
	(xg_update_frame_menubar, xg_tool_bar_detach_callback)
	(xg_tool_bar_attach_callback, xg_update_tool_bar_sizes):
	Call gtk_widget_get_preferred_size.
	(xg_frame_resized): gdk_window_get_geometry only takes 5
	parameters.
	(xg_win_to_widget, xg_event_is_for_menubar):
	Call gdk_x11_window_lookup_for_display.
	(xg_set_widget_bg): New function.
	(delete_cb): New function.
	(xg_create_frame_widgets): Connect delete-event to delete_cb.
	Call xg_set_widget_bg.  Only set backgrund pixmap for ! HAVE_GTK3
	(xg_set_background_color): Call xg_set_widget_bg.
	(xg_set_frame_icon): Call xg_get_pixbuf_from_pix_and_mask.
	(xg_create_scroll_bar): vadj is a GtkAdjustment for HAVE_GTK3.
	Only call gtk_range_set_update_policy if ! HAVE_GTK3.
	(xg_make_tool_item): Only connect xg_tool_bar_item_expose_callback
	if ! HAVE_GTK3.
	(update_frame_tool_bar): Call gtk_widget_hide.
	(xg_initialize): Use GDK_KEY_g.

	* xsmfns.c (gdk_set_sm_client_id): Define to gdk_set_sm_client_id
	if ! HAVE_GTK3
	(x_session_initialize): Call gdk_x11_set_sm_client_id.

	* xterm.c (XFillRectangle): Use cairo routines for HAVE_GTK3.
	(x_term_init): Disable Xinput(2) with GDK_CORE_DEVICE_EVENTS.
	Load ~/emacs.d/gtkrc only for ! HAVE_GTK3.

2011-03-08  Juanma Barranquero  <lekktu@gmail.com>

	* w32xfns.c (select_palette): Check success of RealizePalette against
	GDI_ERROR, not zero.

See ChangeLog.11 for earlier changes.

;; Local Variables:
;; coding: utf-8
;; End:

  Copyright (C) 2011  Free Software Foundation, Inc.

  This file is part of GNU Emacs.

  GNU Emacs is free software: you can redistribute it and/or modify
  it under the terms of the GNU General Public License as published by
  the Free Software Foundation, either version 3 of the License, or
  (at your option) any later version.

  GNU Emacs is distributed in the hope that it will be useful,
  but WITHOUT ANY WARRANTY; without even the implied warranty of
  MERCHANTABILITY or FITNESS FOR A PARTICULAR PURPOSE.  See the
  GNU General Public License for more details.

  You should have received a copy of the GNU General Public License
  along with GNU Emacs.  If not, see <http://www.gnu.org/licenses/>.<|MERGE_RESOLUTION|>--- conflicted
+++ resolved
@@ -1,16 +1,4 @@
-<<<<<<< HEAD
-2011-06-01  Dan Nicolaescu  <dann@ics.uci.edu>
-
-	Make it possible to build with GCC-4.6+ -O2 -flto.
-
-	* emacs.c (__malloc_initialize_hook): Mark as EXTERNALLY_VISIBLE.
-
-2011-06-01  Stefan Monnier  <monnier@iro.umontreal.ca>
-
-	* minibuf.c (get_minibuffer, read_minibuf_unwind):
-	Call minibuffer-inactive-mode.
-=======
-2011-06-01  Paul Eggert  <eggert@cs.ucla.edu>
+2011-06-02  Paul Eggert  <eggert@cs.ucla.edu>
 
 	Minor fixes for signed vs unsigned integers.
 	* character.h (MAYBE_UNIFY_CHAR):
@@ -25,7 +13,17 @@
 	* keyboard.c (record_char): Use XUINT when all the neighbors do.
 	(access_keymap): NATNUMP -> INTEGERP, since the integer must be
 	nonnegative.
->>>>>>> 7e655d38
+
+2011-06-01  Dan Nicolaescu  <dann@ics.uci.edu>
+
+	Make it possible to build with GCC-4.6+ -O2 -flto.
+
+	* emacs.c (__malloc_initialize_hook): Mark as EXTERNALLY_VISIBLE.
+
+2011-06-01  Stefan Monnier  <monnier@iro.umontreal.ca>
+
+	* minibuf.c (get_minibuffer, read_minibuf_unwind):
+	Call minibuffer-inactive-mode.
 
 2011-05-31  Juanma Barranquero  <lekktu@gmail.com>
 
