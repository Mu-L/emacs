--- conflicted
+++ resolved
@@ -1451,15 +1451,9 @@
     {
       Lisp_Object frame;
 
-<<<<<<< HEAD
-      /* Check against [win parentWindow] so that it doesn't match
-	 itself.  */
-      if (parent == nil || ns_window_is_ancestor (parent, [win parentWindow]))
-=======
       /* Check against [win parentWindow] so that it doesn't match itself. */
       if ([[win delegate] isKindOfClass:[EmacsView class]]
           && (parent == nil || ns_window_is_ancestor (parent, [win parentWindow])))
->>>>>>> b98cf9cd
         {
           XSETFRAME (frame, ((EmacsView *)[win delegate])->emacsframe);
           frames = Fcons(frame, frames);
