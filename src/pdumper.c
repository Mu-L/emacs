--- conflicted
+++ resolved
@@ -4235,16 +4235,10 @@
   /* Emit instructions for Emacs to execute when loading the dump.
      Note that this relocation information ends up in the cold section
      of the dump.  */
-<<<<<<< HEAD
   for (int i = 0; i < RELOC_NUM_PHASES; ++i)
     drain_reloc_list (ctx, dump_emit_dump_reloc, emacs_reloc_merger,
 		      &ctx->dump_relocs[i], &ctx->header.dump_relocs[i]);
-  unsigned number_hot_relocations = ctx->number_hot_relocations;
-=======
-  drain_reloc_list (ctx, dump_emit_dump_reloc, emacs_reloc_merger,
-		    &ctx->dump_relocs, &ctx->header.dump_relocs);
   dump_off number_hot_relocations = ctx->number_hot_relocations;
->>>>>>> e9eafd22
   ctx->number_hot_relocations = 0;
   dump_off number_discardable_relocations = ctx->number_discardable_relocations;
   ctx->number_discardable_relocations = 0;
