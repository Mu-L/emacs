/* Tree-sitter integration for GNU Emacs.

Copyright (C) 2021-2025 Free Software Foundation, Inc.

Maintainer: Yuan Fu <casouri@gmail.com>

This file is part of GNU Emacs.

GNU Emacs is free software: you can redistribute it and/or modify
it under the terms of the GNU General Public License as published by
the Free Software Foundation, either version 3 of the License, or (at
your option) any later version.

GNU Emacs is distributed in the hope that it will be useful,
but WITHOUT ANY WARRANTY; without even the implied warranty of
MERCHANTABILITY or FITNESS FOR A PARTICULAR PURPOSE.  See the
GNU General Public License for more details.

You should have received a copy of the GNU General Public License
along with GNU Emacs.  If not, see <https://www.gnu.org/licenses/>.  */

#include <config.h>
#include "lisp.h"
#include "buffer.h"
#include "coding.h"

#include "treesit.h"

#if HAVE_TREE_SITTER


/* Dynamic loading of libtree-sitter.  */

#ifdef WINDOWSNT
# include "w32common.h"

/* In alphabetical order.  */
#undef ts_language_version
#undef ts_node_child
#undef ts_node_child_by_field_name
#undef ts_node_child_count
#undef ts_node_descendant_for_byte_range
#undef ts_node_end_byte
#undef ts_node_eq
#undef ts_node_field_name_for_child
#undef ts_node_has_error
#undef ts_node_is_extra
#undef ts_node_is_missing
#undef ts_node_is_named
#undef ts_node_is_null
#undef ts_node_named_child
#undef ts_node_named_child_count
#undef ts_node_named_descendant_for_byte_range
#undef ts_node_next_named_sibling
#undef ts_node_next_sibling
#undef ts_node_prev_named_sibling
#undef ts_node_prev_sibling
#undef ts_node_start_byte
#undef ts_node_string
#undef ts_node_type
#undef ts_parser_delete
#undef ts_parser_included_ranges
#undef ts_parser_language
#undef ts_parser_new
#undef ts_parser_parse
#undef ts_parser_set_included_ranges
#undef ts_parser_set_language
#undef ts_query_capture_name_for_id
#undef ts_query_cursor_delete
#undef ts_query_cursor_exec
#undef ts_query_cursor_new
#undef ts_query_cursor_next_match
#undef ts_query_cursor_set_byte_range
#undef ts_query_delete
#undef ts_query_new
#undef ts_query_pattern_count
#undef ts_query_predicates_for_pattern
#undef ts_query_string_value_for_id
#undef ts_set_allocator
#undef ts_tree_cursor_copy
#undef ts_tree_cursor_current_node
#undef ts_tree_cursor_delete
#undef ts_tree_cursor_goto_first_child
#undef ts_tree_cursor_goto_first_child_for_byte
#undef ts_tree_cursor_goto_next_sibling
#undef ts_tree_cursor_goto_parent
#undef ts_tree_cursor_new
#undef ts_tree_delete
#undef ts_tree_edit
#undef ts_tree_get_changed_ranges
#undef ts_tree_root_node

DEF_DLL_FN (uint32_t, ts_language_version, (const TSLanguage *));
DEF_DLL_FN (TSNode, ts_node_child, (TSNode, uint32_t));
DEF_DLL_FN (TSNode, ts_node_child_by_field_name,
	    (TSNode, const char *, uint32_t));
DEF_DLL_FN (uint32_t, ts_node_child_count, (TSNode));
DEF_DLL_FN (TSNode, ts_node_descendant_for_byte_range,
	    (TSNode, uint32_t, uint32_t));
DEF_DLL_FN (uint32_t, ts_node_end_byte, (TSNode));
DEF_DLL_FN (bool, ts_node_eq, (TSNode, TSNode));
DEF_DLL_FN (const char *, ts_node_field_name_for_child, (TSNode, uint32_t));
DEF_DLL_FN (bool, ts_node_has_error, (TSNode));
DEF_DLL_FN (bool, ts_node_is_extra, (TSNode));
DEF_DLL_FN (bool, ts_node_is_missing, (TSNode));
DEF_DLL_FN (bool, ts_node_is_named, (TSNode));
DEF_DLL_FN (bool, ts_node_is_null, (TSNode));
DEF_DLL_FN (TSNode, ts_node_named_child, (TSNode, uint32_t));
DEF_DLL_FN (uint32_t, ts_node_named_child_count, (TSNode));
DEF_DLL_FN (TSNode, ts_node_named_descendant_for_byte_range,
	    (TSNode, uint32_t, uint32_t));
DEF_DLL_FN (TSNode, ts_node_next_named_sibling, (TSNode));
DEF_DLL_FN (TSNode, ts_node_next_sibling, (TSNode));
DEF_DLL_FN (TSNode, ts_node_prev_named_sibling, (TSNode));
DEF_DLL_FN (TSNode, ts_node_prev_sibling, (TSNode));
DEF_DLL_FN (uint32_t, ts_node_start_byte, (TSNode));
DEF_DLL_FN (char *, ts_node_string, (TSNode));
DEF_DLL_FN (const char *, ts_node_type, (TSNode));
DEF_DLL_FN (void, ts_parser_delete, (TSParser *));
DEF_DLL_FN (const TSRange *, ts_parser_included_ranges,
	    (const TSParser *, uint32_t *));
DEF_DLL_FN (const TSLanguage *, ts_parser_language, (const TSParser *));
DEF_DLL_FN (TSParser *, ts_parser_new, (void));
DEF_DLL_FN (TSTree *, ts_parser_parse, (TSParser *, const TSTree *, TSInput));
DEF_DLL_FN (bool, ts_parser_set_included_ranges,
	    (TSParser *, const TSRange *, uint32_t));
DEF_DLL_FN (bool, ts_parser_set_language, (TSParser *, const TSLanguage *));
DEF_DLL_FN (const char *, ts_query_capture_name_for_id,
	    (const TSQuery *, uint32_t, uint32_t *));
DEF_DLL_FN (void, ts_query_cursor_delete, (TSQueryCursor *));
DEF_DLL_FN (void, ts_query_cursor_exec,
	    (TSQueryCursor *, const TSQuery *, TSNode));
DEF_DLL_FN (TSQueryCursor *, ts_query_cursor_new, (void));
DEF_DLL_FN (bool, ts_query_cursor_next_match,
	    (TSQueryCursor *, TSQueryMatch *));
DEF_DLL_FN (void, ts_query_cursor_set_byte_range,
	    (TSQueryCursor *, uint32_t, uint32_t));
DEF_DLL_FN (void, ts_query_delete, (TSQuery *));
DEF_DLL_FN (TSQuery *, ts_query_new,
	    (const TSLanguage *, const char *, uint32_t, uint32_t *, TSQueryError *));
DEF_DLL_FN (uint32_t, ts_query_pattern_count, (const TSQuery *));
DEF_DLL_FN (const TSQueryPredicateStep *, ts_query_predicates_for_pattern,
	    ( const TSQuery *, uint32_t, uint32_t *));
DEF_DLL_FN (const char *, ts_query_string_value_for_id,
	    (const TSQuery *, uint32_t, uint32_t *));
DEF_DLL_FN (void, ts_set_allocator,
	    (void *(*)(size_t), void *(*)(size_t, size_t), void *(*)(void *, size_t), void (*)(void *)));
DEF_DLL_FN (TSTreeCursor, ts_tree_cursor_copy, (const TSTreeCursor *));
DEF_DLL_FN (TSNode, ts_tree_cursor_current_node, (const TSTreeCursor *));
DEF_DLL_FN (void, ts_tree_cursor_delete, (const TSTreeCursor *));
DEF_DLL_FN (bool, ts_tree_cursor_goto_first_child, (TSTreeCursor *));
DEF_DLL_FN (int64_t, ts_tree_cursor_goto_first_child_for_byte, (TSTreeCursor *, uint32_t));
DEF_DLL_FN (bool, ts_tree_cursor_goto_next_sibling, (TSTreeCursor *));
DEF_DLL_FN (bool, ts_tree_cursor_goto_parent, (TSTreeCursor *));
DEF_DLL_FN (TSTreeCursor, ts_tree_cursor_new, (TSNode));
DEF_DLL_FN (void, ts_tree_delete, (TSTree *));
DEF_DLL_FN (void, ts_tree_edit, (TSTree *, const TSInputEdit *));
DEF_DLL_FN (TSRange *, ts_tree_get_changed_ranges,
	    (const TSTree *, const TSTree *, uint32_t *));
DEF_DLL_FN (TSNode, ts_tree_root_node, (const TSTree *));

static bool
init_treesit_functions (void)
{
  HMODULE library = w32_delayed_load (Qtree_sitter);

  if (!library)
    return false;

  LOAD_DLL_FN (library, ts_language_version);
  LOAD_DLL_FN (library, ts_node_child);
  LOAD_DLL_FN (library, ts_node_child_by_field_name);
  LOAD_DLL_FN (library, ts_node_child_count);
  LOAD_DLL_FN (library, ts_node_descendant_for_byte_range);
  LOAD_DLL_FN (library, ts_node_end_byte);
  LOAD_DLL_FN (library, ts_node_eq);
  LOAD_DLL_FN (library, ts_node_field_name_for_child);
  LOAD_DLL_FN (library, ts_node_has_error);
  LOAD_DLL_FN (library, ts_node_is_extra);
  LOAD_DLL_FN (library, ts_node_is_missing);
  LOAD_DLL_FN (library, ts_node_is_named);
  LOAD_DLL_FN (library, ts_node_is_null);
  LOAD_DLL_FN (library, ts_node_named_child);
  LOAD_DLL_FN (library, ts_node_named_child_count);
  LOAD_DLL_FN (library, ts_node_named_descendant_for_byte_range);
  LOAD_DLL_FN (library, ts_node_next_named_sibling);
  LOAD_DLL_FN (library, ts_node_next_sibling);
  LOAD_DLL_FN (library, ts_node_prev_named_sibling);
  LOAD_DLL_FN (library, ts_node_prev_sibling);
  LOAD_DLL_FN (library, ts_node_start_byte);
  LOAD_DLL_FN (library, ts_node_string);
  LOAD_DLL_FN (library, ts_node_type);
  LOAD_DLL_FN (library, ts_parser_delete);
  LOAD_DLL_FN (library, ts_parser_included_ranges);
  LOAD_DLL_FN (library, ts_parser_language);
  LOAD_DLL_FN (library, ts_parser_new);
  LOAD_DLL_FN (library, ts_parser_parse);
  LOAD_DLL_FN (library, ts_parser_set_included_ranges);
  LOAD_DLL_FN (library, ts_parser_set_language);
  LOAD_DLL_FN (library, ts_query_capture_name_for_id);
  LOAD_DLL_FN (library, ts_query_cursor_delete);
  LOAD_DLL_FN (library, ts_query_cursor_exec);
  LOAD_DLL_FN (library, ts_query_cursor_new);
  LOAD_DLL_FN (library, ts_query_cursor_next_match);
  LOAD_DLL_FN (library, ts_query_cursor_set_byte_range);
  LOAD_DLL_FN (library, ts_query_delete);
  LOAD_DLL_FN (library, ts_query_new);
  LOAD_DLL_FN (library, ts_query_pattern_count);
  LOAD_DLL_FN (library, ts_query_predicates_for_pattern);
  LOAD_DLL_FN (library, ts_query_string_value_for_id);
  LOAD_DLL_FN (library, ts_set_allocator);
  LOAD_DLL_FN (library, ts_tree_cursor_copy);
  LOAD_DLL_FN (library, ts_tree_cursor_current_node);
  LOAD_DLL_FN (library, ts_tree_cursor_delete);
  LOAD_DLL_FN (library, ts_tree_cursor_goto_first_child);
  LOAD_DLL_FN (library, ts_tree_cursor_goto_first_child_for_byte);
  LOAD_DLL_FN (library, ts_tree_cursor_goto_next_sibling);
  LOAD_DLL_FN (library, ts_tree_cursor_goto_parent);
  LOAD_DLL_FN (library, ts_tree_cursor_new);
  LOAD_DLL_FN (library, ts_tree_delete);
  LOAD_DLL_FN (library, ts_tree_edit);
  LOAD_DLL_FN (library, ts_tree_get_changed_ranges);
  LOAD_DLL_FN (library, ts_tree_root_node);

  return true;
}

#define ts_language_version fn_ts_language_version
#define ts_node_child fn_ts_node_child
#define ts_node_child_by_field_name fn_ts_node_child_by_field_name
#define ts_node_child_count fn_ts_node_child_count
#define ts_node_descendant_for_byte_range fn_ts_node_descendant_for_byte_range
#define ts_node_end_byte fn_ts_node_end_byte
#define ts_node_eq fn_ts_node_eq
#define ts_node_field_name_for_child fn_ts_node_field_name_for_child
#define ts_node_has_error fn_ts_node_has_error
#define ts_node_is_extra fn_ts_node_is_extra
#define ts_node_is_missing fn_ts_node_is_missing
#define ts_node_is_named fn_ts_node_is_named
#define ts_node_is_null fn_ts_node_is_null
#define ts_node_named_child fn_ts_node_named_child
#define ts_node_named_child_count fn_ts_node_named_child_count
#define ts_node_named_descendant_for_byte_range fn_ts_node_named_descendant_for_byte_range
#define ts_node_next_named_sibling fn_ts_node_next_named_sibling
#define ts_node_next_sibling fn_ts_node_next_sibling
#define ts_node_prev_named_sibling fn_ts_node_prev_named_sibling
#define ts_node_prev_sibling fn_ts_node_prev_sibling
#define ts_node_start_byte fn_ts_node_start_byte
#define ts_node_string fn_ts_node_string
#define ts_node_type fn_ts_node_type
#define ts_parser_delete fn_ts_parser_delete
#define ts_parser_included_ranges fn_ts_parser_included_ranges
#define ts_parser_language fn_ts_parser_language
#define ts_parser_new fn_ts_parser_new
#define ts_parser_parse fn_ts_parser_parse
#define ts_parser_set_included_ranges fn_ts_parser_set_included_ranges
#define ts_parser_set_language fn_ts_parser_set_language
#define ts_query_capture_name_for_id fn_ts_query_capture_name_for_id
#define ts_query_cursor_delete fn_ts_query_cursor_delete
#define ts_query_cursor_exec fn_ts_query_cursor_exec
#define ts_query_cursor_new fn_ts_query_cursor_new
#define ts_query_cursor_next_match fn_ts_query_cursor_next_match
#define ts_query_cursor_set_byte_range fn_ts_query_cursor_set_byte_range
#define ts_query_delete fn_ts_query_delete
#define ts_query_new fn_ts_query_new
#define ts_query_pattern_count fn_ts_query_pattern_count
#define ts_query_predicates_for_pattern fn_ts_query_predicates_for_pattern
#define ts_query_string_value_for_id fn_ts_query_string_value_for_id
#define ts_set_allocator fn_ts_set_allocator
#define ts_tree_cursor_copy fn_ts_tree_cursor_copy
#define ts_tree_cursor_current_node fn_ts_tree_cursor_current_node
#define ts_tree_cursor_delete fn_ts_tree_cursor_delete
#define ts_tree_cursor_goto_first_child fn_ts_tree_cursor_goto_first_child
#define ts_tree_cursor_goto_first_child_for_byte fn_ts_tree_cursor_goto_first_child_for_byte
#define ts_tree_cursor_goto_next_sibling fn_ts_tree_cursor_goto_next_sibling
#define ts_tree_cursor_goto_parent fn_ts_tree_cursor_goto_parent
#define ts_tree_cursor_new fn_ts_tree_cursor_new
#define ts_tree_delete fn_ts_tree_delete
#define ts_tree_edit fn_ts_tree_edit
#define ts_tree_get_changed_ranges fn_ts_tree_get_changed_ranges
#define ts_tree_root_node fn_ts_tree_root_node

#endif	/* WINDOWSNT */


/* Commentary

   The Emacs wrapper of tree-sitter does not expose everything the C
   API provides, most notably:

   - It doesn't expose a syntax tree.  The syntax tree is part of the
     parser object, and updating the tree is handled on the C level.

   - It doesn't expose the tree cursor, either.  Presumably, Lisp is
     slow enough to make insignificant any performance advantages from
     using the cursor.  Not exposing the cursor also minimizes the
     number of new types this adds to Emacs Lisp; currently, this adds
     only the parser, node, and compiled query types.

   - Because updating the change is handled on the C level as each
     change is made in the buffer, there is no way for Lisp to update
     a node.  But since we can just retrieve a new node, it shouldn't
     be a limitation.

   - I didn't expose setting timeout and cancellation flag for a
     parser, mainly because I don't think they are really necessary
     in Emacs's use cases.

   - Many tree-sitter functions take a TSPoint, which is basically a
     line and column.  Emacs uses a gap buffer and does not keep
     information about the line and column positions in a buffer, so
     it's hard for us to pass it to tree-sitter.  Instead we just give
     it dummy values.  But there are certain languages that does need
     the line and column positions to work right, like Haskell.  So we
     added optional line and column tracking.  See the linecol section
     below.

   treesit.h has some commentary on the two main data structure for
   the parser and node.  treesit_sync_visible_region has some
   commentary on how we make tree-sitter play well with narrowing (the
   tree-sitter parser only sees the visible region, so we need to
   translate positions back and forth).  Most action happens in
   treesit_ensure_parsed, treesit_read_buffer and
   treesit_record_change.

   A complete correspondence list between tree-sitter functions and
   exposed Lisp functions can be found in the manual node (elisp)API
   Correspondence.

   Placement of CHECK_xxx functions: call CHECK_xxx before using any
   unchecked Lisp values; these include arguments of Lisp functions,
   the return value of Fsymbol_value, and that of Fcar or Fcdr on
   user-specified conses.

   Initializing tree-sitter: there are two entry points to tree-sitter
   functions: 'treesit-parser-create' and
   'treesit-language-available-p'.  Technically we only need to call
   initialization function in those two functions, but in reality we
   check at the beginning of every Lisp function.  That should be more
   fool-proof.

   Tree-sitter offset (0-based) and buffer position (1-based):
     tree-sitter offset + buffer position = buffer position
     buffer position - buffer position = tree-sitter offset

   Tree-sitter-related code in other files:
   - src/alloc.c for gc for parser and node
   - src/casefiddle.c, src/insdel.c, src/editfns.c for notifying
     tree-sitter parser of buffer changes.
   - lisp/emacs-lisp/cl-preloaded.el & data.c & lisp.h for parser and
     node type.
   - print.c for printing tree-sitter objects (node, parser, query).

   Regarding signals: only raise signals in Lisp functions.

   Casts from EMACS_INT and ptrdiff_t to uint32_t: We install checks
   for buffer size and range and thus able to assume these casts never
   overflow.

   We don't parse at every keystroke.  Instead we only record the
   changes at each keystroke, and only parse when requested.  It is
   possible that lazy parsing is worse: instead of dispersed little
   pauses, now you have less frequent but larger pauses.  I doubt
   there will be any perceived difference, as the lazy parsing is
   going to be pretty frequent anyway.  Also this (lazy parsing) is
   what the mailing list guys wanted.

   Because it is pretty slow (comparing to other tree-sitter
   operations) for tree-sitter to parse the query and produce a query
   object, it is very wasteful to reparse the query every time
   treesit-query-capture is called, and it completely kills the
   performance of querying in a loop for a moderate amount of times
   (hundreds of queries takes seconds rather than milliseconds to
   complete).  Therefore we want some caching.  We can either use a
   search.c style transparent caching, or simply expose a new type,
   compiled-ts-query and let the user to manually compile AOT.  I
   believe AOT compiling gives users more control, makes the
   performance stable and easy to understand (compiled -> fast,
   uncompiled -> slow), and avoids some edge cases transparent cache
   could have (see below).  So I implemented the AOT compilation.

   Problems a transparent cache could have: Suppose we store cache
   entries in a fixed-length linked-list, and compare with EQ.  1)
   One-off query could kick out useful cache.  2) if the user messed
   up and the query doesn't EQ to the cache anymore, the performance
   mysteriously drops.  3) what if a user uses so many stuff that the
   default cache size (20) is not enough and we end up thrashing?
   These are all imaginary scenarios but they are not impossible
   :-)

   Parsers in indirect buffers: We make indirect buffers share the
   parser of their base buffer.  Indirect buffers and their base buffer
   share the same buffer content but not other buffer attributes.  If
   they have separate parser lists, changes made in an indirect buffer
   will only update parsers of that indirect buffer, and not parsers in
   the base buffer or other indirect buffers, and vice versa.  For that
   reason, the base buffer and all ot its indirect buffers share a
   single parser list.  But each parser in this shared parser list still
   points to their own buffer.  On top of that, treesit-parser-list only
   return parsers that belongs to the calling buffer.  So ultimately,
   from the user's POV, each buffer, regardless of indirect or not,
   appears to have their own parser list.  A discussion can be found in
   bug#59693.  Note that that discussion led to an earlier design, which
   is different from the current one.

   Line and column reporting to tree-sitter: technically we had to send
   tree-sitter the line and column position of each edit.  But in
   practice we just send it dummy values, because tree-sitter doesn't
   use it for parsing and mostly just carries the line and column
   positions around and return it when e.g. reporting node positions[1].
   This has been working fine until we encountered grammars that
   actually utilizes the line and column information for parsing
   (Haskell)[2].

   [1] https://github.com/tree-sitter/tree-sitter/issues/445
   [2] https://github.com/tree-sitter/tree-sitter/issues/4001

   So now we have to keep track of line and column positions and pass
   valid values to tree-sitter.  (It adds quite some complexity, but
   only linearly; one can ignore all the linecol stuff when trying to
   understand treesit code and then come back to it later.)  Eli
   convinced me to disable tracking by default, and only enable it for
   languages that needs it.  So the buffer starts out not tracking
   linecol.  And when a parser is created, if the language is in
   treesit-languages-require-line-column-tracking, we enable tracking in
   the buffer, and enable tracking for the parser.  To simplify things,
   once a buffer starts tracking linecol, it never disables tracking,
   even if parsers that need tracking are all deleted; and for parsers,
   tracking is determined at creation time, if it starts out
   tracking/non-tracking, it stays that way, regardless of later changes
   to treesit-languages-require-line-column-tracking.

   To make calculating line/column positons fast, we store linecol
   caches for begv, point, and zv in the buffer
   (buf->ts_linecol_cache_xxx); and in the parser object, we store
   linecol cache for visible beg/end of that parser.

   In buffer editing functions, we need the linecol for
   start/old_end/new_end, those can be calculated by scanning newlines
   (treesit_linecol_of_pos) from the buffer point cache, which should be
   always near the point.  And we usually set the calculated linecol of
   new_end back to the buffer point cache.

   We also need to calculate linecol for the visible_beg/end for each
   parser, and linecol for the buffer's begv/zv, these positions are
   usually far from point, so we have caches for all of them (in either
   the parser object or the buffer).  These positions are far from
   point, so it's inefficient to scan newlines from point to there to
   get up-to-date linecol for them; but in the same time, because
   they're far and outside the changed region, we can calculate their
   change in line and column number by simply counting how much newlines
   are added/removed in the changed region
   (compute_new_linecol_by_change).  */


/*** Constants */

/* A linecol_cache that points to BOB, this is always valid.  */
const struct ts_linecol TREESIT_BOB_LINECOL = { 1, 1, 0 };
/* An uninitialized linecol.  */
const struct ts_linecol TREESIT_EMPTY_LINECOL = { 0, 0, 0 };
const TSPoint TREESIT_TS_POINT_1_0 = { 1, 0 };



/*** Initialization  */

static Lisp_Object Vtreesit_str_libtree_sitter;
static Lisp_Object Vtreesit_str_tree_sitter;
#ifndef WINDOWSNT
static Lisp_Object Vtreesit_str_dot_0;
#endif
static Lisp_Object Vtreesit_str_dot;
static Lisp_Object Vtreesit_str_question_mark;
static Lisp_Object Vtreesit_str_star;
static Lisp_Object Vtreesit_str_plus;
static Lisp_Object Vtreesit_str_pound_equal;
static Lisp_Object Vtreesit_str_pound_match;
static Lisp_Object Vtreesit_str_pound_pred;
static Lisp_Object Vtreesit_str_open_bracket;
static Lisp_Object Vtreesit_str_close_bracket;
static Lisp_Object Vtreesit_str_open_paren;
static Lisp_Object Vtreesit_str_close_paren;
static Lisp_Object Vtreesit_str_space;
static Lisp_Object Vtreesit_str_equal;
static Lisp_Object Vtreesit_str_match;
static Lisp_Object Vtreesit_str_pred;
static Lisp_Object Vtreesit_str_empty;

/* This is the limit on recursion levels for some tree-sitter
   functions.  Remember to update docstrings when changing this value.

   If we think of programs and AST, it is very rare for any program to
   have a very deep AST.  For example, you would need 1000+ levels of
   nested if-statements, or a struct somehow nested for 1000+ levels.
   It's hard for me to imagine any hand-written or machine generated
   program to be like that.  So I think 1000 is already generous.  If
   we look at xdisp.c, its AST only have 30 levels.  */
#define TREESIT_RECURSION_LIMIT 1000

static bool treesit_initialized = false;

static bool
load_tree_sitter_if_necessary (bool required)
{
#ifdef WINDOWSNT
  static bool tried_to_initialize_once;
  static bool tree_sitter_initialized;

  if (!tried_to_initialize_once)
    {
      Lisp_Object status;

      tried_to_initialize_once = true;
      tree_sitter_initialized = init_treesit_functions ();
      status = tree_sitter_initialized ? Qt : Qnil;
      Vlibrary_cache = Fcons (Fcons (Qtree_sitter, status), Vlibrary_cache);
    }

  if (required && !tree_sitter_initialized)
    xsignal1 (Qtreesit_error,
	      build_string ("tree-sitter library not found or failed to load"));

  return tree_sitter_initialized;
#else
  return true;
#endif
}

static void *
treesit_calloc_wrapper (size_t n, size_t size)
{
  return xzalloc (n * size);
}

static void
treesit_initialize (void)
{
  if (!treesit_initialized)
    {
      load_tree_sitter_if_necessary (true);
      ts_set_allocator (xmalloc, treesit_calloc_wrapper, xrealloc, xfree);
      treesit_initialized = true;
    }
}


/*** Debugging */

void treesit_debug_print_parser_list (char *, Lisp_Object);

void
treesit_debug_print_parser_list (char *msg, Lisp_Object parser)
{
  struct buffer *buf = XBUFFER (XTS_PARSER (parser)->buffer);
  char *buf_name = SSDATA (BVAR (buf, name));
  printf ("%s (%s) [%s] <%s>: %td(%td)-(%td)%td {\n",
	  msg == NULL ? "" : msg,
	  SSDATA (SYMBOL_NAME (Vthis_command)),
	  SSDATA (SYMBOL_NAME (XTS_PARSER (parser)->language_symbol)),
	  buf_name, BUF_BEG (buf),
	  BUF_BEGV (buf), BUF_ZV (buf), BUF_Z (buf));
  Lisp_Object tail = BVAR (buf, ts_parser_list);

  FOR_EACH_TAIL (tail)
    {
      struct Lisp_TS_Parser *parser = XTS_PARSER (XCAR (tail));
      printf ("[%s %s %s %td-%td T:%td]\n", SSDATA (SYMBOL_NAME (parser->language_symbol)),
	      SSDATA (SYMBOL_NAME (parser->tag)),
	      parser->need_reparse ? "NEED-R" : "NONEED",
	      parser->visible_beg, parser->visible_end,
	      parser->timestamp);
      /* Print ranges. */
      uint32_t len;
      const TSRange *ranges
	= ts_parser_included_ranges (parser->parser, &len);

      if (!(len == 1 && ranges[0].start_byte == 0 && ranges[0].end_byte == -1))
	{
	  for (int idx = 0; idx < len; idx++)
	    {
	      TSRange range = ranges[idx];
	      printf (" [%"PRIu32", %"PRIu32")", range.start_byte, range.end_byte);

	      /* if (!parser->need_reparse) */
	      /* 	{ */
	      /* 	  eassert (BUF_BEGV_BYTE (buf) <= range.start_byte + parser->visible_beg); */
	      /* 	  eassert (range.end_byte + parser->visible_beg <= BUF_ZV_BYTE (buf)); */
	      /* 	} */
	    }
	  printf ("\n");
	}
    }
  printf ("}\n\n");
}


/*** Loading language library  */

struct treesit_loaded_lang
{
  /* The language object, or NULL if the language failed to load.  */
  TSLanguage *lang;
  /* The absolute file name of the shared library, or NULL if access
     failed.  */
  const char *filename;
};

/* Translate a symbol treesit-<lang> to a C name treesit_<lang>.  */
static void
treesit_symbol_to_c_name (char *symbol_name)
{
  size_t len = strlen (symbol_name);
  for (int idx = 0; idx < len; idx++)
    {
      if (symbol_name[idx] == '-')
	symbol_name[idx] = '_';
    }
}

/* Resolve language symbol LANG according to
   treesit-language-remap-alist.  */
static
Lisp_Object resolve_language_symbol (Lisp_Object lang)
{
  Lisp_Object res = Fassoc (lang, Vtreesit_language_remap_alist, Qeq);
  if (NILP (res))
    return lang;
  return Fcdr (res);
}

/* Find the override name for LANGUAGE_SYMBOL in
   treesit-load-name-override-list.  Set NAME and C_SYMBOL to the
   override name, and return true if there exists one, otherwise
   return false.

   This function may signal if treesit-load-name-override-list is
   malformed.  */
static bool
treesit_find_override_name (Lisp_Object language_symbol, Lisp_Object *name,
			    Lisp_Object *c_symbol)
{
  CHECK_LIST (Vtreesit_load_name_override_list);
  Lisp_Object tail = Vtreesit_load_name_override_list;

  FOR_EACH_TAIL (tail)
    {
      Lisp_Object entry = XCAR (tail);
      CHECK_LIST (entry);
      Lisp_Object lang = XCAR (entry);
      CHECK_SYMBOL (lang);

      if (EQ (lang, language_symbol))
	{
	  *name = Fnth (make_fixnum (1), entry);
	  CHECK_STRING (*name);
	  *c_symbol = Fnth (make_fixnum (2), entry);
	  CHECK_STRING (*c_symbol);

	  return true;
	}
    }

  CHECK_LIST_END (tail, Vtreesit_load_name_override_list);

  return false;
}

/* For example, if Vdynamic_library_suffixes is (".so", ".dylib"),
   this function pushes "lib_base_name.so" and "lib_base_name.dylib"
   into *path_candidates.  Obviously path_candidates should be a Lisp
   list of Lisp strings.  */
static void
treesit_load_language_push_for_each_suffix (Lisp_Object lib_base_name,
					    Lisp_Object *path_candidates)
{
  Lisp_Object suffixes;

  suffixes = Vdynamic_library_suffixes;

  FOR_EACH_TAIL (suffixes)
    {
      Lisp_Object candidate1 = concat2 (lib_base_name, XCAR (suffixes));
#ifndef WINDOWSNT
      /* On Posix hosts, support libraries named with ABI version
         numbers.  Originally tree-sitter grammars are always versioned
         at 0.0, so we first try that.  For more details, see
         https://lists.gnu.org/archive/html/emacs-devel/2023-04/msg00386.html.  */
      Lisp_Object candidate2 = concat2 (candidate1, Vtreesit_str_dot_0);
      Lisp_Object candidate3 = concat2 (candidate2, Vtreesit_str_dot_0);

      *path_candidates = Fcons (candidate3, *path_candidates);
      *path_candidates = Fcons (candidate2, *path_candidates);

      /* Since 2025, tree-sitter grammars use their supported
         TREE_SITTER_LANGUAGE_VERSION as the major version.  So we need
         to try all the version supported by the tree-sitter library
         too.  (See bug#78754)  */
      for (int version = TREE_SITTER_MIN_COMPATIBLE_LANGUAGE_VERSION;
	   version <= TREE_SITTER_LANGUAGE_VERSION;
	   version++)
	{
	  char ext[16]; // 16 should be enough until the end of universe.
	  snprintf ((char *) &ext, 16, ".%d.0", version);
	  Lisp_Object versioned_candidate = concat2 (candidate1,
						     build_string (ext));
	  *path_candidates = Fcons (versioned_candidate, *path_candidates);
	}
#endif
      *path_candidates = Fcons (candidate1, *path_candidates);
    }
}

/* Load the dynamic library of LANGUAGE_SYMBOL and return the pointer
   to the language definition.

   If error occurs, return NULL and fill SIGNAL_SYMBOL and SIGNAL_DATA
   with values suitable for xsignal.  */
static struct treesit_loaded_lang
treesit_load_language (Lisp_Object language_symbol,
		       Lisp_Object *signal_symbol, Lisp_Object *signal_data)
{
  Lisp_Object symbol_name = Fsymbol_name (language_symbol);

  CHECK_LIST (Vtreesit_extra_load_path);

  /* Figure out the library name and C name.  */
  Lisp_Object lib_base_name
    = concat2 (Vtreesit_str_libtree_sitter, symbol_name);
  Lisp_Object base_name
    = concat2 (Vtreesit_str_tree_sitter, symbol_name);

  /* Override the library name and C name, if appropriate.  */
  Lisp_Object override_name;
  Lisp_Object override_c_name UNINIT;
  bool found_override = treesit_find_override_name (language_symbol,
						    &override_name,
						    &override_c_name);
  if (found_override)
    lib_base_name = override_name;

  /* Now we generate a list of possible library paths.  */
  Lisp_Object path_candidates = Qnil;
  /* First push just the filenames to the candidate list, which will
     make dynlib_open look under standard system load paths.  */
  treesit_load_language_push_for_each_suffix (lib_base_name, &path_candidates);
  /* Then push ~/.emacs.d/tree-sitter paths.  */
  Lisp_Object lib_name
    = Fexpand_file_name (concat2 (build_string ("tree-sitter/"), lib_base_name),
			 Fsymbol_value (Quser_emacs_directory));
  treesit_load_language_push_for_each_suffix (lib_name, &path_candidates);
  /* Then push paths from treesit-extra-load-path.  */
  Lisp_Object tail;

  tail = Freverse (Vtreesit_extra_load_path);

  FOR_EACH_TAIL (tail)
    {
      Lisp_Object expanded_lib = Fexpand_file_name (lib_base_name, XCAR (tail));
      treesit_load_language_push_for_each_suffix (expanded_lib,
						  &path_candidates);
    }

  /* Try loading the dynamic library by each path candidate.  Stop
     when succeed, record the error message and try the next one when
     fail.  */
  dynlib_handle_ptr handle;
  const char *error;
  Lisp_Object error_list = Qnil;
  struct treesit_loaded_lang loaded_lang = { NULL, NULL };

  tail = path_candidates;
  error = NULL;
  handle = NULL;

  Lisp_Object loaded_lib = Qnil;
  FOR_EACH_TAIL (tail)
    {
      char *library_name = SSDATA (XCAR (tail));
      dynlib_error ();
      handle = dynlib_open (library_name);
      error = dynlib_error ();
      if (error == NULL)
	{
	  loaded_lib = XCAR (tail);
	  break;
	}
      else
	error_list = Fcons (build_string (error), error_list);
    }

  if (error != NULL)
    {
      /* Yes, the error message list gets a bit verbose, but those
         messages will be helpful for certain errors like libc version
         mismatch.  */
      *signal_symbol = Qtreesit_load_language_error;
      *signal_data = Fcons (Qnot_found, Fnreverse (error_list));
      return loaded_lang;
    }

  /* Load TSLanguage.  */
  eassume (handle != NULL);
  dynlib_error ();
  TSLanguage *(*langfn) (void);
  char *c_name;
  if (found_override)
    c_name = xstrdup (SSDATA (override_c_name));
  else
    {
      c_name = xstrdup (SSDATA (base_name));
      treesit_symbol_to_c_name (c_name);
    }
  langfn = dynlib_sym (handle, c_name);
  xfree (c_name);
  error = dynlib_error ();
  if (error != NULL)
    {
      *signal_symbol = Qtreesit_load_language_error;
      *signal_data = list2 (Qsymbol_error, build_string (error));
      return loaded_lang;
    }
  TSLanguage *lang = (*langfn) ();

  /* Check if language version matches tree-sitter version.  */
  TSParser *parser = ts_parser_new ();
  bool success = ts_parser_set_language (parser, lang);
  ts_parser_delete (parser);
  if (!success)
    {
      Lisp_Object fmt =
	build_string ("%s's ABI version is %d, but supported versions are %d-%d");
      Lisp_Object formatted_msg =
	CALLN (Fformat_message, fmt, loaded_lib,
	       make_fixnum (ts_language_version (lang)),
	       make_fixnum (TREE_SITTER_MIN_COMPATIBLE_LANGUAGE_VERSION),
	       make_fixnum (TREE_SITTER_LANGUAGE_VERSION));
      *signal_symbol = Qtreesit_load_language_error;
      *signal_data = list2 (Qlang_version_mismatch, formatted_msg);
      return loaded_lang;
    }

  const char *sym;
  dynlib_addr ((void (*)) langfn, &loaded_lang.filename, &sym);

  loaded_lang.lang = lang;
  return loaded_lang;
}

DEFUN ("treesit-language-available-p", Ftreesit_language_available_p,
       Streesit_language_available_p,
       1, 2, 0,
       doc: /* Return non-nil if LANGUAGE exists and is loadable.

If DETAIL is non-nil, return (t . nil) when LANGUAGE is available,
(nil . DATA) when unavailable.  DATA is the signal data of
`treesit-load-language-error'.  */)
  (Lisp_Object language, Lisp_Object detail)
{
  CHECK_SYMBOL (language);
  treesit_initialize ();
  Lisp_Object signal_symbol = Qnil;
  Lisp_Object signal_data = Qnil;
  struct treesit_loaded_lang loaded_lang
    = treesit_load_language (language, &signal_symbol, &signal_data);
  if (loaded_lang.lang == NULL)
    {
      if (NILP (detail))
	return Qnil;
      else
	return Fcons (Qnil, signal_data);
    }
  else
    {
      if (NILP (detail))
	return Qt;
      else
	return Fcons (Qt, Qnil);
    }
}

DEFUN ("treesit-library-abi-version", Ftreesit_library_abi_version,
       Streesit_library_abi_version,
       0, 1, 0,
       doc: /* Return the language ABI version of the tree-sitter library.

By default, report the latest ABI version supported by the library for
loading language support modules.  The library is backward-compatible
with language modules which use older ABI versions; if MIN-COMPATIBLE
is non-nil, return the oldest compatible ABI version.  */)
  (Lisp_Object min_compatible)
{
  if (NILP (min_compatible))
    return make_fixnum (TREE_SITTER_LANGUAGE_VERSION);
  else
    return make_fixnum (TREE_SITTER_MIN_COMPATIBLE_LANGUAGE_VERSION);
}

DEFUN ("treesit-language-abi-version", Ftreesit_language_abi_version,
       Streesit_language_abi_version,
       0, 1, 0,
       doc: /* Return the ABI version of the tree-sitter grammar for LANGUAGE.
Return nil if a grammar library for LANGUAGE is not available.  */)
  (Lisp_Object language)
{
  if (NILP (Ftreesit_language_available_p (language, Qnil)))
    return Qnil;
  else
    {
      Lisp_Object signal_symbol = Qnil;
      Lisp_Object signal_data = Qnil;
      struct treesit_loaded_lang lang
	= treesit_load_language (language, &signal_symbol, &signal_data);
      TSLanguage *ts_language = lang.lang;
      if (ts_language == NULL)
	return Qnil;
      uint32_t version =  ts_language_version (ts_language);
      return make_fixnum((ptrdiff_t) version);
    }
}

/* This function isn't documented in the manual since it's mainly for
   debugging.  */
DEFUN ("treesit-grammar-location", Ftreesit_grammar_location,
       Streesit_grammar_location,
       1, 1, 0,
       doc: /* Return the absolute file name of the grammar file for LANGUAGE.

If LANGUAGE isn't loaded yet, load it first.  If the language can't be
loaded or the file name couldn't be determined, return nil.  */)
  (Lisp_Object language)
{
  CHECK_SYMBOL (language);

  Lisp_Object signal_symbol = Qnil;
  Lisp_Object signal_data = Qnil;
  struct treesit_loaded_lang lang
    = treesit_load_language (language, &signal_symbol, &signal_data);

  if (!lang.lang || !lang.filename) return Qnil;

  return DECODE_FILE (make_unibyte_string (lang.filename,
					   strlen (lang.filename)));
}


/*** Linecol functions */

#define TREESIT_DEBUG_LINECOL false

void treesit_debug_print_linecol (struct ts_linecol);

void
treesit_debug_print_linecol (struct ts_linecol linecol)
{
  printf ("{ line=%td col=%td bytepos=%td }\n", linecol.line, linecol.col, linecol.bytepos);
}

/* Returns true if BUF tracks linecol.  */
bool treesit_buf_tracks_linecol_p (struct buffer *buf)
{
  return BUF_TS_LINECOL_BEGV (buf).bytepos != 0;
}

static void
restore_restriction_and_selective_display (Lisp_Object record)
{
  save_restriction_restore (Fcar (record));
  BVAR (current_buffer, selective_display) = Fcdr (record);
  return;
}

/* Similar to display_count_lines, but behaves differently when
   searching backwards: when found a newline, stop at the newline,
   return count as normal (display_count_lines stops after the newline
   and subtracts one from count).  When searching forward, stop at the
   position after the newline.  Another difference is this function
   disregards narrowing, so it works on bytepos outside of the visible
   range.  */
static ptrdiff_t
treesit_count_lines (ptrdiff_t start_byte,
		     ptrdiff_t limit_byte, ptrdiff_t count,
		     ptrdiff_t *byte_pos_ptr)
{
  /* I don't think display_count_lines signals, so the unwind-protect
     technically isn't necessary.  Also treesit_count_lines aren't
     suppose to signal either since it's used in functions that aren't
     supposed to signal (treesit_record_change and friends).  */
  Lisp_Object record = Fcons (save_restriction_save (),
			      BVAR (current_buffer, selective_display));


  specpdl_ref pdl_count = SPECPDL_INDEX ();
  record_unwind_protect (restore_restriction_and_selective_display, record);

  BVAR (current_buffer, selective_display) = Qnil;
  labeled_restrictions_remove_in_current_buffer ();
  Fwiden ();
  ptrdiff_t counted = display_count_lines (start_byte, limit_byte,
					   count, byte_pos_ptr);

  unbind_to (pdl_count, Qnil);

  /* If searching backwards and we found COUNT newlines, countermand the
     different logic in display_count_lines.  */
  if (count < 0 && limit_byte != *byte_pos_ptr)
    {
      counted += 1;
      *byte_pos_ptr -= 1;
    }

  return counted;
}

static void
treesit_debug_validate_linecol (struct ts_linecol linecol)
{
  eassert (linecol.bytepos <= Z_BYTE);

  /* We can't use count_lines as ground truth because it respects
     narrowing, and calling it with a bytepos outside of the visible
     portion results in infloop.  */
  ptrdiff_t _unused;
  ptrdiff_t true_line_count = treesit_count_lines (BEG_BYTE, linecol.bytepos,
						   Z_BYTE, &_unused) + 1;
  eassert (true_line_count == linecol.line);
}

/* Calculate and return the line and column number of BYTE_POS by
   scanning newlines from CACHE.  CACHE must be valid.  */
static struct ts_linecol
treesit_linecol_of_pos (ptrdiff_t target_bytepos,
			struct ts_linecol cache)
{
  if (TREESIT_DEBUG_LINECOL)
    {
      treesit_debug_validate_linecol (cache);
    }

  /* When we finished searching for newlines between CACHE and
     TARGET_POS, BYTE_POS_2 is at TARGET_POS, and BYTE_POS_1 is at the
     previous newline.  If TARGET_POS happends to be on a newline,
     BYTE_POS_1 will be on that position.  BYTE_POS_1 is used for
     calculating the column.  (If CACHE and TARGET_POS are in the same
     line, BYTE_POS_1 is unset and we don't use it.)  */
  ptrdiff_t byte_pos_1 = 0;
  ptrdiff_t byte_pos_2 = 0;
  /* Number of lines between CACHE and TARGET_POS.  */
  ptrdiff_t line_delta = 0;

  if (target_bytepos == cache.bytepos)
    return cache;

  /* Search forward. */
  if (cache.bytepos < target_bytepos)
    {
      byte_pos_2 = cache.bytepos;
      while (byte_pos_2 < target_bytepos)
	{
	  ptrdiff_t counted = treesit_count_lines (byte_pos_2, target_bytepos,
						   1, &byte_pos_2);

	  if (counted > 0)
	    {
	      byte_pos_1 = byte_pos_2;
	    }
	  line_delta += counted;
	}
      eassert (byte_pos_2 == target_bytepos);
      /* At this point, byte_pos_2 is at target_pos, and byte_pos_1 is
         at the previous newline if we went across any.  */

      struct ts_linecol target_linecol;
      target_linecol.bytepos = target_bytepos;
      target_linecol.line = cache.line + line_delta;
      /* If we moved across any newline, use the previous newline to
         calculate the column; if we stayed at the same line, use the
         cached column to calculate the new column.  */
      target_linecol.col = line_delta > 0
	? target_bytepos - byte_pos_1
	: target_bytepos - cache.bytepos + cache.col;

      if (TREESIT_DEBUG_LINECOL)
	{
	  treesit_debug_validate_linecol (target_linecol);
	}

      return target_linecol;
    }

  /* Search backward. */
  byte_pos_2 = cache.bytepos;
  while (byte_pos_2 > target_bytepos)
    {
      ptrdiff_t counted = treesit_count_lines (byte_pos_2, target_bytepos,
					       -1, &byte_pos_2);
      line_delta -= counted;
    }
  eassert (byte_pos_2 == target_bytepos);
  /* At this point, pos_2 is at target_pos.  */

  struct ts_linecol target_linecol;
  target_linecol.bytepos = target_bytepos;
  target_linecol.line = cache.line + line_delta;
  eassert (cache.line + line_delta > 0);

  /* Calculate the column.  */
  if (line_delta == 0)
    {
      target_linecol.col = cache.col - (cache.bytepos - target_bytepos);
    }
  else
    {
      /* We need to find the previous newline in order to calculate the
	 column.  */
      ptrdiff_t counted = treesit_count_lines (byte_pos_2, BEG_BYTE, -1, &byte_pos_2);
      target_linecol.col
	= target_bytepos - (byte_pos_2 + counted == 1 ? 1 : 0);
    }

  if (TREESIT_DEBUG_LINECOL)
    {
      treesit_debug_validate_linecol (target_linecol);
    }

  return target_linecol;
}

/* Return a TSPoint given POS and VISIBLE_BEG.  VISIBLE_BEG must be
   before POS.  */
static TSPoint
treesit_make_ts_point (struct ts_linecol visible_beg,
		       struct ts_linecol pos)
{
  TSPoint point;
  if (visible_beg.line == pos.line)
    {
      point.row = 0;
      point.column = pos.col - visible_beg.col;
      eassert (point.column >= 0);
    }
  else
    {
      point.row = pos.line - visible_beg.line;
      eassert (point.row > 0);
      point.column = pos.col;
    }
  return point;
}

DEFUN ("treesit-tracking-line-column-p",
       Ftreesit_tracking_line_column_p,
       Streesit_tracking_line_column_p, 0, 1, 0,
       doc : /* Return non-nil if BUFFER is tracking line and column.

Return nil otherwise.  BUFFER defaults to the current buffer.  */)
  (Lisp_Object buffer)
{
  struct buffer *buf = current_buffer;
  if (!NILP (buffer))
    {
      CHECK_BUFFER (buffer);
      buf = XBUFFER (buffer);
    }

  return treesit_buf_tracks_linecol_p (buf) ? Qt : Qnil;
}

DEFUN ("treesit-parser-tracking-line-column-p",
       Ftreesit_parser_tracking_line_column_p,
       Streesit_parser_tracking_line_column_p, 1, 1, 0,
       doc : /* Return non-nil if PARSER is tracking line and column.

Return nil otherwise.*/)
  (Lisp_Object parser)
{
  CHECK_TS_PARSER (parser);
  return XTS_PARSER (parser)->visi_beg_linecol.bytepos == 0 ? Qnil : Qt;
}


/*** Parsing functions  */

static void
treesit_check_parser (Lisp_Object obj)
{
  CHECK_TS_PARSER (obj);
  if (XTS_PARSER (obj)->deleted)
    xsignal1 (Qtreesit_parser_deleted, obj);
}

/* An auxiliary function that saves a few lines of code.  Assumes TREE
   is not NULL.  START_BYTE, OLD_END_BYTE, NEW_END_BYTE must not be
   larger than UINT32_MAX.  */
static inline void
treesit_tree_edit_1 (TSTree *tree, ptrdiff_t start_byte,
		     ptrdiff_t old_end_byte, ptrdiff_t new_end_byte,
		     TSPoint start_point, TSPoint old_end_point,
		     TSPoint new_end_point)
{
  eassert (start_byte >= 0);
  eassert (start_byte <= old_end_byte);
  eassert (start_byte <= new_end_byte);
  eassert (start_byte <= UINT32_MAX);
  eassert (old_end_byte <= UINT32_MAX);
  eassert (new_end_byte <= UINT32_MAX);
  TSInputEdit edit = {(uint32_t) start_byte,
		      (uint32_t) old_end_byte,
		      (uint32_t) new_end_byte,
		      start_point, old_end_point, new_end_point};
  ts_tree_edit (tree, &edit);
}

/* Given a position at POS_LINECOL, and the linecol of a buffer change
   (START_LINECOL, OLD_END_LINECOL, and NEW_END_LINCOL), compute the new
   linecol for that position, then scan from this now valid linecol to
   TARGET_BYTEPOS and return the linecol at TARGET_BYTEPOS.

   When POS_LINECOL is outside of the range between START_LINECOL and
   OLD_END_LINECOL, we can calculate the change in line and column
   number of POS_LINECOL by simply counting how many newlines are
   removed/added in the change.  Once we have the up-to-date line and
   column number at POS_LINECOL.bytepos, we can just scan to
   TARGET_BYTEPOS to get a linecol for it.  The assumption is that
   TARGET_BYTEPOS is far from START_LINECOL, etc, but close to
   POS_LINECOL.  So we avoids scanning longs distance from
   START_LINECOL, etc.

   However, this optimization only works when POS_LINECOL is outside the
   range between START_LINECOL and OLD_END_LINECOL.  If not, we've have
   to scan from START_LINECOL or NEW_END_LINECOL to TARGET_BYTEPOS.  */
static struct ts_linecol
compute_new_linecol_by_change (struct ts_linecol pos_linecol,
			       struct ts_linecol start_linecol,
			       struct ts_linecol old_end_linecol,
			       struct ts_linecol new_end_linecol,
			       ptrdiff_t target_bytepos)
{
  struct ts_linecol new_linecol = { 0, 0, 0 };

  /* 1. Even start is behind pos, pos isn't affected.  */
  if (start_linecol.bytepos >= pos_linecol.bytepos)
    {
      new_linecol = pos_linecol;
    }
  /* 2. When old_end (oe) is before pos, the differnce between pos and
     pos' is the difference between old_end and new_end (ne).

     |     |   |           |     |   |
     s     oe  pos         s     oe  pos
		      OR
     |  |   |              |         |
     s  ne  pos'           s         ne  pos'

   */
  else if (old_end_linecol.bytepos <= pos_linecol.bytepos)
  {
    ptrdiff_t line_delta = new_end_linecol.line - old_end_linecol.line;
    new_linecol.line = pos_linecol.line + line_delta;
    new_linecol.bytepos
      = pos_linecol.bytepos + new_end_linecol.bytepos - old_end_linecol.bytepos;

    /* Suppose # is text, | is cursor:

       ################
       ########|########|
	       oe        pos

       Now, if we insert something:

       ################
       ########|OOOOO
       OOOOOOOOOO|########|
                 ne       pos'

       Clearly, col for pos' is just the col of new_end plus the
       distance between old_end and pos.  The same goes for deletion.
     */
    if (old_end_linecol.line == pos_linecol.line)
      {
	eassert (old_end_linecol.col <= pos_linecol.col);
	ptrdiff_t old_end_to_pos = pos_linecol.col - old_end_linecol.col;
	new_linecol.col = new_end_linecol.col + old_end_to_pos;
      }
    else
      {
	new_linecol.col = pos_linecol.col;
      }
  }
  /* 3. At this point, start < pos < old_end.  We're kinda cooked, there
     aren't much we can do other than scan the buffer from new_end or
     start.  */
  else if (target_bytepos - start_linecol.bytepos
	   < eabs (target_bytepos - new_end_linecol.bytepos))
    {
      new_linecol = treesit_linecol_of_pos (target_bytepos, start_linecol);
    }
  else
    {
      new_linecol = treesit_linecol_of_pos (target_bytepos, new_end_linecol);
    }

  /* Now new_linecol is a valid linecol, scan from it to target_bytepos.  */
  if (new_linecol.bytepos != target_bytepos)
    {
      new_linecol = treesit_linecol_of_pos (target_bytepos, new_linecol);
    }

  if (TREESIT_DEBUG_LINECOL)
    treesit_debug_validate_linecol (new_linecol);

  return new_linecol;
}

/* Update each parser's tree after the user made an edit.  This function
   does not parse the buffer and only updates the tree, so it should be
   very fast.  If the caller knows there's no parser in the current
   buffer, they can pass empty linecol for
   START/OLD_END/NEW_END_linecol.

   If the current buffer doesn't track linecol, start_linecol,
   old_end_linecol, and new_end_linecol will be empty.  In that case,
   don't process linecols.  */
static void
treesit_record_change_1 (ptrdiff_t start_byte, ptrdiff_t old_end_byte,
			 ptrdiff_t new_end_byte,
			 struct ts_linecol start_linecol,
			 struct ts_linecol old_end_linecol,
			 struct ts_linecol new_end_linecol)
{
  struct buffer *base_buffer = current_buffer;
  if (current_buffer->base_buffer)
    base_buffer = current_buffer->base_buffer;
  Lisp_Object parser_list = BVAR (base_buffer, ts_parser_list);

  bool buf_tracks_linecol = start_linecol.bytepos != 0;

  FOR_EACH_TAIL_SAFE (parser_list)
    {
      CHECK_CONS (parser_list);
      Lisp_Object lisp_parser = XCAR (parser_list);
      treesit_check_parser (lisp_parser);
      TSTree *tree = XTS_PARSER (lisp_parser)->tree;
      /* See comment (ref:visible-beg-null) if you wonder why we don't
	 update visible_beg/end when tree is NULL.  */

      bool parser_tracks_linecol
	= XTS_PARSER (lisp_parser)->visi_beg_linecol.bytepos != 0;

      if (tree != NULL)
	{
	  eassert (start_byte <= old_end_byte);
	  eassert (start_byte <= new_end_byte);
	  /* Before sending the edit to tree-sitter, we need to first
	     clip the beg/end to visible_beg and visible_end of the
	     parser.  A tip for understanding the code below: think the
	     recorded change as a delete followed by an insert, and
	     think of them as moving unchanged text back and forth.
	     After all, the whole point of updating the tree is to
	     update the position of unchanged text.  */
	  const ptrdiff_t visible_beg = XTS_PARSER (lisp_parser)->visible_beg;
	  const ptrdiff_t visible_end = XTS_PARSER (lisp_parser)->visible_end;
	  eassert (visible_beg >= 0);
	  eassert (visible_beg <= visible_end);

	  /* AFFECTED_START/OLD_END/NEW_END are (0-based) offsets from
	     VISIBLE_BEG.  min(visi_end, max(visi_beg, value)) clips
	     value into [visi_beg, visi_end], and subtracting visi_beg
	     gives the offset from visi_beg.  */
	  ptrdiff_t start_offset = (min (visible_end,
					 max (visible_beg, start_byte))
				    - visible_beg);
	  ptrdiff_t old_end_offset = (min (visible_end,
					   max (visible_beg, old_end_byte))
				      - visible_beg);
	  /* We don't clip new_end_offset under visible_end, because
	     otherwise we would miss updating the clipped part.  Plus,
	     when inserting in narrowed region, the narrowed region
	     will grow to accommodate the new text, so this is the
	     correct behavior.  (Bug#61369).  */
	  ptrdiff_t new_end_offset = (max (visible_beg, new_end_byte)
				      - visible_beg);
	  eassert (start_offset <= old_end_offset);
	  eassert (start_offset <= new_end_offset);

	  /* VISIBLE_BEG/END records tree-sitter's range of view in
	     the buffer.  We need to adjust them when tree-sitter's
	     view changes.  */
	  ptrdiff_t visi_beg_delta;
	  if (old_end_byte > new_end_byte)
	    /* Move backward.  */
	    visi_beg_delta = (min (visible_beg, new_end_byte)
			      - min (visible_beg, old_end_byte));
	  else
	    /* Move forward.  */
	    visi_beg_delta = (old_end_byte < visible_beg
			      ? new_end_byte - old_end_byte : 0);

	  const ptrdiff_t new_visible_beg = visible_beg + visi_beg_delta;
	  const ptrdiff_t new_visible_end
	    = (visible_end + visi_beg_delta
	       + (new_end_offset - old_end_offset));

	  XTS_PARSER (lisp_parser)->visible_beg = new_visible_beg;
	  XTS_PARSER (lisp_parser)->visible_end = new_visible_end;

	  eassert (BEG_BYTE <= new_visible_beg);
	  eassert (new_visible_beg <= new_visible_end);
	  eassert (new_visible_end <= Z_BYTE);

	  /* (Optionally) calculate the point for start/old_end/new_end
	     to be sent to tree-sitter.  Also update parser cache for
	     linecol.  */
	  TSPoint start_point = TREESIT_TS_POINT_1_0;
	  TSPoint old_end_point = TREESIT_TS_POINT_1_0;
	  TSPoint new_end_point = TREESIT_TS_POINT_1_0;
	  if (parser_tracks_linecol)
	    {
	      eassert (buf_tracks_linecol);
	      struct ts_linecol old_visi_beg_linecol
		= XTS_PARSER (lisp_parser)->visi_beg_linecol;
	      struct ts_linecol old_visi_end_linecol
		= XTS_PARSER (lisp_parser)->visi_end_linecol;

	      const struct ts_linecol new_visi_beg_linecol
		= compute_new_linecol_by_change (old_visi_beg_linecol,
						 start_linecol,
						 old_end_linecol,
						 new_end_linecol,
						 new_visible_beg);
	      const struct ts_linecol new_visi_end_linecol
		= compute_new_linecol_by_change (old_visi_end_linecol,
						 start_linecol,
						 old_end_linecol,
						 new_end_linecol,
						 new_visible_end);
	      XTS_PARSER (lisp_parser)->visi_beg_linecol
		= new_visi_beg_linecol;
	      XTS_PARSER (lisp_parser)->visi_end_linecol
		= new_visi_end_linecol;

	      /* Now, calculate TSPoints and finally update the tree.  */
	      struct ts_linecol new_begv_linecol
		= XTS_PARSER (lisp_parser)->visi_beg_linecol;
	      old_end_point = treesit_make_ts_point (old_visi_beg_linecol,
						     old_end_linecol);
	      start_point = treesit_make_ts_point (new_begv_linecol,
						   start_linecol);
	      new_end_point = treesit_make_ts_point (new_begv_linecol,
						     new_end_linecol);
	    }

	  treesit_tree_edit_1 (tree, start_offset, old_end_offset,
			       new_end_offset, start_point, old_end_point,
			       new_end_point);
	  XTS_PARSER (lisp_parser)->need_reparse = true;
	}
    }
}

/* Return the linecol of POS, calculated from CACHE.  But if there's no
   parser in the current buffer, or line-column tracking is disabled,
   skip calculation and return an empty linecol instead.  */
struct ts_linecol
treesit_linecol_maybe (ptrdiff_t pos, ptrdiff_t pos_byte,
		       struct ts_linecol cache)
{
  if (NILP (BVAR (current_buffer, ts_parser_list))
      || !treesit_buf_tracks_linecol_p (current_buffer))
    return TREESIT_EMPTY_LINECOL;

  return treesit_linecol_of_pos (pos_byte, cache);
}

/* Update each parser's tree after the user made an edit.  This function
   does not parse the buffer and only updates the tree, so it should be
   very fast.

   This is a wrapper over treesit_record_change that does a bit more
   boilerplate work: it (optionally) calculates linecol for new_end,
   pass all the positions into treesit_record_change_1 which does the
   real work, and finally (optionally) sets buffer's linecol cache to
   new_end's linecol.

   If NEW_END is next to NEW_END_BYTE in the arglist, caller might
   accidentally swap them, so I placed NEW_END at the end of the
   arglist.

   If the current buffer doesn't track linecol, start_linecol and
   old_end_linecol will be empty.  In that case, don't process
   linecols.  */
void
treesit_record_change (ptrdiff_t start_byte, ptrdiff_t old_end_byte,
		       ptrdiff_t new_end_byte,
		       struct ts_linecol start_linecol,
		       struct ts_linecol old_end_linecol,
		       ptrdiff_t new_end)
{
  struct ts_linecol new_end_linecol
    = treesit_linecol_maybe (new_end, new_end_byte, start_linecol);

  treesit_record_change_1 (start_byte, old_end_byte, new_end_byte,
			   start_linecol, old_end_linecol, new_end_linecol);

  if (new_end_linecol.bytepos != 0)
    {
      const struct ts_linecol new_begv_linecol
	= compute_new_linecol_by_change (BUF_TS_LINECOL_BEGV (current_buffer),
					 start_linecol,
					 old_end_linecol,
					 new_end_linecol,
					 BEGV_BYTE);
      const struct ts_linecol new_zv_linecol
	= compute_new_linecol_by_change (BUF_TS_LINECOL_ZV (current_buffer),
					 start_linecol,
					 old_end_linecol,
					 new_end_linecol,
					 ZV_BYTE);

      SET_BUF_TS_LINECOL_BEGV (current_buffer, new_begv_linecol);
      SET_BUF_TS_LINECOL_POINT (current_buffer, new_end_linecol);
      SET_BUF_TS_LINECOL_ZV (current_buffer, new_zv_linecol);
    }
}

static TSRange *treesit_make_ts_ranges (Lisp_Object, Lisp_Object,
					uint32_t *);

/* Comment (ref:visible-beg-null)  The purpose of visible_beg/end is to
   keep track of "which part of the buffer does the tree-sitter tree
   see", in order to update the tree correctly.  Visible_beg/end have
   two purposes: they "clip" buffer changes within them, and they
   translate positions in the buffer to positions in the tree
   (buffer position - visible_beg = tree position).

   Conceptually, visible_beg/end hold the visible region of the buffer
   when we last reparsed.  In-between two reparses, we don't really
   care if the visible region of the buffer changes.

   Right before we reparse, we make tree-sitter's visible region
   match that of the buffer, and update visible_beg/end.

   That is, the whole purpose of visible_beg/end (and also of
   treesit_record_change and treesit_sync_visible_region) is to update
   the tree (by ts_tree_edit).  So if the tree is NULL,
   visible_beg/end are considered uninitialized.  Only when we already
   have a tree, do we need to keep track of position changes and
   update it correctly, so it can be fed into ts_parser_parse as the
   old tree, so that tree-sitter will only parse the changed part,
   incrementally.

   In a nutshell, tree-sitter incremental parsing in Emacs looks like:

   treesit_record_change (tree)  \
   treesit_record_change (tree)  | user edits buffer
   ...                           /

   treesit_sync_visible_region (tree) \ treesit_ensure_parsed
   ts_parser_parse(tree) -> tree      /

   treesit_record_change (tree)  \
   treesit_record_change (tree)  | user edits buffer
   ...                           /

   and so on.  */

/* Make sure the tree's visible range is in sync with the buffer's
   visible range, and PARSER's visible_beg and visible_end are in sync
   with BUF_BEGV_BYTE and BUG_ZV_BYTE.  When calling this function you
   must make sure the current buffer's size in bytes is not larger than
   UINT32_MAX.  Basically, always call treesit_check_buffer_size before
   this function.

   If buffer range changed since last parse (visible_beg/end doesn't
   match buffer visible beginning/end), set need_reparse to true.  */
static void
treesit_sync_visible_region (Lisp_Object parser)
{
  TSTree *tree = XTS_PARSER (parser)->tree;
  struct buffer *buffer = XBUFFER (XTS_PARSER (parser)->buffer);
  const bool track_linecol = treesit_buf_tracks_linecol_p (buffer);

  /* If we are setting visible_beg/end for the first time, we can skip
  the offset acrobatics and updating the tree below.  */
  if (tree == NULL)
    {
      XTS_PARSER (parser)->visible_beg = BUF_BEGV_BYTE (buffer);
      XTS_PARSER (parser)->visible_end = BUF_ZV_BYTE (buffer);
      return;
    }

  ptrdiff_t visible_beg = XTS_PARSER (parser)->visible_beg;
  ptrdiff_t visible_end = XTS_PARSER (parser)->visible_end;

  eassert (0 <= visible_beg);
  eassert (visible_beg <= visible_end);

  eassert (BUF_BEGV_BYTE (buffer) <= UINT32_MAX);
  eassert (BUF_ZV_BYTE (buffer) <= UINT32_MAX);

  /* If buffer restriction changed and user requests for a node (hence
     this function is called), we need to reparse.  */
  if (visible_beg != BUF_BEGV_BYTE (buffer)
      || visible_end != BUF_ZV_BYTE (buffer))
    XTS_PARSER (parser)->need_reparse = true;

  /* Before we parse or set ranges, catch up with the narrowing
     situation.  We change visible_beg and visible_end to match
     BUF_BEGV_BYTE and BUF_ZV_BYTE, and inform tree-sitter of the
     change.  We want to move the visible range of tree-sitter to
     match the narrowed range.  For example,
     from ________|xxxx|__
     to   |xxxx|__________ */

  struct ts_linecol visi_beg_linecol = track_linecol
    ? XTS_PARSER (parser)->visi_beg_linecol : TREESIT_EMPTY_LINECOL;
  struct ts_linecol visi_end_linecol = track_linecol
    ? XTS_PARSER (parser)->visi_end_linecol : TREESIT_EMPTY_LINECOL;

  struct ts_linecol buffer_begv_linecol = track_linecol
    ? treesit_linecol_of_pos (BUF_BEGV_BYTE (buffer), BUF_TS_LINECOL_BEGV (buffer))
    : TREESIT_EMPTY_LINECOL;
  struct ts_linecol buffer_zv_linecol = track_linecol
    ? treesit_linecol_of_pos (BUF_ZV_BYTE (buffer), BUF_TS_LINECOL_ZV (buffer))
    : TREESIT_EMPTY_LINECOL;

  if (track_linecol) eassert (visi_beg_linecol.bytepos == visible_beg);

  /* 1. Make sure visible_beg <= BUF_BEGV_BYTE.  */
  if (visible_beg > BUF_BEGV_BYTE (buffer))
    {
      TSPoint point_new_end = track_linecol
	? treesit_make_ts_point (buffer_begv_linecol, visi_beg_linecol)
	: TREESIT_TS_POINT_1_0;
      /* Tree-sitter sees: insert at the beginning.  */
      treesit_tree_edit_1 (tree, 0, 0, visible_beg - BUF_BEGV_BYTE (buffer),
			   TREESIT_TS_POINT_1_0, TREESIT_TS_POINT_1_0,
			   point_new_end);
      visible_beg = BUF_BEGV_BYTE (buffer);
      visi_beg_linecol = buffer_begv_linecol;
      eassert (visible_beg <= visible_end);
    }
  /* 2. Make sure visible_end = BUF_ZV_BYTE.  */
  if (visible_end < BUF_ZV_BYTE (buffer))
    {
      TSPoint point_start = track_linecol
	? treesit_make_ts_point (visi_beg_linecol, visi_end_linecol)
	: TREESIT_TS_POINT_1_0;
      TSPoint point_new_end = track_linecol
	? treesit_make_ts_point (visi_beg_linecol, buffer_zv_linecol)
	: TREESIT_TS_POINT_1_0;
      /* Tree-sitter sees: insert at the end.  */
      treesit_tree_edit_1 (tree, visible_end - visible_beg,
			   visible_end - visible_beg,
			   BUF_ZV_BYTE (buffer) - visible_beg,
			   point_start, point_start, point_new_end);
      visible_end = BUF_ZV_BYTE (buffer);
      visi_end_linecol = buffer_zv_linecol;
      eassert (visible_beg <= visible_end);
    }
  else if (visible_end > BUF_ZV_BYTE (buffer))
    {
      TSPoint point_start = track_linecol
	? treesit_make_ts_point (visi_beg_linecol, buffer_zv_linecol)
	: TREESIT_TS_POINT_1_0;
      TSPoint point_old_end = track_linecol
	? treesit_make_ts_point (visi_beg_linecol, visi_end_linecol)
	: TREESIT_TS_POINT_1_0;
      /* Tree-sitter sees: delete at the end.  */
      treesit_tree_edit_1 (tree, BUF_ZV_BYTE (buffer) - visible_beg,
			   visible_end - visible_beg,
			   BUF_ZV_BYTE (buffer) - visible_beg,
			   point_start, point_old_end, point_start);
      visible_end = BUF_ZV_BYTE (buffer);
      visi_end_linecol = buffer_zv_linecol;
      eassert (visible_beg <= visible_end);
    }
  /* 3. Make sure visible_beg = BUF_BEGV_BYTE.  */
  if (visible_beg < BUF_BEGV_BYTE (buffer))
    {
      TSPoint point_old_end = track_linecol
	? treesit_make_ts_point (visi_beg_linecol, buffer_begv_linecol)
	: TREESIT_TS_POINT_1_0;
      /* Tree-sitter sees: delete at the beginning.  */
      treesit_tree_edit_1 (tree, 0, BUF_BEGV_BYTE (buffer) - visible_beg, 0,
			   TREESIT_TS_POINT_1_0, point_old_end,
			   TREESIT_TS_POINT_1_0);
      visible_beg = BUF_BEGV_BYTE (buffer);
      visi_beg_linecol = buffer_begv_linecol;
      eassert (visible_beg <= visible_end);
    }
  eassert (0 <= visible_beg);
  eassert (visible_beg <= visible_end);
  eassert (visible_beg == BUF_BEGV_BYTE (buffer));
  eassert (visible_end == BUF_ZV_BYTE (buffer));

  XTS_PARSER (parser)->visible_beg = visible_beg;
  XTS_PARSER (parser)->visible_end = visible_end;
  XTS_PARSER (parser)->visi_beg_linecol = visi_beg_linecol;
  XTS_PARSER (parser)->visi_end_linecol = visi_end_linecol;

  if (track_linecol)
    {
      eassert (visi_beg_linecol.bytepos == visible_beg);
      eassert (visi_end_linecol.bytepos == visible_end);
    }

  /* Fix ranges so that the ranges stays with in visible_end.  Here we
     try to do minimal work so that the ranges is minimally correct and
     there's no OOB error.  Usually treesit-update-ranges should update
     the parser with semantically correct ranges.

     We start with the charpos ranges, because for bytepos ranges, after
     user edits, the ranges start/end might end up inside a multibyte
     char!  See (ref:bytepos-range-pitfall) below.  */
  Lisp_Object lisp_ranges = XTS_PARSER (parser)->last_set_ranges;
  if (NILP (lisp_ranges)) return;

  Lisp_Object new_ranges_head = lisp_ranges;
  Lisp_Object prev_cons = Qnil;

  FOR_EACH_TAIL_SAFE (lisp_ranges)
  {
    Lisp_Object range = XCAR (lisp_ranges);
    ptrdiff_t beg = XFIXNUM (XCAR (range));
    ptrdiff_t end = XFIXNUM (XCDR (range));

    if (end <= BUF_BEGV (buffer))
      /* Even the end is before BUF_BEGV (buffer), discard this range.  */
      new_ranges_head = XCDR (new_ranges_head);
    else if (beg >= BUF_ZV (buffer))
      {
	/* Even the beg is after BUF_ZV (buffer), discard this range and all
           the ranges after it.  */
	if (NILP (prev_cons))
	  new_ranges_head = Qnil;
	else
	  XSETCDR (prev_cons, Qnil);
	break;
      }
    else
      {
	/* At this point, the range overlaps with the visible portion of
	   the buffer in some way (in front / in back / completely
	   encased / completely encases).  */
	if (beg < BUF_BEGV (buffer))
	  XSETCAR (range, make_fixnum (BUF_BEGV (buffer)));
	if (end > BUF_ZV (buffer))
	  XSETCDR (range, make_fixnum (BUF_ZV (buffer)));
      }
    prev_cons = lisp_ranges;
  }

  /* We are in a weird situation here: none of the previous ranges
     overlaps with the new visible region.  We don't have any good
     options, so just throw the towel: just give the parser a zero
     range.  (Perfect filling!!)   */
  if (NILP (new_ranges_head))
    new_ranges_head = Fcons (Fcons (make_fixnum (BUF_BEGV (buffer)),
				    make_fixnum (BUF_BEGV (buffer))),
			     Qnil);

  XTS_PARSER (parser)->last_set_ranges = new_ranges_head;

  uint32_t len = 0;
  TSRange *ts_ranges = NULL;
  ts_ranges = treesit_make_ts_ranges (new_ranges_head, parser,
				      &len);
  bool success;
  success = ts_parser_set_included_ranges (XTS_PARSER (parser)->parser,
					   ts_ranges, len);
  xfree (ts_ranges);
  eassert (success);
}

/* (ref:bytepos-range-pitfall) Suppose we have the following buffer
   content ([ ] is a unibyte char, [    ] is a multibyte char):

       [a][b][c][d][e][ f  ]

   and the following ranges (denoted by braces):

       [a][b][c][d][e][ f  ]
       {       }{    }

   So far so good, now user deletes a unibyte char at the beginning:

       [b][c][d][e][ f  ]
       {       }{    }

   Oops, now our range cuts into the multibyte char, bad!  */

static void
treesit_check_buffer_size (struct buffer *buffer)
{
  ptrdiff_t buffer_size_bytes = (BUF_Z_BYTE (buffer) - BUF_BEG_BYTE (buffer));
  if (buffer_size_bytes > UINT32_MAX)
    xsignal2 (Qtreesit_buffer_too_large,
	      build_string ("Buffer size cannot be larger than 4GB"),
	      make_fixnum (buffer_size_bytes));
}

static Lisp_Object treesit_make_ranges (const TSRange *, uint32_t,
					Lisp_Object, struct buffer *);

static void
treesit_call_after_change_functions (TSTree *old_tree, TSTree *new_tree,
				     Lisp_Object parser)
{
  /* If the old_tree is NULL, meaning this is the first parse, the
     changed range is the whole buffer.  */
  Lisp_Object lisp_ranges;
  struct buffer *buf = XBUFFER (XTS_PARSER (parser)->buffer);
  if (old_tree)
    {
      uint32_t len;
      TSRange *ranges = ts_tree_get_changed_ranges (old_tree, new_tree, &len);
      lisp_ranges = treesit_make_ranges (ranges, len, parser, buf);
      xfree (ranges);
    }
  else
    {
      struct buffer *oldbuf = current_buffer;
      set_buffer_internal (buf);
      lisp_ranges = Fcons (Fcons (Fpoint_min (), Fpoint_max ()), Qnil);
      set_buffer_internal (oldbuf);
    }

  specpdl_ref count = SPECPDL_INDEX ();

  /* let's trust the after change functions and not clone a new ranges
     for each of them.  */
  Lisp_Object functions = XTS_PARSER (parser)->after_change_functions;
  FOR_EACH_TAIL (functions)
    safe_calln (XCAR (functions), lisp_ranges, parser);

  unbind_to (count, Qnil);
}

/* Parse the buffer.  We don't parse until we have to.  When we have
   to, we call this function to parse and update the tree.  */
static void
treesit_ensure_parsed (Lisp_Object parser)
{
  if (XTS_PARSER (parser)->within_reparse) return;
  XTS_PARSER (parser)->within_reparse = true;

  struct buffer *buffer = XBUFFER (XTS_PARSER (parser)->buffer);

  /* Before we parse, catch up with the narrowing situation.  */
  treesit_check_buffer_size (buffer);
  /* This function has to run before we check for need_reparse flag,
     because it might set the flag to true.  */
  treesit_sync_visible_region (parser);

  if (!XTS_PARSER (parser)->need_reparse)
    {
      XTS_PARSER (parser)->within_reparse = false;
      return;
    }

  TSParser *treesit_parser = XTS_PARSER (parser)->parser;
  TSTree *tree = XTS_PARSER (parser)->tree;
  TSInput input = XTS_PARSER (parser)->input;

  TSTree *new_tree = ts_parser_parse (treesit_parser, tree, input);
  /* This should be very rare (impossible, really): it only happens
     when 1) language is not set (impossible in Emacs because the user
     has to supply a language to create a parser), 2) parse canceled
     due to timeout (impossible because we don't set a timeout), 3)
     parse canceled due to cancellation flag (impossible because we
     don't set the flag).  (See comments for ts_parser_parse in
     tree_sitter/api.h.)  */
  if (new_tree == NULL)
    {
      Lisp_Object buf;
      XSETBUFFER (buf, buffer);
      xsignal1 (Qtreesit_parse_error, buf);
    }

  XTS_PARSER (parser)->tree = new_tree;
  XTS_PARSER (parser)->need_reparse = false;
  XTS_PARSER (parser)->timestamp++;

  treesit_call_after_change_functions (tree, new_tree, parser);
  ts_tree_delete (tree);

  XTS_PARSER (parser)->within_reparse = false;
}

/* This is the read function provided to tree-sitter to read from a
   buffer.  It reads one character at a time and automatically skips
   the gap.  */
static const char*
treesit_read_buffer (void *parser, uint32_t byte_index,
		     TSPoint position, uint32_t *bytes_read)
{
  struct buffer *buffer = XBUFFER (((struct Lisp_TS_Parser *) parser)->buffer);
  ptrdiff_t visible_beg = ((struct Lisp_TS_Parser *) parser)->visible_beg;
  ptrdiff_t visible_end = ((struct Lisp_TS_Parser *) parser)->visible_end;
  ptrdiff_t byte_pos = byte_index + visible_beg;
  /* We will make sure visible_beg = BUF_BEGV_BYTE before re-parse (in
     treesit_ensure_parsed), so byte_pos will never be smaller than
     BUF_BEG_BYTE.  */
  eassert (visible_beg = BUF_BEGV_BYTE (buffer));
  eassert (visible_end = BUF_ZV_BYTE (buffer));

  /* Read one character.  Tree-sitter wants us to set bytes_read to 0
     if it reads to the end of buffer.  It doesn't say what it wants
     for the return value in that case, so we just give it an empty
     string.  */
  char *beg;
  int len;
  /* This function could run from a user command, so it is better to
     do nothing instead of raising an error.  (It was a pain in the a**
     to decrypt mega-if-conditions in Emacs source, so I wrote the two
     branches separately, you are welcome.)  */
  if (!BUFFER_LIVE_P (buffer))
    {
      beg = NULL;
      len = 0;
    }
  /* Reached visible end-of-buffer, tell tree-sitter to read no more.  */
  else if (byte_pos >= visible_end)
    {
      beg = NULL;
      len = 0;
    }
    /* Normal case, read a character.  We can't give tree-sitter the
       whole buffer range because we move the gap around, realloc the
       buffer, etc; and there's no way to invalidate the previously
       given range in tree-sitter.  Move over, benchmark shows there's
       very little difference between passing a whole chunk vs passing a
       single char at once.  The only cost is funcall I guess.  */
  else
    {
      beg = (char *) BUF_BYTE_ADDRESS (buffer, byte_pos);
      len = BYTES_BY_CHAR_HEAD ((int) *beg);
    }
  /* We never let tree-sitter to parse buffers that large so this
     assertion should never hit.  */
  eassert (len < UINT32_MAX);
  *bytes_read = (uint32_t) len;
  return beg;
}


/*** Functions for parser and node object  */

/* Wrap the parser in a Lisp_Object to be used in the Lisp
   machine.  */
Lisp_Object
make_treesit_parser (Lisp_Object buffer, TSParser *parser,
		     TSTree *tree, Lisp_Object language_symbol,
		     Lisp_Object tag, bool tracks_linecol)
{
  struct Lisp_TS_Parser *lisp_parser;

  lisp_parser = ALLOCATE_PSEUDOVECTOR (struct Lisp_TS_Parser,
				       buffer, PVEC_TS_PARSER);

  lisp_parser->language_symbol = language_symbol;
  lisp_parser->after_change_functions = Qnil;
  lisp_parser->tag = tag;
  lisp_parser->last_set_ranges = Qnil;
  lisp_parser->embed_level = Qnil;
  lisp_parser->buffer = buffer;
  lisp_parser->parser = parser;
  lisp_parser->tree = tree;
  TSInput input = {lisp_parser, treesit_read_buffer, TSInputEncodingUTF8};
  lisp_parser->input = input;
  lisp_parser->need_reparse = true;
  lisp_parser->visible_beg = BUF_BEGV_BYTE (XBUFFER (buffer));
  lisp_parser->visible_end = BUF_ZV_BYTE (XBUFFER (buffer));
  lisp_parser->timestamp = 0;
  lisp_parser->deleted = false;
  lisp_parser->need_to_gc_buffer = false;
  lisp_parser->within_reparse = false;
  eassert (lisp_parser->visible_beg <= lisp_parser->visible_end);

  if (tracks_linecol)
    {
      struct buffer *old_buf = current_buffer;
      set_buffer_internal (XBUFFER (buffer));

      /* treesit_linecol_of_pos doesn't signal, so no need to
	 unwind-protect.  */
      lisp_parser->visi_beg_linecol
	= treesit_linecol_of_pos (BEGV_BYTE, TREESIT_BOB_LINECOL);
      lisp_parser->visi_end_linecol
	= treesit_linecol_of_pos (ZV_BYTE, lisp_parser->visi_beg_linecol);

      set_buffer_internal (old_buf);
    }
  else
    {
      lisp_parser->visi_beg_linecol = TREESIT_EMPTY_LINECOL;
      lisp_parser->visi_end_linecol = TREESIT_EMPTY_LINECOL;
    }

  return make_lisp_ptr (lisp_parser, Lisp_Vectorlike);
}

/* Wrap the node in a Lisp_Object to be used in the Lisp machine.  */
Lisp_Object
make_treesit_node (Lisp_Object parser, TSNode node)
{
  struct Lisp_TS_Node *lisp_node;

  lisp_node = ALLOCATE_PSEUDOVECTOR (struct Lisp_TS_Node,
				     parser, PVEC_TS_NODE);
  lisp_node->parser = parser;
  lisp_node->node = node;
  lisp_node->timestamp = XTS_PARSER (parser)->timestamp;
  return make_lisp_ptr (lisp_node, Lisp_Vectorlike);
}

/* Make a compiled query.  QUERY has to be either a cons or a
   string.  */
static Lisp_Object
make_treesit_query (Lisp_Object query, Lisp_Object language)
{
  struct Lisp_TS_Query *lisp_query;

  lisp_query = ALLOCATE_PSEUDOVECTOR (struct Lisp_TS_Query,
				      source, PVEC_TS_COMPILED_QUERY);

  lisp_query->language = language;
  lisp_query->source = query;
  lisp_query->query = NULL;
  lisp_query->cursor = NULL;
  return make_lisp_ptr (lisp_query, Lisp_Vectorlike);
}

/* The following two functions are called from alloc.c:cleanup_vector.  */
void
treesit_delete_parser (struct Lisp_TS_Parser *lisp_parser)
{
  if (lisp_parser->need_to_gc_buffer)
    Fkill_buffer (lisp_parser->buffer);
  ts_tree_delete (lisp_parser->tree);
  ts_parser_delete (lisp_parser->parser);
}

void
treesit_delete_query (struct Lisp_TS_Query *lisp_query)
{
  if (lisp_query->query)
    ts_query_delete (lisp_query->query);
  if (lisp_query->cursor)
    ts_query_cursor_delete (lisp_query->cursor);
}

/* The following function is called from print.c:print_vectorlike.  */
bool
treesit_named_node_p (TSNode node)
{
  return ts_node_is_named (node);
}

static const char*
treesit_query_error_to_string (TSQueryError error)
{
  switch (error)
    {
    case TSQueryErrorNone:
      return "None";
    case TSQueryErrorSyntax:
      return "Syntax error at";
    case TSQueryErrorNodeType:
      return "Node type error at";
    case TSQueryErrorField:
      return "Field error at";
    case TSQueryErrorCapture:
      return "Capture error at";
    case TSQueryErrorStructure:
      return "Structure error at";
    default:
      return "Unknown error";
    }
}

static Lisp_Object
treesit_compose_query_signal_data (uint32_t error_offset,
				   TSQueryError error_type,
				   Lisp_Object query_source)
{
  return list4 (build_string (treesit_query_error_to_string (error_type)),
		make_fixnum (error_offset + 1),
		query_source,
		build_string ("Debug the query with `treesit-query-validate'"));
}

/* Ensure QUERY has a non-NULL cursor, and return it.  */
static TSQueryCursor *
treesit_ensure_query_cursor (Lisp_Object query)
{
  if (!XTS_COMPILED_QUERY (query)->cursor)
    XTS_COMPILED_QUERY (query)->cursor = ts_query_cursor_new ();

  return XTS_COMPILED_QUERY (query)->cursor;
}

/* Ensure the QUERY is compiled.  Return the TSQuery.  It could be
   NULL if error occurs, in which case ERROR_OFFSET and ERROR_TYPE are
   bound.  If error occurs, return NULL, and assign SIGNAL_SYMBOL and
   SIGNAL_DATA accordingly.  */
static TSQuery *
treesit_ensure_query_compiled (Lisp_Object query, Lisp_Object *signal_symbol,
			       Lisp_Object *signal_data)
{
  /* If query is already compiled (not null), return that, otherwise
     compile and return it.  */
  TSQuery *treesit_query = XTS_COMPILED_QUERY (query)->query;
  if (treesit_query != NULL)
    return treesit_query;

  /* Get query source and TSLanguage ready.  */
  Lisp_Object source = XTS_COMPILED_QUERY (query)->source;
  Lisp_Object language = XTS_COMPILED_QUERY (query)->language;

  Lisp_Object remapped_lang = resolve_language_symbol (language);
  if (!SYMBOLP (remapped_lang))
    {
      *signal_symbol = Qtreesit_query_error;
      *signal_data = list2 (build_string ("Invalid language symbol"),
			    remapped_lang);
      return NULL;
    }

  /* This is the main reason why we compile query lazily: to avoid
     loading languages early.  */
  struct treesit_loaded_lang lang
    = treesit_load_language (remapped_lang, signal_symbol, signal_data);
  TSLanguage *treesit_lang = lang.lang;
  if (treesit_lang == NULL)
    return NULL;

  if (CONSP (source))
    source = Ftreesit_query_expand (source);

  /* Create TSQuery.  */
  uint32_t error_offset;
  TSQueryError error_type;
  treesit_query = ts_query_new (treesit_lang, SSDATA (source), SBYTES (source),
				&error_offset, &error_type);
  if (treesit_query == NULL)
    {
      *signal_symbol = Qtreesit_query_error;
      *signal_data = treesit_compose_query_signal_data (error_offset,
							error_type,
							source);
    }
  XTS_COMPILED_QUERY (query)->query = treesit_query;
  return treesit_query;
}

/* Bsically treesit_ensure_query_compiled but can signal.  */
static
void treesit_ensure_query_compiled_signal (Lisp_Object lisp_query)
{
  Lisp_Object signal_symbol = Qnil;
  Lisp_Object signal_data = Qnil;
  TSQuery *treesit_query = treesit_ensure_query_compiled (lisp_query,
							  &signal_symbol,
							  &signal_data);

  if (treesit_query == NULL)
    xsignal (signal_symbol, signal_data);
}


/* Lisp definitions.  */

DEFUN ("treesit-parser-p",
       Ftreesit_parser_p, Streesit_parser_p, 1, 1, 0,
       doc: /* Return t if OBJECT is a tree-sitter parser.  */)
  (Lisp_Object object)
{
  if (TS_PARSERP (object))
    return Qt;
  else
    return Qnil;
}

DEFUN ("treesit-node-p",
       Ftreesit_node_p, Streesit_node_p, 1, 1, 0,
       doc: /* Return t if OBJECT is a tree-sitter node.  */)
  (Lisp_Object object)
{
  if (TS_NODEP (object))
    return Qt;
  else
    return Qnil;
}

DEFUN ("treesit-compiled-query-p",
       Ftreesit_compiled_query_p, Streesit_compiled_query_p, 1, 1, 0,
       doc: /* Return t if OBJECT is a compiled tree-sitter query.  */)
  (Lisp_Object object)
{
  if (TS_COMPILED_QUERY_P (object))
    return Qt;
  else
    return Qnil;
}

DEFUN ("treesit-query-p",
       Ftreesit_query_p, Streesit_query_p, 1, 1, 0,
       doc: /* Return t if OBJECT is a generic tree-sitter query.  */)
  (Lisp_Object object)
{
  if (TS_COMPILED_QUERY_P (object)
      || CONSP (object) || STRINGP (object))
    return Qt;
  else
    return Qnil;
}

DEFUN ("treesit-query-language",
       Ftreesit_query_language, Streesit_query_language, 1, 1, 0,
       doc: /* Return the language of QUERY.
QUERY has to be a compiled query.  */)
  (Lisp_Object query)
{
  CHECK_TS_COMPILED_QUERY (query);
  return XTS_COMPILED_QUERY (query)->language;
}

DEFUN ("treesit-node-parser",
       Ftreesit_node_parser, Streesit_node_parser,
       1, 1, 0,
       doc: /* Return the parser to which NODE belongs.  */)
  (Lisp_Object node)
{
  CHECK_TS_NODE (node);
  return XTS_NODE (node)->parser;
}

DEFUN ("treesit-parser-create",
       Ftreesit_parser_create, Streesit_parser_create,
       1, 4, 0,
       doc: /* Create and return a parser in BUFFER for LANGUAGE with TAG.

The parser is automatically added to BUFFER's parser list, as returned
by `treesit-parser-list'.  LANGUAGE is a language symbol.  If BUFFER
is nil or omitted, it defaults to the current buffer.  If BUFFER
already has a parser for LANGUAGE with TAG, return that parser, but if
NO-REUSE is non-nil, always create a new parser.

TAG can be any symbol except t, and defaults to nil.  Different
parsers can have the same tag.

If that buffer is an indirect buffer, its base buffer is used instead.
That is, indirect buffers use their base buffer's parsers.  Lisp
programs should widen as necessary should they want to use a parser in
an indirect buffer.  */)
  (Lisp_Object language, Lisp_Object buffer, Lisp_Object no_reuse,
   Lisp_Object tag)
{
  treesit_initialize ();

  CHECK_SYMBOL (language);
  CHECK_SYMBOL (tag);
  struct buffer *buf;
  Lisp_Object buf_orig;

  if (NILP (buffer))
    {
      buf = current_buffer;
      XSETBUFFER (buf_orig, current_buffer);
    }
  else
    {
      CHECK_BUFFER (buffer);
      buf = XBUFFER (buffer);
      buf_orig = buffer;
    }

  if (buf->base_buffer)
    buf = buf->base_buffer;

  if (EQ (tag, Qt))
    xsignal2(Qwrong_type_argument, list2(Qnot, Qt), Qt);

  treesit_check_buffer_size (buf);

  Lisp_Object remapped_lang = resolve_language_symbol (language);
  CHECK_SYMBOL (remapped_lang);

  /* See if we can reuse a parser.  */
  if (NILP (no_reuse))
    {
      Lisp_Object tail = BVAR (buf, ts_parser_list);
      FOR_EACH_TAIL (tail)
      {
	struct Lisp_TS_Parser *parser = XTS_PARSER (XCAR (tail));
	if (EQ (parser->tag, tag)
	    && EQ (parser->language_symbol, language)
	    && EQ (parser->buffer, buf_orig))
	  return XCAR (tail);
      }
    }

  /* Load language.  */
  Lisp_Object signal_symbol = Qnil;
  Lisp_Object signal_data = Qnil;
  TSParser *parser = ts_parser_new ();
  struct treesit_loaded_lang loaded_lang
    = treesit_load_language (remapped_lang, &signal_symbol, &signal_data);
  TSLanguage *lang = loaded_lang.lang;
  if (lang == NULL)
    xsignal (signal_symbol, signal_data);
  /* We check language version when loading a language, so this should
     always succeed.  */
  ts_parser_set_language (parser, lang);

  const bool lang_need_linecol_tracking
    = !NILP (Fmemq (remapped_lang,
		    Vtreesit_languages_require_line_column_tracking));

  /* Create parser.  Use the unmapped LANGUAGE symbol, so the nodes
     created by this parser (and the parser itself) identify themselves
     as the unmapped language.  This makes the grammar mapping
     completely transparent.  */
  Lisp_Object lisp_parser = make_treesit_parser (buf_orig,
						 parser, NULL,
						 language, tag,
						 lang_need_linecol_tracking);

  /* Enable line-column tracking if this language requires it.  */
  if (lang_need_linecol_tracking && !treesit_buf_tracks_linecol_p (buf))
    {
      /* We can use TREESIT_BOB_LINECOL for begv and zv since these
         cache doesn't need to be always in sync with BEGV and ZV.  */
      SET_BUF_TS_LINECOL_BEGV (buf, TREESIT_BOB_LINECOL);
      SET_BUF_TS_LINECOL_POINT (buf, TREESIT_BOB_LINECOL);
      SET_BUF_TS_LINECOL_ZV (buf, TREESIT_BOB_LINECOL);
    }

  /* Update parser-list.  */
  BVAR (buf, ts_parser_list) = Fcons (lisp_parser, BVAR (buf, ts_parser_list));

  return lisp_parser;
}

DEFUN ("treesit-parser-delete",
       Ftreesit_parser_delete, Streesit_parser_delete,
       1, 1, 0,
       doc: /* Delete PARSER from its buffer's parser list.
See `treesit-parser-list' for the buffer's parser list.  */)
  (Lisp_Object parser)
{
  treesit_check_parser (parser);

  Lisp_Object buffer = XTS_PARSER (parser)->buffer;
  struct buffer *buf = XBUFFER (buffer);

  BVAR (buf, ts_parser_list)
    = Fdelete (parser, BVAR (buf, ts_parser_list));

  XTS_PARSER (parser)->deleted = true;
  return Qnil;
}

DEFUN ("treesit-parser-list",
       Ftreesit_parser_list, Streesit_parser_list,
       0, 3, 0,
       doc: /* Return BUFFER's parser list, filtered by LANGUAGE and TAG.

BUFFER defaults to the current buffer.  If that buffer is an indirect
buffer, its base buffer is used instead.  That is, indirect buffers
use their base buffer's parsers.

If LANGUAGE is non-nil, only return parsers for that language.

The returned list only contain parsers with TAG.  TAG defaults to nil.
If TAG is t, include parsers in the returned list regardless of their
tag.  */)
  (Lisp_Object buffer, Lisp_Object language, Lisp_Object tag)
{
  struct buffer *buf;
  Lisp_Object buf_orig;

  if (NILP (buffer))
    {
      buf = current_buffer;
      XSETBUFFER (buf_orig, current_buffer);
    }
  else
    {
      CHECK_BUFFER (buffer);
      buf = XBUFFER (buffer);
      buf_orig = buffer;
    }

  if (buf->base_buffer)
    buf = buf->base_buffer;

  /* Return a fresh list so messing with that list doesn't affect our
     internal data.  */
  Lisp_Object return_list = Qnil;
  Lisp_Object tail;

  tail = BVAR (buf, ts_parser_list);

  FOR_EACH_TAIL (tail)
    {
      struct Lisp_TS_Parser *parser = XTS_PARSER (XCAR (tail));
      if ((NILP (language) || EQ (language, parser->language_symbol))
	  && (EQ (tag, Qt) || EQ (tag, parser->tag))
	  /* Indirect buffers and base buffer shares the same parser
	   * list, so we need the filtering here.  */
	  && (EQ (parser->buffer, buf_orig)))
	return_list = Fcons (XCAR (tail), return_list);
    }

  return Freverse (return_list);
}

DEFUN ("treesit-parser-buffer",
       Ftreesit_parser_buffer, Streesit_parser_buffer,
       1, 1, 0,
       doc: /* Return the buffer of PARSER.  */)
  (Lisp_Object parser)
{
  treesit_check_parser (parser);
  Lisp_Object buf;
  XSETBUFFER (buf, XBUFFER (XTS_PARSER (parser)->buffer));
  return buf;
}

DEFUN ("treesit-parser-language",
       Ftreesit_parser_language, Streesit_parser_language,
       1, 1, 0,
       doc: /* Return PARSER's language symbol.
This symbol is the one used to create the parser.  */)
  (Lisp_Object parser)
{
  treesit_check_parser (parser);
  return XTS_PARSER (parser)->language_symbol;
}

DEFUN ("treesit-parser-tag",
       Ftreesit_parser_tag, Streesit_parser_tag,
       1, 1, 0,
       doc: /* Return PARSER's tag.  */)
  (Lisp_Object parser)
{
  treesit_check_parser (parser);
  return XTS_PARSER (parser)->tag;
}

DEFUN ("treesit-parser-embed-level",
       Ftreesit_parser_embed_level, Streesit_parser_embed_level,
       1, 1, 0,
       doc: /* Return PARSER's embed level.

The embed level can be either nil or a non-negative integer.  A value of
nil means the parser isn't part of the embedded parser tree.  The
primary parser has embed level 0, and each additional layer of parser
embedding increments the embed level by 1.  */)
  (Lisp_Object parser)
{
  treesit_check_parser (parser);
  return XTS_PARSER (parser)->embed_level;
}

/* TODO: Mention in manual, once the API stabilizes.  */
DEFUN ("treesit-parser-set-embed-level",
       Ftreesit_parser_set_embed_level, Streesit_parser_set_embed_level,
       2, 2, 0,
       doc: /* Set the embed level for PARSER to LEVEL.
LEVEL can be nil, for a parser that is not part of an embedded parser
tree; otherwise it must be a non-negative integer.  */)
  (Lisp_Object parser, Lisp_Object level)
{
  treesit_check_parser (parser);
  if (!NILP (level))
    {
      CHECK_NUMBER (level);
      if (XFIXNUM (level) < 0)
	xsignal (Qargs_out_of_range, list1 (level));
    }

  XTS_PARSER (parser)->embed_level = level;
  return level;
}

/* Return true if PARSER is not deleted and its buffer is live.  */
static bool
treesit_parser_live_p (Lisp_Object parser)
{
  CHECK_TS_PARSER (parser);
  return ((!XTS_PARSER (parser)->deleted) &&
	  (!NILP (Fbuffer_live_p (XTS_PARSER (parser)->buffer))));
}


/*** Parser API  */

DEFUN ("treesit-parser-root-node",
       Ftreesit_parser_root_node, Streesit_parser_root_node,
       1, 1, 0,
       doc: /* Return the root node of PARSER.  */)
  (Lisp_Object parser)
{
  treesit_check_parser (parser);
  treesit_initialize ();
  treesit_ensure_parsed (parser);
  TSNode root_node = ts_tree_root_node (XTS_PARSER (parser)->tree);
  return make_treesit_node (parser, root_node);
}

/* Checks that the RANGES argument of
   treesit-parser-set-included-ranges is valid.  */
static void
treesit_check_range_argument (Lisp_Object ranges)
{
  struct buffer *buffer = current_buffer;
  ptrdiff_t point_min = BUF_BEGV (buffer);
  ptrdiff_t point_max = BUF_ZV (buffer);
  EMACS_INT last_point = point_min;
  Lisp_Object tail;

  tail = ranges;

  CHECK_LIST (tail);

  FOR_EACH_TAIL (tail)
    {
      CHECK_CONS (tail);
      Lisp_Object range = XCAR (tail);
      CHECK_CONS (range);
      CHECK_FIXNUM (XCAR (range));
      CHECK_FIXNUM (XCDR (range));
      EMACS_INT beg = XFIXNUM (XCAR (range));
      EMACS_INT end = XFIXNUM (XCDR (range));
      if (!(last_point <= beg && beg <= end && end <= point_max))
	xsignal2 (Qtreesit_range_invalid,
		  build_string ("RANGE is either overlapping,"
		                " out-of-order or out-of-range"),
		  ranges);
      last_point = end;
    }

  CHECK_LIST_END (tail, ranges);
}

/* Generate a list of ranges in Lisp from RANGES.  Assumes tree-sitter
   tree and the buffer has the same visible region (wrt narrowing).
   This function doesn't take ownership of RANGES.  BUFFER is used to
   convert between tree-sitter buffer offset and buffer position.  */
static Lisp_Object
treesit_make_ranges (const TSRange *ranges, uint32_t len,
		     Lisp_Object parser, struct buffer *buffer)
{
  Lisp_Object list = Qnil;
  for (int idx = 0; idx < len; idx++)
    {
      TSRange range = ranges[idx];
      uint32_t beg_byte = range.start_byte + XTS_PARSER (parser)->visible_beg;
      uint32_t end_byte = range.end_byte + XTS_PARSER (parser)->visible_beg;
      eassert (BUF_BEGV_BYTE (buffer) <= beg_byte);
      eassert (beg_byte <= end_byte);
      eassert (end_byte <= BUF_ZV_BYTE (buffer));

      Lisp_Object lisp_range
	= Fcons (make_fixnum (buf_bytepos_to_charpos (buffer, beg_byte)),
		 make_fixnum (buf_bytepos_to_charpos (buffer, end_byte)));
      list = Fcons (lisp_range, list);
    }
  return Fnreverse (list);
}

/* Convert lisp ranges to tree-sitter ranges.  Set LEN to the length of
   the ranges.  RANGES must be a valid ranges list, (cons of numbers, no
   overlap, etc).  PARSER must be a parser.  This function doesn't check
   for types.  Caller must free the returned ranges.  */
static TSRange *
treesit_make_ts_ranges (Lisp_Object ranges, Lisp_Object parser, uint32_t *len)
{
  ptrdiff_t ranges_len = list_length (ranges);
  if (ranges_len > UINT32_MAX)
    xsignal (Qargs_out_of_range, list2 (ranges, Flength (ranges)));

  *len = (uint32_t) ranges_len;
  TSRange *treesit_ranges = xmalloc (sizeof (TSRange) * ranges_len);

  struct buffer *buffer = XBUFFER (XTS_PARSER (parser)->buffer);

  for (int idx = 0; idx < ranges_len; idx++, ranges = XCDR (ranges))
  {
    Lisp_Object range = XCAR (ranges);
    ptrdiff_t beg_byte = buf_charpos_to_bytepos (buffer,
						 XFIXNUM (XCAR (range)));
    ptrdiff_t end_byte = buf_charpos_to_bytepos (buffer,
						 XFIXNUM (XCDR (range)));

    /* Shouldn't violate assertion since we just checked for
       buffer size at the beginning of this function.  */
    eassert (beg_byte - BUF_BEGV_BYTE (buffer) <= UINT32_MAX);
    eassert (end_byte - BUF_BEGV_BYTE (buffer) <= UINT32_MAX);

    /* We don't care about points, put in dummy values.  */
    TSRange rg =
      {
	{0, 0}, {0, 0},
	(uint32_t) beg_byte - XTS_PARSER (parser)->visible_beg,
	(uint32_t) end_byte - XTS_PARSER (parser)->visible_beg
      };
    treesit_ranges[idx] = rg;
  }

  return treesit_ranges;
}

DEFUN ("treesit-parser-set-included-ranges",
       Ftreesit_parser_set_included_ranges,
       Streesit_parser_set_included_ranges,
       2, 2, 0,
       doc: /* Limit PARSER to RANGES.

RANGES is a list of (BEG . END), each (BEG . END) defines a region in
which the parser should operate.  Regions must not overlap, and the
regions should come in order in the list.  Signal
`treesit-set-range-error' if the argument is invalid, or something
else went wrong.  If RANGES is nil, the PARSER is to parse the whole
buffer.

DO NOT modify RANGES after passing it to this function, as RANGES is
saved to PARSER internally.  */)
  (Lisp_Object parser, Lisp_Object ranges)
{
  treesit_check_parser (parser);
  if (!NILP (ranges))
    CHECK_CONS (ranges);

  if (!NILP (Fequal (XTS_PARSER (parser)->last_set_ranges, ranges)))
    return Qnil;

  treesit_check_range_argument (ranges);

  treesit_initialize ();
  /* Before we parse, catch up with narrowing/widening.  */
  treesit_check_buffer_size (XBUFFER (XTS_PARSER (parser)->buffer));
  treesit_sync_visible_region (parser);

  XTS_PARSER (parser)->last_set_ranges = ranges;
  bool success;
  if (NILP (ranges))
    {
      /* If RANGES is nil, make parser to parse the whole document.
	 To do that we give tree-sitter a 0 length.  */
      success = ts_parser_set_included_ranges (XTS_PARSER (parser)->parser,
					       NULL , 0);
    }
  else
    {
      uint32_t len = 0;
      TSRange *treesit_ranges = treesit_make_ts_ranges (ranges, parser, &len);
      success = ts_parser_set_included_ranges (XTS_PARSER (parser)->parser,
					       treesit_ranges, len);
      xfree (treesit_ranges);
    }

  if (!success)
    xsignal2 (Qtreesit_range_invalid,
	      build_string ("Something went wrong when setting ranges"),
	      ranges);

  XTS_PARSER (parser)->need_reparse = true;
  return Qnil;
}

DEFUN ("treesit-parser-included-ranges",
       Ftreesit_parser_included_ranges,
       Streesit_parser_included_ranges,
       1, 1, 0,
       doc: /* Return the ranges set for PARSER.
If no ranges are set for PARSER, return nil.
See also `treesit-parser-set-included-ranges'.  */)
  (Lisp_Object parser)
{
  treesit_check_parser (parser);
  treesit_initialize ();

  treesit_sync_visible_region (parser);

  return XTS_PARSER (parser)->last_set_ranges;
}

DEFUN ("treesit-parser-notifiers", Ftreesit_parser_notifiers,
       Streesit_parser_notifiers,
       1, 1, 0,
       doc: /* Return the list of after-change notifier functions for PARSER.  */)
  (Lisp_Object parser)
{
  treesit_check_parser (parser);

  Lisp_Object return_list = Qnil;
  Lisp_Object tail = XTS_PARSER (parser)->after_change_functions;
  FOR_EACH_TAIL (tail)
    return_list = Fcons (XCAR (tail), return_list);

  return return_list;
}

DEFUN ("treesit-parser-add-notifier", Ftreesit_parser_add_notifier,
       Streesit_parser_add_notifier,
       2, 2, 0,
       doc: /* Add FUNCTION to the list of PARSER's after-change notifiers.
FUNCTION must be a function symbol, rather than a lambda form.
FUNCTION should take 2 arguments, RANGES and PARSER.  RANGES is a list
of cons cells of the form (START . END), where START and END are buffer
positions.  PARSER is the parser issuing the notification.  */)
  (Lisp_Object parser, Lisp_Object function)
{
  treesit_check_parser (parser);
  /* For simplicity we don't accept lambda functions.  */
  CHECK_SYMBOL (function);

  Lisp_Object functions = XTS_PARSER (parser)->after_change_functions;
  if (NILP (Fmemq (function, functions)))
    XTS_PARSER (parser)->after_change_functions = Fcons (function, functions);
  return Qnil;
}

DEFUN ("treesit-parser-remove-notifier", Ftreesit_parser_remove_notifier,
       Streesit_parser_remove_notifier,
       2, 2, 0,
       doc: /* Remove FUNCTION from the list of PARSER's after-change notifiers.
  FUNCTION must be a function symbol, rather than a lambda form.
FUNCTION should take 2 arguments, RANGES and PARSER.  RANGES is a list
of cons of the form (START . END), where START and END are buffer
positions.  PARSER is the parser issuing the notification.   */)
  (Lisp_Object parser, Lisp_Object function)
{
  treesit_check_parser (parser);
  /* For simplicity we don't accept lambda functions.  */
  CHECK_SYMBOL (function);

  Lisp_Object functions = XTS_PARSER (parser)->after_change_functions;
  if (!NILP (Fmemq (function, functions)))
    XTS_PARSER (parser)->after_change_functions = Fdelq (function, functions);
  return Qnil;
}

/* Why don't we use ts_parse_string?  I tried, but it requires too much
   change throughout treesit.c: we either return a root node that has no
   associated parser, or one that has a parser but the parser doesn't
   have associated buffer.  Both routes require us to add checks and
   branches everywhere we use the parser of a node or the buffer of a
   parser.  I tried route 1, and found that on top of the need to add a
   bunch of branches to handle the no-parser case, many functions
   require a parser alongside the node (getting the tree, or language
   symbol, etc), and I would need to rewrite those as well.  Overall,
   it's just not worth it--this is just a convenience function. --yuan  */
DEFUN ("treesit-parse-string",
       Ftreesit_parse_string, Streesit_parse_string,
       2, 2, 0,
       doc: /* Parse STRING using a parser for LANGUAGE.

Return the root node of the result parse tree.  DO NOT use this function
in a loop: this function is intended for one-off use and isn't
optimized; for heavy workload, use a temporary buffer instead.  */)
  (Lisp_Object string, Lisp_Object language)
{
  CHECK_SYMBOL (language);
  CHECK_STRING (string);

  Lisp_Object name_str = build_string (" *treesit-parse-string*");
  Lisp_Object buffer_name = Fgenerate_new_buffer_name (name_str, Qnil);
  Lisp_Object buffer = Fget_buffer_create (buffer_name, Qnil);

  struct buffer *old_buffer = current_buffer;
  set_buffer_internal (XBUFFER (buffer));
  insert1 (string);
  set_buffer_internal (old_buffer);

  Lisp_Object parser = Ftreesit_parser_create (language, buffer, Qt, Qnil);
  XTS_PARSER (parser)->need_to_gc_buffer = true;

  /* Make sure the temp buffer doesn't reference the parser, otherwise
     the buffer and parser cross-reference each other and the parser is
     never garbage-collected.  */
  BVAR (XBUFFER (buffer), ts_parser_list) = Qnil;

  return Ftreesit_parser_root_node (parser);
}


/*** Node API  */

/* Check that OBJ is a positive integer and signal an error if
   otherwise.  */
static void
treesit_check_positive_integer (Lisp_Object obj)
{
  CHECK_INTEGER (obj);
  if (XFIXNUM (obj) < 0)
    xsignal1 (Qargs_out_of_range, obj);
}

static void
treesit_check_node (Lisp_Object obj)
{
  CHECK_TS_NODE (obj);
  if (!treesit_node_uptodate_p (obj))
    xsignal1 (Qtreesit_node_outdated, obj);

  /* Technically a lot of node functions can work without the
     associated buffer being alive, but I doubt there're any real
     use-cases for that; OTOH putting the buffer-liveness check here is
     simple, clean, and safe.  */
  if (!treesit_node_buffer_live_p (obj))
    xsignal1 (Qtreesit_node_buffer_killed, obj);
}

/* Check that OBJ is a positive integer and it is within the visible
   portion of BUF.  */
static void
treesit_check_position (Lisp_Object obj, struct buffer *buf)
{
  treesit_check_positive_integer (obj);
  ptrdiff_t pos = XFIXNUM (obj);
  if (pos < BUF_BEGV (buf) || pos > BUF_ZV (buf))
    xsignal1 (Qargs_out_of_range, obj);
}

bool
treesit_node_uptodate_p (Lisp_Object obj)
{
  Lisp_Object lisp_parser = XTS_NODE (obj)->parser;
  return XTS_NODE (obj)->timestamp == XTS_PARSER (lisp_parser)->timestamp;
}

bool
treesit_node_buffer_live_p (Lisp_Object obj)
{
  struct buffer *buffer
    = XBUFFER (XTS_PARSER (XTS_NODE (obj)->parser)->buffer);
  return BUFFER_LIVE_P (buffer);
}

DEFUN ("treesit-node-type",
       Ftreesit_node_type, Streesit_node_type, 1, 1, 0,
       doc: /* Return the NODE's type as a string.
If NODE is nil, return nil.  */)
  (Lisp_Object node)
{
  if (NILP (node)) return Qnil;
  treesit_check_node (node);
  treesit_initialize ();

  TSNode treesit_node = XTS_NODE (node)->node;
  /* ts_node_type could return NULL, see source code (tree-sitter can't
     find the string name of a node type by its id in its node name
     obarray).  */
  const char *type = ts_node_type (treesit_node);
  return type == NULL ? Vtreesit_str_empty : build_string (type);
}

DEFUN ("treesit-node-start",
       Ftreesit_node_start, Streesit_node_start, 1, 1, 0,
       doc: /* Return the NODE's start position in its buffer.
If NODE is nil, return nil.  */)
  (Lisp_Object node)
{
  if (NILP (node)) return Qnil;
  treesit_check_node (node);
  treesit_initialize ();

  TSNode treesit_node = XTS_NODE (node)->node;
  ptrdiff_t visible_beg = XTS_PARSER (XTS_NODE (node)->parser)->visible_beg;
  uint32_t start_byte_offset = ts_node_start_byte (treesit_node);
  struct buffer *buffer
    = XBUFFER (XTS_PARSER (XTS_NODE (node)->parser)->buffer);
  ptrdiff_t start_pos
    = buf_bytepos_to_charpos (buffer,
			      start_byte_offset + visible_beg);
  return make_fixnum (start_pos);
}

DEFUN ("treesit-node-end",
       Ftreesit_node_end, Streesit_node_end, 1, 1, 0,
       doc: /* Return the NODE's end position in its buffer.
If NODE is nil, return nil.  */)
  (Lisp_Object node)
{
  if (NILP (node)) return Qnil;
  treesit_check_node (node);
  treesit_initialize ();

  TSNode treesit_node = XTS_NODE (node)->node;
  ptrdiff_t visible_beg = XTS_PARSER (XTS_NODE (node)->parser)->visible_beg;
  uint32_t end_byte_offset = ts_node_end_byte (treesit_node);
  struct buffer *buffer
    = XBUFFER (XTS_PARSER (XTS_NODE (node)->parser)->buffer);
  ptrdiff_t end_pos
    = buf_bytepos_to_charpos (buffer, end_byte_offset + visible_beg);
  return make_fixnum (end_pos);
}

DEFUN ("treesit-node-string",
       Ftreesit_node_string, Streesit_node_string, 1, 1, 0,
       doc: /* Return the string representation of NODE.
If NODE is nil, return nil.  */)
  (Lisp_Object node)
{
  if (NILP (node)) return Qnil;
  treesit_check_node (node);
  treesit_initialize ();

  TSNode treesit_node = XTS_NODE (node)->node;
  char *string = ts_node_string (treesit_node);
  return build_string (string);
}

static bool treesit_cursor_helper (TSTreeCursor *, TSNode, Lisp_Object);

DEFUN ("treesit-node-parent",
       Ftreesit_node_parent, Streesit_node_parent, 1, 1, 0,
       doc: /* Return the immediate parent of NODE.
Return nil if NODE has no parent.  If NODE is nil, return nil.  */)
  (Lisp_Object node)
{
  if (NILP (node)) return Qnil;
  treesit_check_node (node);
  treesit_initialize ();

  Lisp_Object return_value = Qnil;

  TSNode treesit_node = XTS_NODE (node)->node;
  Lisp_Object parser = XTS_NODE (node)->parser;
  TSTreeCursor cursor;
  /* See the comments to treesit_cursor_helper about the algorithm for
     finding the parent node.  The complexity is roughly proportional
     to the square root of the current node's depth in the parse tree,
     and we punt if the tree is too deep.  */
  if (!treesit_cursor_helper (&cursor, treesit_node, parser))
    return return_value;

  if (ts_tree_cursor_goto_parent (&cursor))
  {
    TSNode parent = ts_tree_cursor_current_node (&cursor);
    return_value = make_treesit_node (parser, parent);
  }
  ts_tree_cursor_delete (&cursor);
  return return_value;
}

DEFUN ("treesit-node-child",
       Ftreesit_node_child, Streesit_node_child, 2, 3, 0,
       doc: /* Return the Nth child of NODE.

Return nil if there is no Nth child.  If NAMED is non-nil, look for
named child only.  NAMED defaults to nil.  If NODE is nil, return
nil.

N could be negative, e.g., -1 represents the last child.  */)
  (Lisp_Object node, Lisp_Object n, Lisp_Object named)
{
  if (NILP (node)) return Qnil;
  treesit_check_node (node);
  CHECK_INTEGER (n);
  EMACS_INT idx = XFIXNUM (n);

  treesit_initialize ();

  TSNode treesit_node = XTS_NODE (node)->node;
  TSNode child;

  /* Process negative index.  */
  if (idx < 0)
    {
      if (NILP (named))
	idx = ts_node_child_count (treesit_node) + idx;
      else
	idx = ts_node_named_child_count (treesit_node) + idx;
    }
  if (idx < 0)
    return Qnil;
  if (idx > UINT32_MAX)
    xsignal1 (Qargs_out_of_range, n);

  if (NILP (named))
    child = ts_node_child (treesit_node, (uint32_t) idx);
  else
    child = ts_node_named_child (treesit_node, (uint32_t) idx);

  if (ts_node_is_null (child))
    return Qnil;

  return make_treesit_node (XTS_NODE (node)->parser, child);
}

DEFUN ("treesit-node-check",
       Ftreesit_node_check, Streesit_node_check, 2, 2, 0,
       doc: /* Return non-nil if NODE has PROPERTY, nil otherwise.

PROPERTY could be `named', `missing', `extra', `outdated',
`has-error', or `live'.

Named nodes correspond to named rules in the language definition,
whereas "anonymous" nodes correspond to string literals in the
language definition.

Missing nodes are inserted by the parser in order to recover from
certain kinds of syntax errors, i.e., should be there but not there.

Extra nodes represent things like comments, which are not required the
language definition, but can appear anywhere.

A node is "outdated" if the parser has reparsed at least once after
the node was created.

A node "has error" if itself is a syntax error or contains any syntax
errors.

A node is "live" if its parser is not deleted and its buffer is
live.  */)
  (Lisp_Object node, Lisp_Object property)
{
  if (NILP (node)) return Qnil;
  CHECK_TS_NODE (node);
  CHECK_SYMBOL (property);
  treesit_initialize ();

  TSNode treesit_node = XTS_NODE (node)->node;
  bool result;

  if (BASE_EQ (property, Qoutdated))
    return treesit_node_uptodate_p (node) ? Qnil : Qt;

  treesit_check_node (node);
  if (BASE_EQ (property, Qnamed))
    result = ts_node_is_named (treesit_node);
  else if (BASE_EQ (property, Qmissing))
    result = ts_node_is_missing (treesit_node);
  else if (BASE_EQ (property, Qextra))
    result = ts_node_is_extra (treesit_node);
  else if (BASE_EQ (property, Qhas_error))
    result = ts_node_has_error (treesit_node);
  else if (BASE_EQ (property, Qlive))
    result = treesit_parser_live_p (XTS_NODE (node)->parser);
  else
    signal_error ("Expecting `named', `missing', `extra', "
                  "`outdated', `has-error', or `live', but got",
		  property);
  return result ? Qt : Qnil;
}

DEFUN ("treesit-node-field-name-for-child",
       Ftreesit_node_field_name_for_child,
       Streesit_node_field_name_for_child, 2, 2, 0,
       doc: /* Return the field name of the Nth child of NODE.

Return nil if there's no Nth child, or if it has no field.
If NODE is nil, return nil.

N counts all children, i.e., named ones and anonymous ones.

N could be negative, e.g., -1 represents the last child.  */)
  (Lisp_Object node, Lisp_Object n)
{
  if (NILP (node))
    return Qnil;
  treesit_check_node (node);
  CHECK_INTEGER (n);
  EMACS_INT idx = XFIXNUM (n);
  treesit_initialize ();

  TSNode treesit_node = XTS_NODE (node)->node;

  /* Process negative index.  */
  if (idx < 0)
    idx = ts_node_child_count (treesit_node) + idx;
  if (idx < 0)
    return Qnil;
  if (idx > UINT32_MAX)
    xsignal1 (Qargs_out_of_range, n);

  const char *name
    = ts_node_field_name_for_child (treesit_node, (uint32_t) idx);

  if (name == NULL)
    return Qnil;

  return build_string (name);
}

DEFUN ("treesit-node-child-count",
       Ftreesit_node_child_count,
       Streesit_node_child_count, 1, 2, 0,
       doc: /* Return the number of children of NODE.

If NAMED is non-nil, count named children only.  NAMED defaults to
nil.  If NODE is nil, return nil.  */)
  (Lisp_Object node, Lisp_Object named)
{
  if (NILP (node))
    return Qnil;
  treesit_check_node (node);
  treesit_initialize ();

  TSNode treesit_node = XTS_NODE (node)->node;
  uint32_t count;
  if (NILP (named))
    count = ts_node_child_count (treesit_node);
  else
    count = ts_node_named_child_count (treesit_node);
  return make_fixnum (count);
}

DEFUN ("treesit-node-child-by-field-name",
       Ftreesit_node_child_by_field_name,
       Streesit_node_child_by_field_name, 2, 2, 0,
       doc: /* Return the child of NODE with FIELD-NAME (a string).
Return nil if there is no such child.  If NODE is nil, return nil.  */)
  (Lisp_Object node, Lisp_Object field_name)
{
  if (NILP (node))
    return Qnil;
  treesit_check_node (node);
  CHECK_STRING (field_name);
  treesit_initialize ();

  TSNode treesit_node = XTS_NODE (node)->node;
  TSNode child
    = ts_node_child_by_field_name (treesit_node, SSDATA (field_name),
				   SBYTES (field_name));

  if (ts_node_is_null (child))
    return Qnil;

  return make_treesit_node (XTS_NODE (node)->parser, child);
}

DEFUN ("treesit-node-next-sibling",
       Ftreesit_node_next_sibling,
       Streesit_node_next_sibling, 1, 2, 0,
       doc: /* Return the next sibling of NODE.

Return nil if there is no next sibling.  If NAMED is non-nil, look for named
siblings only.  NAMED defaults to nil.  If NODE is nil, return nil.  */)
  (Lisp_Object node, Lisp_Object named)
{
  if (NILP (node)) return Qnil;
  treesit_check_node (node);
  treesit_initialize ();

  TSNode treesit_node = XTS_NODE (node)->node;
  TSNode sibling;
  if (NILP (named))
    sibling = ts_node_next_sibling (treesit_node);
  else
    sibling = ts_node_next_named_sibling (treesit_node);

  if (ts_node_is_null (sibling))
    return Qnil;

  return make_treesit_node (XTS_NODE (node)->parser, sibling);
}

DEFUN ("treesit-node-prev-sibling",
       Ftreesit_node_prev_sibling,
       Streesit_node_prev_sibling, 1, 2, 0,
       doc: /* Return the previous sibling of NODE.

Return nil if there is no previous sibling.  If NAMED is non-nil, look
for named siblings only.  NAMED defaults to nil.  If NODE is nil,
return nil.  */)
  (Lisp_Object node, Lisp_Object named)
{
  if (NILP (node)) return Qnil;
  treesit_check_node (node);
  treesit_initialize ();

  TSNode treesit_node = XTS_NODE (node)->node;
  TSNode sibling;

  if (NILP (named))
    sibling = ts_node_prev_sibling (treesit_node);
  else
    sibling = ts_node_prev_named_sibling (treesit_node);

  if (ts_node_is_null (sibling))
    return Qnil;

  return make_treesit_node (XTS_NODE (node)->parser, sibling);
}

/* Our reimplementation of ts_node_first_child_for_byte.  The current
   implementation of that function has problems (see bug#60127), so
   before it's fixed upstream, we use our own reimplementation of it.
   Return true if there is a valid sibling, return false otherwise.
   If the return value is false, the position of the cursor is
   undefined.  (We use cursor because technically we can't make a null
   node for ourselves, also, using cursor is more convenient.)

   TODO: Remove this function once tree-sitter fixed the bug.  */
static bool treesit_cursor_first_child_for_byte
(TSTreeCursor *cursor, ptrdiff_t pos, bool named)
{
  /* ts_tree_cursor_goto_first_child_for_byte is significantly faster,
     so despite it having problems, we try it first.  */
  if (ts_tree_cursor_goto_first_child_for_byte (cursor, pos) == -1
      && !ts_tree_cursor_goto_first_child (cursor))
    return false;

  TSNode node = ts_tree_cursor_current_node (cursor);
  while (ts_node_end_byte (node) <= pos)
    {
      if (ts_tree_cursor_goto_next_sibling (cursor))
	node = ts_tree_cursor_current_node (cursor);
      else
	/* Reached the end and still can't find a valid sibling.  */
	return false;
    }
  while (named && (!ts_node_is_named (node)))
    {
      if (ts_tree_cursor_goto_next_sibling (cursor))
	node = ts_tree_cursor_current_node (cursor);
      else
	/* Reached the end and still can't find a named sibling.  */
	return false;
    }
  return true;
}

DEFUN ("treesit-node-first-child-for-pos",
       Ftreesit_node_first_child_for_pos,
       Streesit_node_first_child_for_pos, 2, 3, 0,
       doc: /* Return the first child of NODE for buffer position POS.

Specifically, return the first child that extends beyond POS.
Return nil if there is no such child.
If NAMED is non-nil, look for named children only.  NAMED defaults to nil.
Note that this function returns an immediate child, not the smallest
(grand)child.  If NODE is nil, return nil.  */)
  (Lisp_Object node, Lisp_Object pos, Lisp_Object named)
{
  if (NILP (node))
    return Qnil;
  treesit_check_node (node);

  struct buffer *buf = XBUFFER (XTS_PARSER (XTS_NODE (node)->parser)->buffer);
  ptrdiff_t visible_beg = XTS_PARSER (XTS_NODE (node)->parser)->visible_beg;

  treesit_check_position (pos, buf);
  treesit_initialize ();

  ptrdiff_t byte_pos = buf_charpos_to_bytepos (buf, XFIXNUM (pos));
  TSNode treesit_node = XTS_NODE (node)->node;

  TSTreeCursor cursor = ts_tree_cursor_new (treesit_node);
  ptrdiff_t treesit_pos = byte_pos - visible_beg;
  bool success;
  success = treesit_cursor_first_child_for_byte (&cursor, treesit_pos,
						 !NILP (named));
  TSNode child = ts_tree_cursor_current_node (&cursor);
  ts_tree_cursor_delete (&cursor);

  if (!success)
    return Qnil;
  return make_treesit_node (XTS_NODE (node)->parser, child);
}

DEFUN ("treesit-node-descendant-for-range",
       Ftreesit_node_descendant_for_range,
       Streesit_node_descendant_for_range, 3, 4, 0,
       doc: /* Return the smallest node that covers buffer positions BEG to END.

The returned node is a descendant of NODE.
Return nil if there is no such node.
If NAMED is non-nil, look for named child only.  NAMED defaults to nil.
If NODE is nil, return nil.  */)
  (Lisp_Object node, Lisp_Object beg, Lisp_Object end, Lisp_Object named)
{
  if (NILP (node)) return Qnil;
  treesit_check_node (node);

  struct buffer *buf = XBUFFER (XTS_PARSER (XTS_NODE (node)->parser)->buffer);
  ptrdiff_t visible_beg = XTS_PARSER (XTS_NODE (node)->parser)->visible_beg;

  treesit_check_position (beg, buf);
  treesit_check_position (end, buf);

  treesit_initialize ();

  ptrdiff_t byte_beg = buf_charpos_to_bytepos (buf, XFIXNUM (beg));
  ptrdiff_t byte_end = buf_charpos_to_bytepos (buf, XFIXNUM (end));
  TSNode treesit_node = XTS_NODE (node)->node;
  TSNode child;
  if (NILP (named))
    child = ts_node_descendant_for_byte_range (treesit_node, byte_beg - visible_beg,
					       byte_end - visible_beg);
  else
    child = ts_node_named_descendant_for_byte_range (treesit_node,
						     byte_beg - visible_beg,
						     byte_end - visible_beg);

  if (ts_node_is_null (child))
    return Qnil;

  return make_treesit_node (XTS_NODE (node)->parser, child);
}

/* Return true if NODE1 and NODE2 are the same node.  Assumes they are
   TS_NODE type.  */
bool treesit_node_eq (Lisp_Object node1, Lisp_Object node2)
{
  treesit_initialize ();
  TSNode treesit_node_1 = XTS_NODE (node1)->node;
  TSNode treesit_node_2 = XTS_NODE (node2)->node;
  return ts_node_eq (treesit_node_1, treesit_node_2);
}

DEFUN ("treesit-node-eq",
       Ftreesit_node_eq,
       Streesit_node_eq, 2, 2, 0,
       doc: /* Return non-nil if NODE1 and NODE2 refer to the same node.
If any one of NODE1 and NODE2 is nil, return nil.
This function uses the same equivalence metric as `equal', and returns
non-nil if NODE1 and NODE2 refer to the same node in a syntax tree
produced by tree-sitter.  */)
  (Lisp_Object node1, Lisp_Object node2)
{
  if (NILP (node1) || NILP (node2))
    return Qnil;
  CHECK_TS_NODE (node1);
  CHECK_TS_NODE (node2);

  bool same_node = treesit_node_eq (node1, node2);
  return same_node ? Qt : Qnil;
}


/*** Query functions  */

/* Convert a Lisp string to its printed representation in the tree-sitter
   query syntax.  */
static Lisp_Object
treesit_query_string_string (Lisp_Object str)
{
  /* Strings in the treesit query syntax only have the escapes
     \n \r \t \0 and any other escaped char stands for that character.
     Literal LF, NUL and " are forbidden.  */
  ptrdiff_t nbytes = SBYTES (str);
  ptrdiff_t escapes = 0;
  for (ptrdiff_t i = 0; i < nbytes; i++)
    {
      unsigned char c = SREF (str, i);
      escapes += (c == '\0' || c == '\n' || c == '\r' || c == '\t'
		  || c == '"' || c == '\\');
    }
  ptrdiff_t nchars = SCHARS (str);
  ptrdiff_t extra = escapes + 2;   /* backslashes + double quotes */
  Lisp_Object dst = (STRING_MULTIBYTE (str)
		     ? make_uninit_multibyte_string (nchars + extra,
						     nbytes + extra)
		     : make_uninit_string (nbytes + extra));
  unsigned char *d = SDATA (dst);
  *d++ = '"';
  for (ptrdiff_t i = 0; i < nbytes; i++)
    {
      unsigned char c = SREF (str, i);
      switch (c)
	{
	case '\0': *d++ = '\\'; *d++ = '0'; break;
	case '\n': *d++ = '\\'; *d++ = 'n'; break;
	case '\r': *d++ = '\\'; *d++ = 'r'; break;
	case '\t': *d++ = '\\'; *d++ = 't'; break;
	case '"':
	case '\\': *d++ = '\\'; *d++ = c; break;
	default: *d++ = c; break;
	}
    }
  *d++ = '"';
  eassert (d == SDATA (dst) + SBYTES (dst));
  return dst;
}

DEFUN ("treesit-pattern-expand",
       Ftreesit_pattern_expand,
       Streesit_pattern_expand, 1, 1, 0,
       doc: /* Expand PATTERN to its string form.

PATTERN can be

    :anchor
    :?
    :*
    :+
    :equal
    :match
    (TYPE PATTERN...)
    [PATTERN...]
    FIELD-NAME:
    @CAPTURE-NAME
    (_)
    _
    \"TYPE\"

See Info node `(elisp)Pattern Matching' for detailed explanation.  */)
  (Lisp_Object pattern)
{
  if (BASE_EQ (pattern, QCanchor))
    return Vtreesit_str_dot;
  if (BASE_EQ (pattern, QCquestion))
    return Vtreesit_str_question_mark;
  if (BASE_EQ (pattern, QCstar))
    return Vtreesit_str_star;
  if (BASE_EQ (pattern, QCplus))
    return Vtreesit_str_plus;
  if (BASE_EQ (pattern, QCequal))
    return Vtreesit_str_pound_equal;
  if (BASE_EQ (pattern, QCmatch))
    return Vtreesit_str_pound_match;
  if (BASE_EQ (pattern, QCpred))
    return Vtreesit_str_pound_pred;
  Lisp_Object opening_delimeter
    = VECTORP (pattern)
      ? Vtreesit_str_open_bracket : Vtreesit_str_open_paren;
  Lisp_Object closing_delimiter
    = VECTORP (pattern)
      ? Vtreesit_str_close_bracket : Vtreesit_str_close_paren;
  if (VECTORP (pattern) || CONSP (pattern))
    return concat3 (opening_delimeter,
		    Fmapconcat (Qtreesit_pattern_expand,
				pattern,
				Vtreesit_str_space),
		    closing_delimiter);
  if (STRINGP (pattern))
    return treesit_query_string_string (pattern);

  return Fprin1_to_string (pattern, Qnil, Qt);
}

DEFUN ("treesit-query-expand",
       Ftreesit_query_expand,
       Streesit_query_expand, 1, 1, 0,
       doc: /* Expand sexp QUERY to its string form.

A PATTERN in QUERY can be

    :anchor
    :?
    :*
    :+
    :equal
    :match
    (TYPE PATTERN...)
    [PATTERN...]
    FIELD-NAME:
    @CAPTURE-NAME
    (_)
    _
    \"TYPE\"

See Info node `(elisp)Pattern Matching' for detailed explanation.  */)
  (Lisp_Object query)
{
  return Fmapconcat (Qtreesit_pattern_expand, query, Vtreesit_str_space);
}

/* This struct is used for passing captures to be check against
   predicates.  Captures we check for are the ones in START before
   END.  For example, if START and END are

   START       END
    v              v
   (1 . (2 . (3 . (4 . (5 . (6 . nil))))))

   We only look at captures 1 2 3.  */
struct capture_range
{
  Lisp_Object start;
  Lisp_Object end;
};

/* Collect predicates for this match and return them in a list.  Each
   predicate is a list of strings and symbols.  */
static Lisp_Object
treesit_predicates_for_pattern (TSQuery *query, uint32_t pattern_index)
{
  uint32_t len;
  const TSQueryPredicateStep *predicate_list
    = ts_query_predicates_for_pattern (query, pattern_index, &len);
  Lisp_Object result = Qnil;
  Lisp_Object predicate = Qnil;
  for (int idx = 0; idx < len; idx++)
    {
      TSQueryPredicateStep step = predicate_list[idx];
      switch (step.type)
	{
	case TSQueryPredicateStepTypeCapture:
	  {
	    uint32_t str_len;
	    const char *str = ts_query_capture_name_for_id (query,
							    step.value_id,
							    &str_len);
	    predicate = Fcons (intern_c_string_1 (str, str_len),
			       predicate);
	    break;
	  }
	case TSQueryPredicateStepTypeString:
	  {
	    uint32_t str_len;
	    const char *str = ts_query_string_value_for_id (query,
							    step.value_id,
							    &str_len);
	    predicate = Fcons (make_string (str, str_len), predicate);
	    break;
	  }
	case TSQueryPredicateStepTypeDone:
	  result = Fcons (Fnreverse (predicate), result);
	  predicate = Qnil;
	  break;
	}
    }
  return Fnreverse (result);
}

/* Translate a capture NAME (symbol) to a node.  If everything goes
   fine, set NODE and return true; if error occurs (e.g., when there
   is no node for the capture name), set NODE to Qnil, SIGNAL_DATA to
   a suitable signal data, and return false.  */
static bool
treesit_predicate_capture_name_to_node (Lisp_Object name,
					struct capture_range captures,
					Lisp_Object *node,
					Lisp_Object *signal_data)
{
  *node = Qnil;
  for (Lisp_Object tail = captures.start; !EQ (tail, captures.end);
       tail = XCDR (tail))
    {
      if (EQ (XCAR (XCAR (tail)), name))
	{
	  *node = XCDR (XCAR (tail));
	  break;
	}
    }

  if (NILP (*node))
    {
      *signal_data = list3 (build_string ("Cannot find captured node"),
			    name, build_string ("A predicate can only refer"
						" to captured nodes in the "
						"same pattern"));
      return false;
    }
  return true;
}

/* Translate a capture NAME (symbol) to the text of the captured node.
   If everything goes fine, set TEXT to the text and return true;
   otherwise set TEXT to Qnil and set SIGNAL_DATA to a suitable signal
   data.  */
static bool
treesit_predicate_capture_name_to_text (Lisp_Object name,
					struct capture_range captures,
					Lisp_Object *text,
					Lisp_Object *signal_data)
{
  Lisp_Object node = Qnil;
  if (!treesit_predicate_capture_name_to_node (name, captures, &node, signal_data))
    return false;

  struct buffer *old_buffer = current_buffer;
  set_buffer_internal (XBUFFER (XTS_PARSER (XTS_NODE (node)->parser)->buffer));
  *text = Fbuffer_substring (Ftreesit_node_start (node),
			     Ftreesit_node_end (node));
  set_buffer_internal (old_buffer);
  return true;
}

/* Handles predicate (#equal A B).  Return true if A equals B; return
   false otherwise.  A and B can be either string, or a capture name.
   The capture name evaluates to the text its captured node spans in
   the buffer.  If everything goes fine, don't touch SIGNAL_DATA; if
   error occurs, set it to a suitable signal data.  */
static bool
treesit_predicate_equal (Lisp_Object args, struct capture_range captures,
			 Lisp_Object *signal_data)
{
  if (list_length (args) != 2)
    {
      *signal_data = list2 (build_string ("Predicate `equal' requires "
					  "two arguments but got"),
			    Flength (args));
      return false;
    }
  Lisp_Object arg1 = XCAR (args);
  Lisp_Object arg2 = XCAR (XCDR (args));
  Lisp_Object text1 = arg1;
  Lisp_Object text2 = arg2;
  if (SYMBOLP (arg1))
    {
      if (!treesit_predicate_capture_name_to_text (arg1, captures, &text1,
						   signal_data))
	return false;
    }
  if (SYMBOLP (arg2))
    {
      if (!treesit_predicate_capture_name_to_text (arg2, captures, &text2,
						   signal_data))
	return false;
    }

  return !NILP (Fstring_equal (text1, text2));
}

/* Handles predicate (#match "regexp" @node).  Return true if "regexp"
   matches the text spanned by @node; return false otherwise.
   Matching is case-sensitive.  If everything goes fine, don't touch
   SIGNAL_DATA; if error occurs, set it to a suitable signal data.  */
static bool
treesit_predicate_match (Lisp_Object args, struct capture_range captures,
			 Lisp_Object *signal_data)
{
  if (list_length (args) != 2)
    {
      *signal_data = list2 (build_string ("Predicate `match' requires two "
					  "arguments but got"),
			    Flength (args));
      return false;
    }
  Lisp_Object regexp = XCAR (args);
  Lisp_Object capture_name = XCAR (XCDR (args));

  /* It's probably common to get the argument order backwards.  Catch
     this mistake early and show helpful explanation, because Emacs
     loves you.  (We put the regexp first because that's what
     string-match does.)  */
  if (!STRINGP (regexp))
    xsignal1 (Qtreesit_query_error,
	      build_string ("The first argument to `match' should "
		            "be a regexp string, not a capture name"));
  if (!SYMBOLP (capture_name))
    xsignal1 (Qtreesit_query_error,
	      build_string ("The second argument to `match' should "
		            "be a capture name, not a string"));

  Lisp_Object node = Qnil;
  if (!treesit_predicate_capture_name_to_node (capture_name, captures, &node,
					       signal_data))
    return false;

  TSNode treesit_node = XTS_NODE (node)->node;
  ptrdiff_t visible_beg = XTS_PARSER (XTS_NODE (node)->parser)->visible_beg;
  uint32_t start_byte_offset = ts_node_start_byte (treesit_node);
  uint32_t end_byte_offset = ts_node_end_byte (treesit_node);
  ptrdiff_t start_byte = visible_beg + start_byte_offset;
  ptrdiff_t end_byte = visible_beg + end_byte_offset;
  ptrdiff_t start_pos = BYTE_TO_CHAR (start_byte);
  ptrdiff_t end_pos = BYTE_TO_CHAR (end_byte);
  ptrdiff_t old_begv = BEGV;
  ptrdiff_t old_begv_byte = BEGV_BYTE;
  ptrdiff_t old_zv = ZV;
  ptrdiff_t old_zv_byte = ZV_BYTE;

  BEGV = start_pos;
  BEGV_BYTE = start_byte;
  ZV = end_pos;
  ZV_BYTE = end_byte;

  ptrdiff_t val = search_buffer (regexp, start_pos, start_byte,
				 end_pos, end_byte, 1, true, Qnil, Qnil, false);

  BEGV = old_begv;
  BEGV_BYTE = old_begv_byte;
  ZV = old_zv;
  ZV_BYTE = old_zv_byte;

  return (val > 0);
}

/* Handles predicate (#pred FN ARG...).  Return true if FN returns
   non-nil; return false otherwise.  The arity of FN must match the
   number of ARGs.  If everything goes fine, don't touch SIGNAL_DATA;
   if error occurs, set it to a suitable signal data.  */
static bool
treesit_predicate_pred (Lisp_Object args, struct capture_range captures,
			Lisp_Object *signal_data)
{
  if (list_length (args) < 2)
    {
      *signal_data = list2 (build_string ("Predicate `pred' requires "
					  "at least two arguments, "
					  "but only got"),
			    Flength (args));
      return false;
    }

  Lisp_Object fn = Fintern (XCAR (args), Qnil);
  Lisp_Object nodes = Qnil;
  Lisp_Object tail = XCDR (args);
  FOR_EACH_TAIL (tail)
  {
    Lisp_Object node = Qnil;
    if (!treesit_predicate_capture_name_to_node (XCAR (tail), captures, &node,
						 signal_data))
      return false;
    nodes = Fcons (node, nodes);
  }
  nodes = Fnreverse (nodes);

  return !NILP (CALLN (Fapply, fn, nodes));
}

/* If all predicates in PREDICATES pass, return true; otherwise
   return false.  If everything goes fine, don't touch SIGNAL_DATA; if
   error occurs, set it to a suitable signal data.  */
static bool
treesit_eval_predicates (struct capture_range captures, Lisp_Object predicates,
			 Lisp_Object *signal_data)
{
  bool pass = true;
  /* Evaluate each predicates.  */
  for (Lisp_Object tail = predicates;
       pass && !NILP (tail); tail = XCDR (tail))
    {
      Lisp_Object predicate = XCAR (tail);
      Lisp_Object fn = XCAR (predicate);
      Lisp_Object args = XCDR (predicate);
      if (!NILP (Fstring_equal (fn, Vtreesit_str_equal)))
	pass &= treesit_predicate_equal (args, captures, signal_data);
      else if (!NILP (Fstring_equal (fn, Vtreesit_str_match)))
	pass &= treesit_predicate_match (args, captures, signal_data);
      else if (!NILP (Fstring_equal (fn, Vtreesit_str_pred)))
	pass &= treesit_predicate_pred (args, captures, signal_data);
      else
	{
	  *signal_data = list3 (build_string ("Invalid predicate"),
				fn, build_string ("Currently Emacs only supports"
						  " `equal', `match', and `pred'"
						  " predicates"));
	  pass = false;
	}
    }
  /* If all predicates passed, add captures to result list.  */
  return pass;
}

DEFUN ("treesit-query-compile",
       Ftreesit_query_compile,
       Streesit_query_compile, 2, 3, 0,
       doc: /* Compile QUERY to a compiled query.

Querying with a compiled query is much faster than an uncompiled one.
So it's a good idea to use compiled query in tight loops, etc.

LANGUAGE is the language this query is for.

If EAGER is non-nil, immediately load LANGUAGE and compile the query.
Otherwise defer the compilation until the query is first used.

Signal `treesit-query-error' if QUERY is malformed or something else
goes wrong.  (This only happens if EAGER is non-nil.)
You can use `treesit-query-validate' to validate and debug a query.  */)
  (Lisp_Object language, Lisp_Object query, Lisp_Object eager)
{
  if (NILP (Ftreesit_query_p (query)))
    wrong_type_argument (Qtreesit_query_p, query);
  CHECK_SYMBOL (language);

  treesit_initialize ();

  if (TS_COMPILED_QUERY_P (query))
    {
      if (NILP (eager))
	return query;
      treesit_ensure_query_compiled_signal (query);
      return query;
    }

  /* We don't map language here, instead, we remap language when
     actually compiling the query.  This way the query appears to have
     the unmapped language to the Lisp world.  */
  Lisp_Object lisp_query = make_treesit_query (query, language);

  /* Maybe actually compile.  */
  if (NILP (eager))
    return lisp_query;
  else
    {
      treesit_ensure_query_compiled_signal (lisp_query);
      return lisp_query;
    }
}

/* Resolve OBJ into a tree-sitter node Lisp_Object.  OBJ can be a
   node, a parser, or a language symbol.  Note that this function can
   signal.  */
static Lisp_Object treesit_resolve_node (Lisp_Object obj)
{
  if (TS_NODEP (obj))
    {
      treesit_check_node (obj); /* Check if up-to-date.  */
      return obj;
    }
  else if (TS_PARSERP (obj))
    {
      treesit_check_parser (obj); /* Check if deleted.  */
      return Ftreesit_parser_root_node (obj);
    }
  else if (SYMBOLP (obj))
    {
      Lisp_Object parser
	= Ftreesit_parser_create (obj, Fcurrent_buffer (), Qnil, Qnil);
      return Ftreesit_parser_root_node (parser);
    }
  else
    xsignal2 (Qwrong_type_argument,
	      list4 (Qor, Qtreesit_node_p, Qtreesit_parser_p, Qsymbolp),
	      obj);
}

/* Create and initialize QUERY.  When success, initialize TS_QUERY,
   CURSOR, and NEED_FREE, and return true; if failed, initialize
   SIGNAL_SYMBOL and SIGNAL_DATA, and return false.  If NEED_FREE is
   initialized to true, the TS_QUERY and CURSOR needs to be freed
   after use; otherwise they shouldn't be freed by hand.

   Basically this function looks at QUERY and check its type, if QUERY
   is a compiled query, this function takes out its query and cursor;
   if QUERY is a string or a cons, this function creates a new query
   and cursor (so they need to be manually freed).

   This function assumes QUERY is either a compiled query, a string or
   a cons, the caller should make sure QUERY is valid.

   LANG is the language to use if we need to create the query and
   cursor.  */
static bool
treesit_initialize_query (Lisp_Object query, const TSLanguage *lang,
			  TSQuery **ts_query, TSQueryCursor **cursor,
			  bool *need_free, Lisp_Object *signal_symbol,
			  Lisp_Object *signal_data)
{
  if (TS_COMPILED_QUERY_P (query))
    {
      *ts_query = treesit_ensure_query_compiled (query, signal_symbol,
						 signal_data);
      *cursor = treesit_ensure_query_cursor (query);
      /* We don't need to free ts_query and cursor because they
	 are stored in a lisp object, which is tracked by gc.  */
      *need_free = false;
      return (*ts_query != NULL);
    }
  else
    {
      /* Since query is not TS_COMPILED_QUERY, it can only be a string
	 or a cons.  */
      if (CONSP (query))
	query = Ftreesit_query_expand (query);
      uint32_t error_offset;
      TSQueryError error_type;
      *ts_query = ts_query_new (lang, SSDATA (query), SBYTES (query),
				&error_offset, &error_type);
      if (*ts_query == NULL)
	{
	  *signal_symbol = Qtreesit_query_error;
	  *signal_data = treesit_compose_query_signal_data (error_offset,
							    error_type, query);
	  return false;
	}
      else
	{
	  *cursor = ts_query_cursor_new ();
	  *need_free = true;
	  return true;
	}
    }
}

DEFUN ("treesit-query-capture",
       Ftreesit_query_capture,
       Streesit_query_capture, 2, 6, 0,
       doc: /* Query NODE with patterns in QUERY.

Return a list of (CAPTURE_NAME . NODE).  CAPTURE_NAME is the name
assigned to the node in PATTERN.  NODE is the captured node.

QUERY is either a string query, a sexp query, or a compiled query.
See Info node `(elisp)Pattern Matching' for how to write a query in
either string or sexp form.  When using repeatedly, a compiled query
is much faster than a string or sexp one, so it is recommend to
compile your query if it will be used repeatedly.

BEG and END, if both non-nil, specify the region of buffer positions
in which the query is executed.  Any matching node whose span overlaps
with the region between BEG and END are captured, it doesn't have to
be completely in the region.

If GROUPED is non-nil, ther function groups the returned list of
captures into matches and return a list of MATCH, where each MATCH is
a list of the form (CAPTURE_NAME . NODE).

If NODE-ONLY is non-nil, return nodes only, and don't include
CAPTURE_NAME.

Besides a node, NODE can be a parser, in which case the root node of
that parser is used.  NODE can also be a language symbol, in which case
the root node of a parser for that language is used.  If such a parser
doesn't exist, it is created.

Signal `treesit-query-error' if QUERY is malformed or something else
goes wrong.  You can use `treesit-query-validate' to validate and debug
the query.  */)
  (Lisp_Object node, Lisp_Object query,
   Lisp_Object beg, Lisp_Object end, Lisp_Object node_only,
   Lisp_Object grouped)
{
  if (!(TS_COMPILED_QUERY_P (query)
	|| CONSP (query) || STRINGP (query)))
    wrong_type_argument (Qtreesit_query_p, query);

  treesit_initialize ();

  /* Resolve NODE into an actual node, signals if node not
     up-to-date.  */
  Lisp_Object lisp_node = treesit_resolve_node (node);
  /* As of right now, the node returned by treesit_resolve_node always
     passes treesit_check_node; but it might not be true in the future,
     so adding the line below just to be safe.  */
  treesit_check_node (lisp_node);

  /* Extract C values from Lisp objects.  */
  TSNode treesit_node = XTS_NODE (lisp_node)->node;
  Lisp_Object lisp_parser = XTS_NODE (lisp_node)->parser;

  const TSLanguage *lang
    = ts_parser_language (XTS_PARSER (lisp_parser)->parser);

  /* Check BEG and END.  */
  struct buffer *buf = XBUFFER (XTS_PARSER (lisp_parser)->buffer);
  if (!NILP (beg))
    treesit_check_position (beg, buf);
  if (!NILP (end))
    treesit_check_position (end, buf);

  /* Initialize query objects.  At the end of this block, we should
     have a working TSQuery and a TSQueryCursor.  */
  TSQuery *treesit_query;
  TSQueryCursor *cursor;
  bool needs_to_free_query_and_cursor;
  Lisp_Object signal_symbol;
  Lisp_Object signal_data;
  if (!treesit_initialize_query (query, lang, &treesit_query, &cursor,
				 &needs_to_free_query_and_cursor,
				 &signal_symbol, &signal_data))
    xsignal (signal_symbol, signal_data);

  /* WARN: After this point, if NEEDS_TO_FREE_QUERY_AND_CURSOR is true,
     free TREESIT_QUERY and CURSOR before every signal and return.  */

  /* Set query range.  */
  if (!NILP (beg) && !NILP (end))
    {
      ptrdiff_t visible_beg
	= XTS_PARSER (XTS_NODE (lisp_node)->parser)->visible_beg;
      ptrdiff_t beg_byte = CHAR_TO_BYTE (XFIXNUM (beg));
      ptrdiff_t end_byte = CHAR_TO_BYTE (XFIXNUM (end));
      /* We never let tree-sitter run on buffers too large, so these
	 assertion should never hit.  */
      eassert (beg_byte - visible_beg <= UINT32_MAX);
      eassert (end_byte - visible_beg <= UINT32_MAX);
      ts_query_cursor_set_byte_range (cursor,
				      (uint32_t) (beg_byte - visible_beg),
				      (uint32_t) (end_byte - visible_beg));
    }

  /* Execute query.  */
  ts_query_cursor_exec (cursor, treesit_query, treesit_node);
  TSQueryMatch match;

  /* Go over each match, collect captures and predicates.  Include the
     captures in the RESULT list unconditionally as we get them, then
     test for predicates.  If predicates pass, then all good, if
     predicates don't pass, revert the result back to the result
     before this loop (PREV_RESULT).  (Predicates control the entire
     match.)  This way we don't need to create a list of captures in
     every for loop and nconc it to RESULT every time.  That is indeed
     the initial implementation in which Yoav found nconc being the
     bottleneck (98.4% of the running time spent on nconc).  */
  uint32_t patterns_count = ts_query_pattern_count (treesit_query);
  Lisp_Object result = Qnil;
  Lisp_Object prev_result = result;
  Lisp_Object predicates_table = make_vector (patterns_count, Qt);
  Lisp_Object predicate_signal_data = Qnil;

  struct buffer *old_buf = current_buffer;
  set_buffer_internal (buf);

  while (ts_query_cursor_next_match (cursor, &match))
    {
      /* Depends on the value of GROUPED, we have two modes of
         operation.

         If GROUPED is nil (mode 1), we return a list of captures; in
         this case, we append the captures first, and revert back if the
         captures don't match.

         If GROUPED is non-nil (mode 2), we return a list of match
         groups; in this case, we collect captures into a list first,
         and append to the results after verifying that the group
         matches.  */

      /* Mode 1: Record the checkpoint that we may roll back to.  */
      prev_result = result;
      /* Mode 2: Create a list storing captures of this match group.  */
      Lisp_Object match_group = Qnil;
      /* 1. Get captured nodes.  */
      const TSQueryCapture *captures = match.captures;
      for (int idx = 0; idx < match.capture_count; idx++)
	{
	  uint32_t capture_name_len;
	  TSQueryCapture capture = captures[idx];
	  Lisp_Object captured_node = make_treesit_node (lisp_parser,
							 capture.node);

	  Lisp_Object cap;
	  if (NILP (node_only))
	    {
	      const char *capture_name
		= ts_query_capture_name_for_id (treesit_query, capture.index,
						&capture_name_len);
	      cap = Fcons (intern_c_string_1 (capture_name, capture_name_len),
			   captured_node);
	    }
	  else
	    cap = captured_node;

	  if (NILP (grouped))
	    result = Fcons (cap, result); /* Mode 1. */
	  else
	    match_group = Fcons (cap, match_group); /* Mode 2. */
	}
      /* 2. Get predicates and check whether this match can be
         included in the result list.  */
      Lisp_Object predicates = AREF (predicates_table, match.pattern_index);
      if (BASE_EQ (predicates, Qt))
	{
	  predicates = treesit_predicates_for_pattern (treesit_query,
						       match.pattern_index);
	  ASET (predicates_table, match.pattern_index, predicates);
	}

      /* captures_lisp = Fnreverse (captures_lisp); */
      /* Mode 1.  */
      struct capture_range captures_range = { result, prev_result };
      /* Mode 2.  */
      if (!NILP (grouped))
	{
	  captures_range.start = match_group;
	  captures_range.end = Qnil;
	}
      bool match
	= treesit_eval_predicates (captures_range, predicates,
				   &predicate_signal_data);

      if (!NILP (predicate_signal_data))
	break;

      /* Mode 1: Predicates didn't pass, roll back.  */
      if (!match && NILP (grouped))
	result = prev_result;
      /* Mode 2: Predicates pass, add this match group.  */
      if (match && !NILP (grouped))
	result = Fcons (Fnreverse (match_group), result);
    }

  /* Final clean up.  */
  if (needs_to_free_query_and_cursor)
    {
      ts_query_delete (treesit_query);
      ts_query_cursor_delete (cursor);
    }
  set_buffer_internal (old_buf);

  /* Some capture predicate signaled an error.  */
  if (!NILP (predicate_signal_data))
    xsignal (Qtreesit_query_error, predicate_signal_data);

  return Fnreverse (result);
}


/*** Navigation  */

static inline void
treesit_assume_true (bool val)
{
  eassert (val == true);
}

/* Tries to move CURSOR to point to TARGET.  END_POS is the end of
   TARGET.  If success, return true, otherwise move CURSOR back to
   starting position and return false.  LIMIT is the recursion
   limit.  */
static bool
treesit_cursor_helper_1 (TSTreeCursor *cursor, TSNode *target,
			 uint32_t start_pos, uint32_t end_pos,
			 ptrdiff_t limit)
{
  if (limit <= 0)
    return false;

  TSNode cursor_node = ts_tree_cursor_current_node (cursor);
  if (ts_node_eq (cursor_node, *target))
    return true;

  /* ts_tree_cursor_goto_first_child_for_byte is significantly faster,
     so despite it having problems (see bug#60127), we try it
     first.  */
  if (ts_tree_cursor_goto_first_child_for_byte (cursor, start_pos) == -1
      && !ts_tree_cursor_goto_first_child (cursor))
    return false;

  /* Go through each sibling that could contain TARGET.  Because of
     missing nodes (their width is 0), there could be multiple
     siblings that could contain TARGET.  */
  while (ts_node_start_byte (cursor_node) <= end_pos)
    {
      if (ts_node_end_byte (cursor_node) >= end_pos
	  && treesit_cursor_helper_1 (cursor, target, start_pos, end_pos,
				      limit - 1))
	return true;

      if (!ts_tree_cursor_goto_next_sibling (cursor))
	break;
      cursor_node = ts_tree_cursor_current_node (cursor);
    }

  /* Couldn't find TARGET, must be not in this subtree, move cursor
     back and pray that other brothers and sisters can succeed.  */
  treesit_assume_true (ts_tree_cursor_goto_parent (cursor));
  return false;
}

/* Create a TSTreeCursor pointing at NODE.  PARSER is the lisp parser
   that produced NODE.  If success, return true, otherwise return
   false.  This function should almost always succeed, but if the parse
   tree is strangely too deep and exceeds the recursion limit, this
   function will fail and return false.

   If this function returns true, caller needs to free CURSOR; if
   returns false, caller don't need to free CURSOR.

   The reason we need this instead of simply using ts_tree_cursor_new
   is that we have to create the cursor on the root node and traverse
   down to NODE, in order to record the correct stack of parent nodes.
   Otherwise going to sibling or parent of NODE wouldn't work.

   (Wow perfect filling.)  */
static bool
treesit_cursor_helper (TSTreeCursor *cursor, TSNode node, Lisp_Object parser)
{
  uint32_t start_pos = ts_node_start_byte (node);
  uint32_t end_pos = ts_node_end_byte (node);
  TSNode root = ts_tree_root_node (XTS_PARSER (parser)->tree);
  *cursor = ts_tree_cursor_new (root);
  bool success = treesit_cursor_helper_1 (cursor, &node, start_pos,
					  end_pos, TREESIT_RECURSION_LIMIT);
  if (!success)
    ts_tree_cursor_delete (cursor);
  return success;
}

/* Move CURSOR to the next/previous sibling.  FORWARD controls the
   direction.  NAMED controls the namedness.  If there is a valid
   sibling, move CURSOR to it and return true, otherwise return false.
   When false is returned, CURSOR points to a sibling node of the node
   we started at, but exactly which is undefined.  */
static bool
treesit_traverse_sibling_helper (TSTreeCursor *cursor,
				 bool forward, bool named)
{
  if (forward)
    {
      if (!named)
	return ts_tree_cursor_goto_next_sibling (cursor);
      /* Else named...  */
      while (ts_tree_cursor_goto_next_sibling (cursor))
	{
	  if (ts_node_is_named (ts_tree_cursor_current_node (cursor)))
	    return true;
	}
      return false;
    }
  else /* Backward.  */
    {
      /* Go to first child and go through each sibling, until we find
	 the one just before the starting node.  */
      TSNode start = ts_tree_cursor_current_node (cursor);
      if (!ts_tree_cursor_goto_parent (cursor))
	return false;
      treesit_assume_true (ts_tree_cursor_goto_first_child (cursor));

      /* Now CURSOR is at the first child.  If we started at the first
	 child, then there is no further siblings.  */
      TSNode first_child = ts_tree_cursor_current_node (cursor);
      if (ts_node_eq (first_child, start))
	return false;

      /* PROBE is always DELTA siblings ahead of CURSOR.  */
      TSTreeCursor probe = ts_tree_cursor_copy (cursor);
      /* This is position of PROBE minus position of CURSOR.  */
      ptrdiff_t delta = 0;
      TSNode probe_node;
      TSNode cursor_node;
      while (ts_tree_cursor_goto_next_sibling (&probe))
	{
	  /* Move PROBE forward, if it equals to the starting node,
	     CURSOR points to the node we want (prev valid sibling of
	     the starting node).  */
	  delta++;
	  probe_node = ts_tree_cursor_current_node (&probe);

	  /* PROBE matched, depending on NAMED, return true/false.  */
	  if (ts_node_eq (probe_node, start))
	    {
	      ts_tree_cursor_delete (&probe);
	      cursor_node = ts_tree_cursor_current_node (cursor);
	      ts_tree_cursor_delete (&probe);
	      return (!named || (named && ts_node_is_named (cursor_node)));
	    }

	  /* PROBE didn't match, move CURSOR forward to PROBE's
	     position, but if we are looking for named nodes, only
	     move CURSOR to PROBE if PROBE is at a named node.  */
	  if (!named || (named && ts_node_is_named (probe_node)))
	    for (; delta > 0; delta--)
	      treesit_assume_true (ts_tree_cursor_goto_next_sibling (cursor));
	}
      ts_tree_cursor_delete (&probe);
      return false;
    }
}

/* Move CURSOR to the first/last child.  FORWARD controls the
   direction.  NAMED controls the namedness.  If there is a valid
   child, move CURSOR to it and return true, otherwise don't move
   CURSOR and return false.  */
static bool
treesit_traverse_child_helper (TSTreeCursor *cursor,
			       bool forward, bool named)
{
  if (forward)
    {
      if (!named)
	return ts_tree_cursor_goto_first_child (cursor);
      else
	{
	  if (!ts_tree_cursor_goto_first_child (cursor))
	    return false;
	  /* After this point, if you return false, make sure to go
	     back to parent.  */
	  TSNode first_child = ts_tree_cursor_current_node (cursor);
	  if (ts_node_is_named (first_child))
	    return true;

	  if (treesit_traverse_sibling_helper (cursor, true, true))
	    return true;
	  else
	    {
	      treesit_assume_true (ts_tree_cursor_goto_parent (cursor));
	      return false;
	    }
	}
    }
  else /* Backward.  */
    {
      if (!ts_tree_cursor_goto_first_child (cursor))
	return false;
      /* After this point, if you return false, make sure to go
	 back to parent.  */

      /* First go to the last child.  */
      while (ts_tree_cursor_goto_next_sibling (cursor));

      if (!named || (named && ts_node_is_named (ts_tree_cursor_current_node(cursor))))
	return true;
      /* Else named is required and last child is not named node.  */
      if (treesit_traverse_sibling_helper(cursor, false, true))
	return true;
      else
	{
	  treesit_assume_true (ts_tree_cursor_goto_parent (cursor));
	  return false;
	}
    }
}

/* Given a symbol THING, and a language symbol LANGUAGE, find the
   corresponding predicate definition in treesit-thing-settings.
   Don't check for the type of THING and LANGUAGE.

   If there isn't one, return Qnil.  */
static Lisp_Object
treesit_traverse_get_predicate (Lisp_Object thing, Lisp_Object language)
{
  Lisp_Object cons = assq_no_signal (language, Vtreesit_thing_settings);
  if (NILP (cons))
    return Qnil;
  Lisp_Object definitions = XCDR (cons);
  Lisp_Object entry = assq_no_signal (thing, definitions);
  if (NILP (entry))
    return Qnil;
  /* ENTRY looks like (THING PRED).  */
  Lisp_Object cdr = XCDR (entry);
  if (!CONSP (cdr))
    return Qnil;
  return XCAR (cdr);
}

/* Validate the PRED passed to treesit_traverse_match_predicate.  If
   there's an error, set SIGNAL_DATA to (ERR . DATA), where ERR is an
   error symbol, and DATA is something signal accepts, and return
   false, otherwise return true.  This function also check for
   recursion levels: we place a arbitrary 100 level limit on recursive
   predicates.  RECURSION_LEVEL is the current recursion level (that
   starts at 0), if it goes over 99, return false and set SIGNAL_DATA.
   LANGUAGE is a LANGUAGE symbol.  */
static bool
treesit_traverse_validate_predicate (Lisp_Object pred,
				     Lisp_Object language,
				     Lisp_Object *signal_data,
				     ptrdiff_t recursion_level)
{
  if (recursion_level > 99)
    {
      *signal_data = list2 (Qtreesit_invalid_predicate,
			    build_string ("Predicate recursion level "
					  "exceeded: it must not exceed "
					  "100 levels"));
      return false;
    }
  if (STRINGP (pred))
    return true;
  else if (FUNCTIONP (pred)
	   && !(SYMBOLP (pred) && !NILP (Fget (pred, Qtreesit_thing_symbol))))
    return true;
  else if (SYMBOLP (pred))
    {
      if (BASE_EQ (pred, Qnamed) || BASE_EQ (pred, Qanonymous))
	return true;

      Lisp_Object definition = treesit_traverse_get_predicate (pred,
							       language);
      if (NILP (definition))
	{
	  *signal_data = list3 (Qtreesit_predicate_not_found,
				build_string ("Cannot find the definition "
					      "of the predicate in "
					      "`treesit-thing-settings'"),
				pred);
	  return false;
	}
      return treesit_traverse_validate_predicate (definition,
						  language,
						  signal_data,
						  recursion_level + 1);
    }
  else if (CONSP (pred))
    {
      Lisp_Object car = XCAR (pred);
      Lisp_Object cdr = XCDR (pred);
      if (BASE_EQ (car, Qnot))
	{
	  if (!CONSP (cdr))
	    {
	      *signal_data = list3 (Qtreesit_invalid_predicate,
				    build_string ("Invalid `not' "
						  "predicate"),
				    pred);
	      return false;
	    }
	  /* At this point CDR must be a cons.  */
	  if (XFIXNUM (Flength (cdr)) != 1)
	    {
	      *signal_data = list3 (Qtreesit_invalid_predicate,
				    build_string ("`not' can only "
						  "have one argument"),
				    pred);
	      return false;
	    }
	  return treesit_traverse_validate_predicate (XCAR (cdr),
						      language,
						      signal_data,
						      recursion_level + 1);
	}
      else if (BASE_EQ (car, Qor) || BASE_EQ (car, Qand))
	{
	  if (!CONSP (cdr) || NILP (cdr))
	    {
	      *signal_data = list3 (Qtreesit_invalid_predicate,
				    build_string ("`or' or `and' must have "
						  "a list of patterns as "
						  "arguments "),
				    pred);
	      return false;
	    }
	  FOR_EACH_TAIL (cdr)
	    {
	      if (!treesit_traverse_validate_predicate (XCAR (cdr),
							language,
							signal_data,
							recursion_level + 1))
		return false;
	    }
	  return true;
	}
      else if (STRINGP (car) && FUNCTIONP (cdr))
	return true;
    }
  *signal_data = list3 (Qtreesit_invalid_predicate,
			build_string ("Invalid predicate, see `treesit-thing-settings' for valid forms of predicate"),
			pred);
  return false;
}

/* Return true if the node at CURSOR matches PRED.  PRED can be a lot
   of things:

   PRED := string | function | (string . function)
         | (or PRED...) | (not PRED)

   See docstring of treesit-search-forward and friends for the meaning
   of each shape.

   This function assumes PRED is in one of its valid forms.  If NAMED
   is true, also check that the node is named.

   This function may signal if the predicate function signals.  */
static bool
treesit_traverse_match_predicate (TSTreeCursor *cursor, Lisp_Object pred,
				  Lisp_Object parser, bool named)
{
  TSNode node = ts_tree_cursor_current_node (cursor);
  if (named && !ts_node_is_named (node))
    return false;

  if (STRINGP (pred))
    {
      const char *type = ts_node_type (node);
      /* ts_node_type returning NULL means something unexpected happend
         in tree-sitter, in this case the only reasonable thing is to
         not match anything.  */
      if (type == NULL) return false;
      return fast_c_string_match (pred, type, strlen (type)) >= 0;
    }
  else if (FUNCTIONP (pred)
	   && !(SYMBOLP (pred) && !NILP (Fget (pred, Qtreesit_thing_symbol))))
    {
      Lisp_Object lisp_node = make_treesit_node (parser, node);
      return !NILP (calln (pred, lisp_node));
    }
  else if (SYMBOLP (pred) && BASE_EQ (pred, Qnamed))
    return ts_node_is_named (node);
  else if (SYMBOLP (pred) && BASE_EQ (pred, Qanonymous))
    return !ts_node_is_named (node);
  else if (SYMBOLP (pred))
    {
      Lisp_Object language = XTS_PARSER (parser)->language_symbol;
      Lisp_Object definition = treesit_traverse_get_predicate (pred,
							       language);
      return treesit_traverse_match_predicate (cursor, definition,
					       parser, named);
    }
  else if (CONSP (pred))
    {
      Lisp_Object car = XCAR (pred);
      Lisp_Object cdr = XCDR (pred);

      if (BASE_EQ (car, Qnot))
	return !treesit_traverse_match_predicate (cursor, XCAR (cdr),
						  parser, named);
      else if (BASE_EQ (car, Qor))
	{
	  FOR_EACH_TAIL (cdr)
	    {
	      if (treesit_traverse_match_predicate (cursor, XCAR (cdr),
						    parser, named))
		return true;
	    }
	  return false;
	}
      else if (BASE_EQ (car, Qand))
	{
	  FOR_EACH_TAIL (cdr)
	    {
	      if (!treesit_traverse_match_predicate (cursor, XCAR (cdr),
						     parser, named))
		return false;
	    }
	  return  true;
	}
      else if (STRINGP (car) && FUNCTIONP (cdr))
	{
	  /* A bit of code duplication here, but should be fine.  */
	  const char *type = ts_node_type (node);
	  /* ts_node_type returning NULL means something unexpected
             happend in tree-sitter, in this case the only reasonable
             thing is to not match anything  */
	  if (type == NULL) return false;
	  if (!(fast_c_string_match (car, type, strlen (type)) >= 0))
	    return false;

	  Lisp_Object lisp_node = make_treesit_node (parser, node);
	  if (NILP (calln (cdr, lisp_node)))
	    return false;

	  return true;
	}
    }
  /* Returning false is better than UB.  */
  return false;
}

/* Traverse the parse tree starting from CURSOR.  See
   `treesit-thing-settings' for the shapes PRED can have.  If the
   node satisfies PRED, leave CURSOR on that node and return true.  If
   no node satisfies PRED, move CURSOR back to starting position and
   return false.

   LIMIT is the number of levels we descend in the tree.  FORWARD
   controls the direction in which we traverse the tree, true means
   forward, false backward.  If SKIP_ROOT is true, don't match ROOT.

   This function may signal if the predicate function signals.  */

static bool
treesit_search_dfs (TSTreeCursor *cursor,
		    Lisp_Object pred, Lisp_Object parser,
		    bool forward, bool named, ptrdiff_t limit,
		    bool skip_root)
{
  if (!skip_root
      && treesit_traverse_match_predicate (cursor, pred, parser, named))
    return true;

  if (limit == 0)
    return false;

  if (!treesit_traverse_child_helper (cursor, forward, named))
    return false;
  /* After this point, if you return false, make sure to go back to
     parent.  */

  do /* Iterate through each child.  */
    {
      if (treesit_search_dfs (cursor, pred, parser, forward,
			      named, limit - 1, false))
	return true;
    }
  while (treesit_traverse_sibling_helper (cursor, forward, false));

  /* No match in any child's subtree, go back to starting node.  */
  treesit_assume_true (ts_tree_cursor_goto_parent (cursor));
  return false;
}

/* Go through the whole tree linearly, leaf-first, starting from
   START.  PRED, PARSER, NAMED, FORWARD are the same as in
   ts_search_subtree.  If a match is found, leave CURSOR at that node,
   and return true, if no match is found, return false, and CURSOR's
   position is undefined.

   This function may signal if the predicate function signals.  */

static bool
treesit_search_forward (TSTreeCursor *cursor,
			Lisp_Object pred, Lisp_Object parser,
			bool forward, bool named)
{
  /* We don't search for subtree and always search from the leaf
     nodes.  This way repeated call of this function traverses each
     node in the tree once and only once:

     (while node (setq node (treesit-search-forward node)))  */
  bool initial = true;
  while (true)
    {
      if (!initial /* We don't match the starting node.  */
	  && treesit_traverse_match_predicate (cursor, pred, parser, named))
	return true;
      initial = false;

      /* Try going to the next sibling, if there is no next sibling,
	 go to parent and try again.  */
      while (!treesit_traverse_sibling_helper (cursor, forward, named))
	{
	  /* There is no next sibling, go to parent.  */
	  if (!ts_tree_cursor_goto_parent (cursor))
	    return false;

	  if (treesit_traverse_match_predicate (cursor, pred, parser, named))
	      return true;
	}
      /* We are at the next sibling, deep dive into the first leaf
	 node.  */
      while (treesit_traverse_child_helper (cursor, forward, false));
      /* At this point CURSOR is at a leaf node.  */
    }
}

/* Clean up the given tree cursor CURSOR.  */

static void
treesit_traverse_cleanup_cursor (void *cursor)
{
  ts_tree_cursor_delete (cursor);
}

DEFUN ("treesit-search-subtree",
       Ftreesit_search_subtree,
       Streesit_search_subtree, 2, 5, 0,
       doc: /* Traverse the parse tree of NODE depth-first using PREDICATE.

Traverse the subtree of NODE, and match PREDICATE with each node along
the way.

PREDICATE can be a regexp string that matches against each node's
type, a predicate function, and more.  See `treesit-thing-settings'
for the possible predicates.  PREDICATE can also be a thing defined in
`treesit-thing-settings'.  Using an undefined thing doesn't raise an
error.

By default, only traverse named nodes, but if ALL is non-nil, traverse
all nodes.  If BACKWARD is non-nil, traverse backwards.  If DEPTH is
non-nil, only traverse nodes up to that number of levels down in the
tree.  If DEPTH is nil, default to 1000.

Return the first matched node, or nil if none matches.  */)
  (Lisp_Object node, Lisp_Object predicate, Lisp_Object backward,
   Lisp_Object all, Lisp_Object depth)
{
  CHECK_TS_NODE (node);
  CHECK_SYMBOL (all);
  CHECK_SYMBOL (backward);

  /* We use a default limit of 1000.  See bug#59426 for the
     discussion.  */
  ptrdiff_t the_limit = TREESIT_RECURSION_LIMIT;
  if (!NILP (depth))
    {
      CHECK_FIXNUM (depth);
      the_limit = XFIXNUM (depth);
    }

  treesit_initialize ();

  Lisp_Object parser = XTS_NODE (node)->parser;
  Lisp_Object language = XTS_PARSER (parser)->language_symbol;

  Lisp_Object signal_data = Qnil;
  if (!treesit_traverse_validate_predicate (predicate, language,
					    &signal_data, 0))
    {
      Lisp_Object err_symbol = XCAR (signal_data);
      Lisp_Object data = XCDR (signal_data);
      if (EQ (err_symbol, Qtreesit_predicate_not_found))
	return Qnil;
      xsignal1 (err_symbol, data);
    }

  Lisp_Object return_value = Qnil;
  TSTreeCursor cursor;
  if (!treesit_cursor_helper (&cursor, XTS_NODE (node)->node, parser))
    return return_value;

  specpdl_ref count = SPECPDL_INDEX ();
  record_unwind_protect_ptr (treesit_traverse_cleanup_cursor, &cursor);

  if (treesit_search_dfs (&cursor, predicate, parser, NILP (backward),
			  NILP (all), the_limit, false))
    {
      TSNode node = ts_tree_cursor_current_node (&cursor);
      return_value = make_treesit_node (parser, node);
    }

  return unbind_to (count, return_value);
}

DEFUN ("treesit-search-forward",
       Ftreesit_search_forward,
       Streesit_search_forward, 2, 4, 0,
       doc: /* Search for node matching PREDICATE in the parse tree of START.

Start traversing the tree from node START, and match PREDICATE with
each node (except START itself) along the way.

PREDICATE can be a regexp string that matches against each node's
type, a predicate function, and more.  See `treesit-thing-settings'
for the possible predicates.  PREDICATE can also be a thing defined in
`treesit-thing-settings'.  Using an undefined thing doesn't raise an
error.

By default, only search for named nodes, but if ALL is non-nil, search
for all nodes.  If BACKWARD is non-nil, search backwards.

Return the first matched node, or nil if none matches.

For a tree like below, where START is marked by S, traverse as
numbered from 1 to 12:

                12
                |
       S--------3----------11
       |        |          |
  o--o-+--o  1--+--2    6--+-----10
  |  |                  |        |
  o  o                +-+-+   +--+--+
                      |   |   |  |  |
                      4   5   7  8  9

Note that this function doesn't traverse the subtree of START, and it
always traverse leaf nodes first, then upwards.  */)
  (Lisp_Object start, Lisp_Object predicate, Lisp_Object backward,
   Lisp_Object all)
{
  CHECK_TS_NODE (start);
  CHECK_SYMBOL (all);
  CHECK_SYMBOL (backward);

  treesit_initialize ();

  Lisp_Object parser = XTS_NODE (start)->parser;
  Lisp_Object language = XTS_PARSER (parser)->language_symbol;

  Lisp_Object signal_data = Qnil;
  if (!treesit_traverse_validate_predicate (predicate, language,
					    &signal_data, 0))
    {
      Lisp_Object err_symbol = XCAR (signal_data);
      Lisp_Object data = XCDR (signal_data);
      if (EQ (err_symbol, Qtreesit_predicate_not_found))
	return Qnil;
      xsignal1 (err_symbol, data);
    }

  Lisp_Object return_value = Qnil;
  TSTreeCursor cursor;
  if (!treesit_cursor_helper (&cursor, XTS_NODE (start)->node, parser))
    return return_value;

  specpdl_ref count = SPECPDL_INDEX ();
  record_unwind_protect_ptr (treesit_traverse_cleanup_cursor, &cursor);

  if (treesit_search_forward (&cursor, predicate, parser,
			      NILP (backward), NILP (all)))
    {
      TSNode node = ts_tree_cursor_current_node (&cursor);
      return_value = make_treesit_node (parser, node);
    }

  return unbind_to (count, return_value);
}

/* Recursively traverse the tree under CURSOR, and append the result
   subtree to PARENT's cdr.  See more in Ftreesit_induce_sparse_tree.
   Note that the top-level children list is reversed, because
   reasons.

   This function may signal if the predicate function signals.  */
static void
treesit_build_sparse_tree (TSTreeCursor *cursor, Lisp_Object parent,
			   Lisp_Object pred, Lisp_Object process_fn,
			   ptrdiff_t limit, Lisp_Object parser)
{
  bool match = treesit_traverse_match_predicate (cursor, pred, parser, false);
  if (match)
    {
      /* If this node matches pred, add a new node to the parent's
	 children list.  */
      TSNode node = ts_tree_cursor_current_node (cursor);
      Lisp_Object lisp_node = make_treesit_node (parser, node);
      if (!NILP (process_fn))
	lisp_node = calln (process_fn, lisp_node);

      Lisp_Object this = Fcons (lisp_node, Qnil);
      Fsetcdr (parent, Fcons (this, Fcdr (parent)));
      /* Now for children nodes, this is the new parent.  */
      parent = this;
    }
  /* Go through each child.  */
  if (limit > 0 && ts_tree_cursor_goto_first_child (cursor))
    {
      do
	{
	  /* Make sure not to use node after the recursive funcall.
	     Then C compilers should be smart enough not to copy NODE
	     to stack.  */
	  treesit_build_sparse_tree (cursor, parent, pred, process_fn,
				     limit - 1, parser);
	}
      while (ts_tree_cursor_goto_next_sibling (cursor));
      /* Don't forget to come back to this node.  */
      ts_tree_cursor_goto_parent (cursor);
    }
  /* Before we go, reverse children in the sparse tree.  */
  if (match)
    /* When match == true, "parent" is actually the node we added in
       this layer (parent = this).  */
    Fsetcdr (parent, Fnreverse (Fcdr (parent)));
}

DEFUN ("treesit-induce-sparse-tree",
       Ftreesit_induce_sparse_tree,
       Streesit_induce_sparse_tree, 2, 4, 0,
       doc: /* Create a sparse tree of ROOT's subtree.

This takes the subtree under ROOT, and combs it so only the nodes that
match PREDICATE are left, like picking out grapes on the vine.

PREDICATE can be a regexp string that matches against each node's
type, a predicate function, and more.  See `treesit-thing-settings'
for the possible predicates.  PREDICATE can also be a thing defined in
`treesit-thing-settings'.  Using an undefined thing doesn't raise an
error.

For a subtree on the left that consist of both numbers and letters, if
PREDICATE is "is letter", the returned tree is the one on the right.

	a                 a              a
	|                 |              |
    +---+---+         +---+---+      +---+---+
    |   |   |         |   |   |      |   |   |
    b   1   2         b   |   |      b   c   d
	|   |     =>      |   |  =>      |
	c   +--+          c   +          e
	|   |  |          |   |
     +--+   d  4       +--+   d
     |  |              |
     e  5              e

If PROCESS-FN is non-nil, it should be a function of one argument.  In
that case, instead of returning the matched nodes, pass each node to
PROCESS-FN, and use its return value instead.

If non-nil, DEPTH is the number of levels to go down the tree from
ROOT.  If DEPTH is nil or omitted, it defaults to 1000.

Each node in the returned tree looks like (NODE . (CHILD ...)).  The
root of this tree might be nil, if ROOT doesn't match PREDICATE.

If no node matches PREDICATE, return nil.  */)
  (Lisp_Object root, Lisp_Object predicate, Lisp_Object process_fn,
   Lisp_Object depth)
{
  CHECK_TS_NODE (root);

  if (!NILP (process_fn))
    CHECK_TYPE (FUNCTIONP (process_fn), Qfunctionp, process_fn);

  /* We use a default limit of 1000.  See bug#59426 for the
     discussion.  */
  ptrdiff_t the_limit = TREESIT_RECURSION_LIMIT;
  if (!NILP (depth))
    {
      CHECK_FIXNUM (depth);
      the_limit = XFIXNUM (depth);
    }

  treesit_initialize ();

  Lisp_Object parser = XTS_NODE (root)->parser;
  Lisp_Object language = XTS_PARSER (parser)->language_symbol;

  Lisp_Object signal_data = Qnil;
  if (!treesit_traverse_validate_predicate (predicate, language,
					    &signal_data, 0))
    {
      Lisp_Object err_symbol = XCAR (signal_data);
      Lisp_Object data = XCDR (signal_data);
      if (EQ (err_symbol, Qtreesit_predicate_not_found))
	return Qnil;
      xsignal1 (err_symbol, data);
    }

  Lisp_Object parent = Fcons (Qnil, Qnil);
  /* In this function we never traverse above NODE, so we don't need
     to use treesit_cursor_helper.  */
  TSTreeCursor cursor = ts_tree_cursor_new (XTS_NODE (root)->node);

  specpdl_ref count = SPECPDL_INDEX ();
  record_unwind_protect_ptr (treesit_traverse_cleanup_cursor, &cursor);

  treesit_build_sparse_tree (&cursor, parent, predicate, process_fn,
			     the_limit, parser);

  unbind_to (count, Qnil);

  Fsetcdr (parent, Fnreverse (Fcdr (parent)));

  if (NILP (Fcdr (parent)))
    return Qnil;
  else
    return parent;
}

DEFUN ("treesit-node-match-p",
       Ftreesit_node_match_p,
       Streesit_node_match_p, 2, 3, 0,
       doc: /* Check whether NODE matches PREDICATE.

PREDICATE can be a symbol representing a thing in
`treesit-thing-settings', or a predicate, like regexp matching node
type, etc.  See `treesit-thing-settings' for more details.

Return non-nil if NODE matches PREDICATE, nil otherwise.  If NODE is
nil, return nil.

Signals `treesit-invalid-predicate' if there's no definition of THING
in `treesit-thing-settings', or if PREDICATE is malformed.  If
IGNORE-MISSING is non-nil, don't signal an error for missing THING
definition, but still signal for malformed PREDICATE.  */)
  (Lisp_Object node, Lisp_Object predicate, Lisp_Object ignore_missing)
{
  if (NILP (node)) return Qnil;

  CHECK_TS_NODE (node);

  Lisp_Object parser = XTS_NODE (node)->parser;
  Lisp_Object language = XTS_PARSER (parser)->language_symbol;

  Lisp_Object signal_data = Qnil;
  if (!treesit_traverse_validate_predicate (predicate, language,
					    &signal_data, 0))
    {
      Lisp_Object err_symbol = XCAR (signal_data);
      Lisp_Object data = XCDR (signal_data);

      if (!NILP (ignore_missing)
	  && EQ (err_symbol, Qtreesit_predicate_not_found))
	return Qnil;

      xsignal1 (err_symbol, data);
    }

  TSTreeCursor cursor = ts_tree_cursor_new (XTS_NODE (node)->node);

  specpdl_ref count = SPECPDL_INDEX ();
  record_unwind_protect_ptr (treesit_traverse_cleanup_cursor, &cursor);

  bool match = false;
  match = treesit_traverse_match_predicate (&cursor, predicate,
					    parser, false);

  unbind_to (count, Qnil);

  return match ? Qt : Qnil;
}

DEFUN ("treesit-subtree-stat",
       Ftreesit_subtree_stat,
       Streesit_subtree_stat, 1, 1, 0,
       doc: /* Return information about the subtree of NODE.

Return a list (MAX-DEPTH MAX-WIDTH COUNT), where MAX-DEPTH is the
maximum depth of the subtree, MAX-WIDTH is the maximum number of
direct children of nodes in the subtree, and COUNT is the number of
nodes in the subtree, including NODE.  */)
  (Lisp_Object node)
{
  /* Having a limit on the depth to traverse doesn't have much impact
     on the time it takes, so I left that out.  */
  CHECK_TS_NODE (node);

  treesit_initialize ();

  TSTreeCursor cursor = ts_tree_cursor_new (XTS_NODE (node)->node);
  ptrdiff_t max_depth = 1;
  ptrdiff_t max_width = 0;
  ptrdiff_t count = 0;
  ptrdiff_t current_depth = 0;

  /* Traverse the subtree depth-first.  */
  while (true)
    {
      count++;

      /* Go down depth-first.  */
      while (ts_tree_cursor_goto_first_child (&cursor))
	{
	  current_depth++;
	  count++;
	  /* While we're at here, measure the number of siblings.  */
	  ptrdiff_t width_count = 1;
	  while (ts_tree_cursor_goto_next_sibling (&cursor))
	    width_count++;
	  max_width = max (max_width, width_count);
	  /* Go back to the first sibling.  */
	  treesit_assume_true (ts_tree_cursor_goto_parent (&cursor));
	  treesit_assume_true (ts_tree_cursor_goto_first_child (&cursor));
	}
      max_depth = max (max_depth, current_depth);

      /* Go to next sibling.  If there is no next sibling, go to
         parent's next sibling, and so on.  If there is no more
         parent, we've traversed the whole subtree, stop.  */
      while (!ts_tree_cursor_goto_next_sibling (&cursor))
	{
	  if (ts_tree_cursor_goto_parent (&cursor))
	    current_depth--;
	  else
	    {
	      ts_tree_cursor_delete (&cursor);
	      return list3 (make_fixnum (max_depth),
			    make_fixnum (max_width),
			    make_fixnum (count));
	    }
	}
    }
}

DEFUN ("treesit--linecol-at", Ftreesit__linecol_at,
       Streesit__linecol_at, 1, 1, 0,
       doc: /* Test buffer-local linecol cache.

Calculate the line and column at POS using the buffer-local cache,
return the line and column in the form of

  (LINE . COL)

This is used for internal testing and debugging ONLY.  */)
  (Lisp_Object pos)
{
  CHECK_NUMBER (pos);
  struct ts_linecol pos_linecol
    = treesit_linecol_of_pos (CHAR_TO_BYTE (XFIXNUM (pos)),
			      BUF_TS_LINECOL_POINT (current_buffer));
  return Fcons (make_fixnum (pos_linecol.line), make_fixnum (pos_linecol.col));
}

DEFUN ("treesit--linecol-cache-set", Ftreesit__linecol_cache_set,
       Streesit__linecol_cache_set, 3, 3, 0,
       doc: /* Set the linecol cache for the current buffer.

This is used for internal testing and debugging ONLY.  */)
  (Lisp_Object line, Lisp_Object col, Lisp_Object bytepos)
{
  CHECK_FIXNUM (line);
  CHECK_FIXNUM (col);
  CHECK_FIXNUM (bytepos);

  struct ts_linecol linecol;
  linecol.line = XFIXNUM (line);
  linecol.col = XFIXNUM (col);
  linecol.bytepos = XFIXNUM (bytepos);

  SET_BUF_TS_LINECOL_POINT (current_buffer, linecol);

  return Qnil;
}

DEFUN ("treesit--linecol-cache", Ftreesit__linecol_cache,
       Streesit__linecol_cache, 0, 0, 0,
       doc: /* Return the buffer-local linecol cache for debugging.

Return a plist (:line LINE :col COL :pos POS :bytepos BYTEPOS).  This is
used for internal testing and debugging ONLY.  */)
  (void)
{
  struct ts_linecol cache = BUF_TS_LINECOL_POINT (current_buffer);

  Lisp_Object plist =  (list4 (QCcol, make_fixnum (cache.col),
			       QCbytepos, make_fixnum (cache.bytepos)));
  plist = Fcons (make_fixnum (cache.line), plist);
  plist = Fcons (QCline, plist);

  return plist;
}


#endif	/* HAVE_TREE_SITTER */

DEFUN ("treesit-available-p", Ftreesit_available_p,
       Streesit_available_p, 0, 0, 0,
       doc: /* Return non-nil if tree-sitter support is built-in and available.  */)
  (void)
{
#if HAVE_TREE_SITTER
  return load_tree_sitter_if_necessary (false) ? Qt : Qnil;
#else
  return Qnil;
#endif
}


/*** Initialization  */

/* Initialize the tree-sitter routines.  */
void
syms_of_treesit (void)
{
#if HAVE_TREE_SITTER
  DEFSYM (Qtreesit_parser_p, "treesit-parser-p");
  DEFSYM (Qtreesit_node_p, "treesit-node-p");
  DEFSYM (Qtreesit_compiled_query_p, "treesit-compiled-query-p");
  DEFSYM (Qtreesit_query_p, "treesit-query-p");
  DEFSYM (Qnamed, "named");
  DEFSYM (Qanonymous, "anonymous");
  DEFSYM (Qmissing, "missing");
  DEFSYM (Qextra, "extra");
  DEFSYM (Qoutdated, "outdated");
  DEFSYM (Qhas_error, "has-error");
  DEFSYM (Qlive, "live");
  DEFSYM (Qnot, "not");

  DEFSYM (QCanchor, ":anchor");
  DEFSYM (QCquestion, ":?");
  DEFSYM (QCstar, ":*");
  DEFSYM (QCplus, ":+");
  DEFSYM (QCequal, ":equal");
  DEFSYM (QCmatch, ":match");
  DEFSYM (QCpred, ":pred");
  DEFSYM (QCline, ":line");
  DEFSYM (QCcol, ":col");
  DEFSYM (QCpos, ":pos");
  DEFSYM (QCbytepos, ":bytepos");


  DEFSYM (Qnot_found, "not-found");
  DEFSYM (Qsymbol_error, "symbol-error");
  DEFSYM (Qlang_version_mismatch, "language-grammar-version-mismatch");

  DEFSYM (Qtreesit_error, "treesit-error");
  DEFSYM (Qtreesit_query_error, "treesit-query-error");
  DEFSYM (Qtreesit_parse_error, "treesit-parse-error");
  DEFSYM (Qtreesit_range_invalid, "treesit-range-invalid");
  DEFSYM (Qtreesit_buffer_too_large,
	  "treesit-buffer-too-large");
  DEFSYM (Qtreesit_load_language_error,
	  "treesit-load-language-error");
  DEFSYM (Qtreesit_node_outdated,
	  "treesit-node-outdated");
  DEFSYM (Qtreesit_node_buffer_killed,
	  "treesit-node-buffer-killed");
  DEFSYM (Quser_emacs_directory,
	  "user-emacs-directory");
  DEFSYM (Qtreesit_parser_deleted, "treesit-parser-deleted");
  DEFSYM (Qtreesit_pattern_expand, "treesit-pattern-expand");
  DEFSYM (Qtreesit_invalid_predicate, "treesit-invalid-predicate");
  DEFSYM (Qtreesit_predicate_not_found, "treesit-predicate-not-found");

  DEFSYM (Qtreesit_thing_symbol, "treesit-thing-symbol");

  DEFSYM (Qor, "or");
  DEFSYM (Qand, "and");

#ifdef WINDOWSNT
  DEFSYM (Qtree_sitter, "tree-sitter");
#endif

  define_error (Qtreesit_error, "Generic tree-sitter error", Qerror);
  define_error (Qtreesit_query_error, "Query pattern is malformed",
		Qtreesit_error);
  /* Should be impossible, no need to document this error.  */
  define_error (Qtreesit_parse_error, "Parse failed",
		Qtreesit_error);
  define_error (Qtreesit_range_invalid,
		"RANGES are invalid: they have to be ordered and should not overlap",
		Qtreesit_error);
  define_error (Qtreesit_buffer_too_large, "Buffer too large (> 4GiB)",
		Qtreesit_error);
  define_error (Qtreesit_load_language_error,
		"Cannot load language definition",
		Qtreesit_error);
  define_error (Qtreesit_node_outdated,
		"This node is outdated, please retrieve a new one",
		Qtreesit_error);
  define_error (Qtreesit_node_buffer_killed,
		"The buffer associated with this node is killed",
		Qtreesit_error);
  define_error (Qtreesit_parser_deleted,
		"This parser is deleted and cannot be used",
		Qtreesit_error);
  define_error (Qtreesit_invalid_predicate,
		"Invalid predicate, see `treesit-thing-settings' "
		"for valid forms for a predicate",
		Qtreesit_error);

  DEFVAR_LISP ("treesit-load-name-override-list",
	       Vtreesit_load_name_override_list,
	       doc:
	       /* An override list for unconventional tree-sitter libraries.

By default, Emacs assumes the dynamic library for LANG is
libtree-sitter-LANG.EXT, where EXT is the OS specific extension for
dynamic libraries.  Emacs also assumes that the name of the C function
the library provides is tree_sitter_LANG.  If that is not the case,
you can add an entry

    (LANG LIBRARY-BASE-NAME FUNCTION-NAME)

to this list, where LIBRARY-BASE-NAME is the filename of the dynamic
library without the file-name extension, and FUNCTION-NAME is the
function provided by the library.  */);
  Vtreesit_load_name_override_list = Qnil;

  DEFVAR_LISP ("treesit-extra-load-path",
	       Vtreesit_extra_load_path,
	       doc:
	       /* Additional directories to look for tree-sitter language definitions.
The value should be a list of directories.
When trying to load a tree-sitter language definition,
Emacs first looks in the directories mentioned in this variable,
then in the `tree-sitter' subdirectory of `user-emacs-directory', and
then in the system default locations for dynamic libraries, in that order.  */);
  Vtreesit_extra_load_path = Qnil;

  DEFVAR_LISP ("treesit-thing-settings",
	       Vtreesit_thing_settings,
	       doc:
	       /* A list defining things.

The value should be defined by the major mode, and should be an alist
of the form (LANGUAGE . DEFINITIONS), where LANGUAGE is a language
symbol and DEFINITIONS is a list whose elements are of the form

    (THING PRED)

THING is a symbol representing the thing, like `defun', `defclass',
`sexp', `sentence', `comment', or any other symbol that is meaningful
for the major mode; PRED defines what kind of node can be qualified
as THING.

PRED can be a regexp string that matches the type of the node; it can
be a predicate function that takes the node as the sole argument and
returns t if the node is the thing, and nil otherwise; it can be a
cons (REGEXP . FN), which is a combination of a regexp and a predicate
function, and the node has to match both to qualify as the thing.

PRED can also be recursively defined.  It can be:

 (or PRED...), meaning satisfying any of the inner PREDs qualifies the node;
 (and PRED...) meaning satisfying all of the inner PREDs qualifies the node;
 (not PRED), meaning not satisfying the inner PRED qualifies the node.

There are two pre-defined predicates, `named' and `anonymous'.  They
match named nodes and anonymous nodes, respectively.

Finally, PRED can refer to other THINGs defined in this list by using
the symbol of that THING.  For example, (or sexp sentence).  */);
  Vtreesit_thing_settings = Qnil;

  DEFVAR_LISP ("treesit-language-remap-alist",
	       Vtreesit_language_remap_alist,
	       doc:
	       /* An alist remapping language symbols.

The value should be an alist of (LANGUAGE-A . LANGUAGE-B).  When such
pair exists in the alist, creating a parser for LANGUAGE-A actually
creates a parser for LANGUAGE-B.  Basically, anything that requires or
applies to LANGUAGE-A will be redirected to LANGUAGE-B instead.  */);
  Vtreesit_language_remap_alist = Qnil;
  DEFSYM (Qtreesit_language_remap_alist, "treesit-language-remap-alist");
  Fmake_variable_buffer_local (Qtreesit_language_remap_alist);

  DEFVAR_LISP ("treesit-languages-require-line-column-tracking",
	       Vtreesit_languages_require_line_column_tracking,
	       doc:
	       /* A list of languages that need line-column tracking.

Most tree-sitter language grammars don't require line and column
tracking to work, but some languages do.  When creating a parser, if the
language is in this list, Emacs enables line-column tracking for the
buffer.  */);
  Vtreesit_languages_require_line_column_tracking = Qnil;

  staticpro (&Vtreesit_str_libtree_sitter);
  Vtreesit_str_libtree_sitter = build_string ("libtree-sitter-");
  staticpro (&Vtreesit_str_tree_sitter);
  Vtreesit_str_tree_sitter = build_string ("tree-sitter-");
#ifndef WINDOWSNT
  staticpro (&Vtreesit_str_dot_0);
  Vtreesit_str_dot_0 = build_string (".0");
#endif
  staticpro (&Vtreesit_str_dot);
  Vtreesit_str_dot = build_string (".");
  staticpro (&Vtreesit_str_question_mark);
  Vtreesit_str_question_mark = build_string ("?");
  staticpro (&Vtreesit_str_star);
  Vtreesit_str_star = build_string ("*");
  staticpro (&Vtreesit_str_plus);
  Vtreesit_str_plus = build_string ("+");
  staticpro (&Vtreesit_str_pound_equal);
  Vtreesit_str_pound_equal = build_string ("#equal");
  staticpro (&Vtreesit_str_pound_match);
  Vtreesit_str_pound_match = build_string ("#match");
  staticpro (&Vtreesit_str_pound_pred);
  Vtreesit_str_pound_pred = build_string ("#pred");
  staticpro (&Vtreesit_str_open_bracket);
  Vtreesit_str_open_bracket = build_string ("[");
  staticpro (&Vtreesit_str_close_bracket);
  Vtreesit_str_close_bracket = build_string ("]");
  staticpro (&Vtreesit_str_open_paren);
  Vtreesit_str_open_paren = build_string ("(");
  staticpro (&Vtreesit_str_close_paren);
  Vtreesit_str_close_paren = build_string (")");
  staticpro (&Vtreesit_str_space);
  Vtreesit_str_space = build_string (" ");
  staticpro (&Vtreesit_str_equal);
  Vtreesit_str_equal = build_string ("equal");
  staticpro (&Vtreesit_str_match);
  Vtreesit_str_match = build_string ("match");
  staticpro (&Vtreesit_str_pred);
<<<<<<< HEAD
  Vtreesit_str_pred = build_string ("pred");
=======
  Vtreesit_str_pred = build_pure_c_string ("pred");
  staticpro (&Vtreesit_str_empty);
  Vtreesit_str_empty = build_pure_c_string ("");
>>>>>>> 3f7787c9

  defsubr (&Streesit_language_available_p);
  defsubr (&Streesit_library_abi_version);
  defsubr (&Streesit_language_abi_version);
  defsubr (&Streesit_grammar_location);

  defsubr (&Streesit_parser_tracking_line_column_p);
  defsubr (&Streesit_tracking_line_column_p);

  defsubr (&Streesit_parser_p);
  defsubr (&Streesit_node_p);
  defsubr (&Streesit_compiled_query_p);
  defsubr (&Streesit_query_p);
  defsubr (&Streesit_query_language);

  defsubr (&Streesit_node_parser);

  defsubr (&Streesit_parser_create);
  defsubr (&Streesit_parser_delete);
  defsubr (&Streesit_parser_list);
  defsubr (&Streesit_parser_buffer);
  defsubr (&Streesit_parser_language);
  defsubr (&Streesit_parser_tag);
  defsubr (&Streesit_parser_embed_level);
  defsubr (&Streesit_parser_set_embed_level);

  defsubr (&Streesit_parser_root_node);
  defsubr (&Streesit_parse_string);

  defsubr (&Streesit_parser_set_included_ranges);
  defsubr (&Streesit_parser_included_ranges);

  defsubr (&Streesit_parser_notifiers);
  defsubr (&Streesit_parser_add_notifier);
  defsubr (&Streesit_parser_remove_notifier);

  defsubr (&Streesit_node_type);
  defsubr (&Streesit_node_start);
  defsubr (&Streesit_node_end);
  defsubr (&Streesit_node_string);
  defsubr (&Streesit_node_parent);
  defsubr (&Streesit_node_child);
  defsubr (&Streesit_node_check);
  defsubr (&Streesit_node_field_name_for_child);
  defsubr (&Streesit_node_child_count);
  defsubr (&Streesit_node_child_by_field_name);
  defsubr (&Streesit_node_next_sibling);
  defsubr (&Streesit_node_prev_sibling);
  defsubr (&Streesit_node_first_child_for_pos);
  defsubr (&Streesit_node_descendant_for_range);
  defsubr (&Streesit_node_eq);

  defsubr (&Streesit_pattern_expand);
  defsubr (&Streesit_query_expand);
  defsubr (&Streesit_query_compile);
  defsubr (&Streesit_query_capture);

  defsubr (&Streesit_search_subtree);
  defsubr (&Streesit_search_forward);
  defsubr (&Streesit_induce_sparse_tree);
  defsubr (&Streesit_node_match_p);
  defsubr (&Streesit_subtree_stat);

  defsubr (&Streesit__linecol_at);
  defsubr (&Streesit__linecol_cache);
  defsubr (&Streesit__linecol_cache_set);
#endif /* HAVE_TREE_SITTER */
  defsubr (&Streesit_available_p);
#ifdef WINDOWSNT
  DEFSYM (Qtree_sitter__library_abi, "tree-sitter--library-abi");
  Fset (Qtree_sitter__library_abi,
#if HAVE_TREE_SITTER
	make_fixnum (TREE_SITTER_LANGUAGE_VERSION)
#else
	make_fixnum (-1)
#endif
	);
#endif

}<|MERGE_RESOLUTION|>--- conflicted
+++ resolved
@@ -5325,13 +5325,9 @@
   staticpro (&Vtreesit_str_match);
   Vtreesit_str_match = build_string ("match");
   staticpro (&Vtreesit_str_pred);
-<<<<<<< HEAD
   Vtreesit_str_pred = build_string ("pred");
-=======
-  Vtreesit_str_pred = build_pure_c_string ("pred");
   staticpro (&Vtreesit_str_empty);
-  Vtreesit_str_empty = build_pure_c_string ("");
->>>>>>> 3f7787c9
+  Vtreesit_str_empty = build_string ("");
 
   defsubr (&Streesit_language_available_p);
   defsubr (&Streesit_library_abi_version);
