;;; simple.el --- basic editing commands for Emacs

;; Copyright (C) 1985-1987, 1993-2012 Free Software Foundation, Inc.

;; Maintainer: FSF
;; Keywords: internal
;; Package: emacs

;; This file is part of GNU Emacs.

;; GNU Emacs is free software: you can redistribute it and/or modify
;; it under the terms of the GNU General Public License as published by
;; the Free Software Foundation, either version 3 of the License, or
;; (at your option) any later version.

;; GNU Emacs is distributed in the hope that it will be useful,
;; but WITHOUT ANY WARRANTY; without even the implied warranty of
;; MERCHANTABILITY or FITNESS FOR A PARTICULAR PURPOSE.  See the
;; GNU General Public License for more details.

;; You should have received a copy of the GNU General Public License
;; along with GNU Emacs.  If not, see <http://www.gnu.org/licenses/>.

;;; Commentary:

;; A grab-bag of basic Emacs commands not specifically related to some
;; major mode or to file-handling.

;;; Code:

(declare-function widget-convert "wid-edit" (type &rest args))
(declare-function shell-mode "shell" ())

;;; From compile.el
(defvar compilation-current-error)
(defvar compilation-context-lines)

(defcustom idle-update-delay 0.5
  "Idle time delay before updating various things on the screen.
Various Emacs features that update auxiliary information when point moves
wait this many seconds after Emacs becomes idle before doing an update."
  :type 'number
  :group 'display
  :version "22.1")

(defgroup killing nil
  "Killing and yanking commands."
  :group 'editing)

(defgroup paren-matching nil
  "Highlight (un)matching of parens and expressions."
  :group 'matching)

;;; next-error support framework

(defgroup next-error nil
  "`next-error' support framework."
  :group 'compilation
  :version "22.1")

(defface next-error
  '((t (:inherit region)))
  "Face used to highlight next error locus."
  :group 'next-error
  :version "22.1")

(defcustom next-error-highlight 0.5
  "Highlighting of locations in selected source buffers.
If a number, highlight the locus in `next-error' face for the given time
in seconds, or until the next command is executed.
If t, highlight the locus until the next command is executed, or until
some other locus replaces it.
If nil, don't highlight the locus in the source buffer.
If `fringe-arrow', indicate the locus by the fringe arrow
indefinitely until some other locus replaces it."
  :type '(choice (number :tag "Highlight for specified time")
                 (const :tag "Semipermanent highlighting" t)
                 (const :tag "No highlighting" nil)
                 (const :tag "Fringe arrow" fringe-arrow))
  :group 'next-error
  :version "22.1")

(defcustom next-error-highlight-no-select 0.5
  "Highlighting of locations in `next-error-no-select'.
If number, highlight the locus in `next-error' face for given time in seconds.
If t, highlight the locus indefinitely until some other locus replaces it.
If nil, don't highlight the locus in the source buffer.
If `fringe-arrow', indicate the locus by the fringe arrow
indefinitely until some other locus replaces it."
  :type '(choice (number :tag "Highlight for specified time")
                 (const :tag "Semipermanent highlighting" t)
                 (const :tag "No highlighting" nil)
                 (const :tag "Fringe arrow" fringe-arrow))
  :group 'next-error
  :version "22.1")

(defcustom next-error-recenter nil
  "Display the line in the visited source file recentered as specified.
If non-nil, the value is passed directly to `recenter'."
  :type '(choice (integer :tag "Line to recenter to")
                 (const :tag "Center of window" (4))
                 (const :tag "No recentering" nil))
  :group 'next-error
  :version "23.1")

(defcustom next-error-hook nil
  "List of hook functions run by `next-error' after visiting source file."
  :type 'hook
  :group 'next-error)

(defvar next-error-highlight-timer nil)

(defvar next-error-overlay-arrow-position nil)
(put 'next-error-overlay-arrow-position 'overlay-arrow-string (purecopy "=>"))
(add-to-list 'overlay-arrow-variable-list 'next-error-overlay-arrow-position)

(defvar next-error-last-buffer nil
  "The most recent `next-error' buffer.
A buffer becomes most recent when its compilation, grep, or
similar mode is started, or when it is used with \\[next-error]
or \\[compile-goto-error].")

(defvar next-error-function nil
  "Function to use to find the next error in the current buffer.
The function is called with 2 parameters:
ARG is an integer specifying by how many errors to move.
RESET is a boolean which, if non-nil, says to go back to the beginning
of the errors before moving.
Major modes providing compile-like functionality should set this variable
to indicate to `next-error' that this is a candidate buffer and how
to navigate in it.")
(make-variable-buffer-local 'next-error-function)

(defvar next-error-move-function nil
  "Function to use to move to an error locus.
It takes two arguments, a buffer position in the error buffer
and a buffer position in the error locus buffer.
The buffer for the error locus should already be current.
nil means use goto-char using the second argument position.")
(make-variable-buffer-local 'next-error-move-function)

(defsubst next-error-buffer-p (buffer
			       &optional avoid-current
			       extra-test-inclusive
			       extra-test-exclusive)
  "Test if BUFFER is a `next-error' capable buffer.

If AVOID-CURRENT is non-nil, treat the current buffer
as an absolute last resort only.

The function EXTRA-TEST-INCLUSIVE, if non-nil, is called in each buffer
that normally would not qualify.  If it returns t, the buffer
in question is treated as usable.

The function EXTRA-TEST-EXCLUSIVE, if non-nil, is called in each buffer
that would normally be considered usable.  If it returns nil,
that buffer is rejected."
  (and (buffer-name buffer)		;First make sure it's live.
       (not (and avoid-current (eq buffer (current-buffer))))
       (with-current-buffer buffer
	 (if next-error-function   ; This is the normal test.
	     ;; Optionally reject some buffers.
	     (if extra-test-exclusive
		 (funcall extra-test-exclusive)
	       t)
	   ;; Optionally accept some other buffers.
	   (and extra-test-inclusive
		(funcall extra-test-inclusive))))))

(defun next-error-find-buffer (&optional avoid-current
					 extra-test-inclusive
					 extra-test-exclusive)
  "Return a `next-error' capable buffer.

If AVOID-CURRENT is non-nil, treat the current buffer
as an absolute last resort only.

The function EXTRA-TEST-INCLUSIVE, if non-nil, is called in each buffer
that normally would not qualify.  If it returns t, the buffer
in question is treated as usable.

The function EXTRA-TEST-EXCLUSIVE, if non-nil, is called in each buffer
that would normally be considered usable.  If it returns nil,
that buffer is rejected."
  (or
   ;; 1. If one window on the selected frame displays such buffer, return it.
   (let ((window-buffers
          (delete-dups
           (delq nil (mapcar (lambda (w)
                               (if (next-error-buffer-p
				    (window-buffer w)
                                    avoid-current
                                    extra-test-inclusive extra-test-exclusive)
                                   (window-buffer w)))
                             (window-list))))))
     (if (eq (length window-buffers) 1)
         (car window-buffers)))
   ;; 2. If next-error-last-buffer is an acceptable buffer, use that.
   (if (and next-error-last-buffer
            (next-error-buffer-p next-error-last-buffer avoid-current
                                 extra-test-inclusive extra-test-exclusive))
       next-error-last-buffer)
   ;; 3. If the current buffer is acceptable, choose it.
   (if (next-error-buffer-p (current-buffer) avoid-current
			    extra-test-inclusive extra-test-exclusive)
       (current-buffer))
   ;; 4. Look for any acceptable buffer.
   (let ((buffers (buffer-list)))
     (while (and buffers
                 (not (next-error-buffer-p
		       (car buffers) avoid-current
		       extra-test-inclusive extra-test-exclusive)))
       (setq buffers (cdr buffers)))
     (car buffers))
   ;; 5. Use the current buffer as a last resort if it qualifies,
   ;; even despite AVOID-CURRENT.
   (and avoid-current
	(next-error-buffer-p (current-buffer) nil
			     extra-test-inclusive extra-test-exclusive)
	(progn
	  (message "This is the only buffer with error message locations")
	  (current-buffer)))
   ;; 6. Give up.
   (error "No buffers contain error message locations")))

(defun next-error (&optional arg reset)
  "Visit next `next-error' message and corresponding source code.

If all the error messages parsed so far have been processed already,
the message buffer is checked for new ones.

A prefix ARG specifies how many error messages to move;
negative means move back to previous error messages.
Just \\[universal-argument] as a prefix means reparse the error message buffer
and start at the first error.

The RESET argument specifies that we should restart from the beginning.

\\[next-error] normally uses the most recently started
compilation, grep, or occur buffer.  It can also operate on any
buffer with output from the \\[compile], \\[grep] commands, or,
more generally, on any buffer in Compilation mode or with
Compilation Minor mode enabled, or any buffer in which
`next-error-function' is bound to an appropriate function.
To specify use of a particular buffer for error messages, type
\\[next-error] in that buffer when it is the only one displayed
in the current frame.

Once \\[next-error] has chosen the buffer for error messages, it
runs `next-error-hook' with `run-hooks', and stays with that buffer
until you use it in some other buffer which uses Compilation mode
or Compilation Minor mode.

To control which errors are matched, customize the variable
`compilation-error-regexp-alist'."
  (interactive "P")
  (if (consp arg) (setq reset t arg nil))
  (when (setq next-error-last-buffer (next-error-find-buffer))
    ;; we know here that next-error-function is a valid symbol we can funcall
    (with-current-buffer next-error-last-buffer
      (funcall next-error-function (prefix-numeric-value arg) reset)
      (when next-error-recenter
        (recenter next-error-recenter))
      (run-hooks 'next-error-hook))))

(defun next-error-internal ()
  "Visit the source code corresponding to the `next-error' message at point."
  (setq next-error-last-buffer (current-buffer))
  ;; we know here that next-error-function is a valid symbol we can funcall
  (with-current-buffer next-error-last-buffer
    (funcall next-error-function 0 nil)
    (when next-error-recenter
      (recenter next-error-recenter))
    (run-hooks 'next-error-hook)))

(defalias 'goto-next-locus 'next-error)
(defalias 'next-match 'next-error)

(defun previous-error (&optional n)
  "Visit previous `next-error' message and corresponding source code.

Prefix arg N says how many error messages to move backwards (or
forwards, if negative).

This operates on the output from the \\[compile] and \\[grep] commands."
  (interactive "p")
  (next-error (- (or n 1))))

(defun first-error (&optional n)
  "Restart at the first error.
Visit corresponding source code.
With prefix arg N, visit the source code of the Nth error.
This operates on the output from the \\[compile] command, for instance."
  (interactive "p")
  (next-error n t))

(defun next-error-no-select (&optional n)
  "Move point to the next error in the `next-error' buffer and highlight match.
Prefix arg N says how many error messages to move forwards (or
backwards, if negative).
Finds and highlights the source line like \\[next-error], but does not
select the source buffer."
  (interactive "p")
  (let ((next-error-highlight next-error-highlight-no-select))
    (next-error n))
  (pop-to-buffer next-error-last-buffer))

(defun previous-error-no-select (&optional n)
  "Move point to the previous error in the `next-error' buffer and highlight match.
Prefix arg N says how many error messages to move backwards (or
forwards, if negative).
Finds and highlights the source line like \\[previous-error], but does not
select the source buffer."
  (interactive "p")
  (next-error-no-select (- (or n 1))))

;; Internal variable for `next-error-follow-mode-post-command-hook'.
(defvar next-error-follow-last-line nil)

(define-minor-mode next-error-follow-minor-mode
  "Minor mode for compilation, occur and diff modes.
With a prefix argument ARG, enable mode if ARG is positive, and
disable it otherwise.  If called from Lisp, enable mode if ARG is
omitted or nil.
When turned on, cursor motion in the compilation, grep, occur or diff
buffer causes automatic display of the corresponding source code location."
  :group 'next-error :init-value nil :lighter " Fol"
  (if (not next-error-follow-minor-mode)
      (remove-hook 'post-command-hook 'next-error-follow-mode-post-command-hook t)
    (add-hook 'post-command-hook 'next-error-follow-mode-post-command-hook nil t)
    (make-local-variable 'next-error-follow-last-line)))

;; Used as a `post-command-hook' by `next-error-follow-mode'
;; for the *Compilation* *grep* and *Occur* buffers.
(defun next-error-follow-mode-post-command-hook ()
  (unless (equal next-error-follow-last-line (line-number-at-pos))
    (setq next-error-follow-last-line (line-number-at-pos))
    (condition-case nil
	(let ((compilation-context-lines nil))
	  (setq compilation-current-error (point))
	  (next-error-no-select 0))
      (error t))))


;;;

(defun fundamental-mode ()
  "Major mode not specialized for anything in particular.
Other major modes are defined by comparison with this one."
  (interactive)
  (kill-all-local-variables)
  (unless delay-mode-hooks
    (run-hooks 'after-change-major-mode-hook)))

;; Special major modes to view specially formatted data rather than files.

(defvar special-mode-map
  (let ((map (make-sparse-keymap)))
    (suppress-keymap map)
    (define-key map "q" 'quit-window)
    (define-key map " " 'scroll-up-command)
    (define-key map "\C-?" 'scroll-down-command)
    (define-key map "?" 'describe-mode)
    (define-key map "h" 'describe-mode)
    (define-key map ">" 'end-of-buffer)
    (define-key map "<" 'beginning-of-buffer)
    (define-key map "g" 'revert-buffer)
    map))

(put 'special-mode 'mode-class 'special)
(define-derived-mode special-mode nil "Special"
  "Parent major mode from which special major modes should inherit."
  (setq buffer-read-only t))

;; Major mode meant to be the parent of programming modes.

(defvar prog-mode-map
  (let ((map (make-sparse-keymap)))
    (define-key map [?\C-\M-q] 'prog-indent-sexp)
    map)
  "Keymap used for programming modes.")

(defun prog-indent-sexp ()
  "Indent the expression after point."
  (interactive)
  (let ((start (point))
        (end (save-excursion (forward-sexp 1) (point))))
    (indent-region start end nil)))

(define-derived-mode prog-mode fundamental-mode "Prog"
  "Major mode for editing programming language source code."
  (set (make-local-variable 'require-final-newline) mode-require-final-newline)
  (set (make-local-variable 'parse-sexp-ignore-comments) t)
  ;; Any programming language is always written left to right.
  (setq bidi-paragraph-direction 'left-to-right))

;; Making and deleting lines.

(defvar hard-newline (propertize "\n" 'hard t 'rear-nonsticky '(hard))
  "Propertized string representing a hard newline character.")

(defun newline (&optional arg)
  "Insert a newline, and move to left margin of the new line if it's blank.
If `use-hard-newlines' is non-nil, the newline is marked with the
text-property `hard'.
With ARG, insert that many newlines.
Call `auto-fill-function' if the current column number is greater
than the value of `fill-column' and ARG is nil."
  (interactive "*P")
  (barf-if-buffer-read-only)
  ;; Call self-insert so that auto-fill, abbrev expansion etc. happens.
  ;; Set last-command-event to tell self-insert what to insert.
  (let* ((was-page-start (and (bolp) (looking-at page-delimiter)))
         (beforepos (point))
         (last-command-event ?\n)
         ;; Don't auto-fill if we have a numeric argument.
         (auto-fill-function (if arg nil auto-fill-function))
         (postproc
          ;; Do the rest in post-self-insert-hook, because we want to do it
          ;; *before* other functions on that hook.
          (lambda ()
            ;; Mark the newline(s) `hard'.
            (if use-hard-newlines
                (set-hard-newline-properties
                 (- (point) (prefix-numeric-value arg)) (point)))
            ;; If the newline leaves the previous line blank, and we
            ;; have a left margin, delete that from the blank line.
            (save-excursion
              (goto-char beforepos)
              (beginning-of-line)
              (and (looking-at "[ \t]$")
                   (> (current-left-margin) 0)
                   (delete-region (point)
                                  (line-end-position))))
            ;; Indent the line after the newline, except in one case:
            ;; when we added the newline at the beginning of a line which
            ;; starts a page.
            (or was-page-start
                (move-to-left-margin nil t)))))
    (unwind-protect
        (progn
          (add-hook 'post-self-insert-hook postproc)
          (self-insert-command (prefix-numeric-value arg)))
      ;; We first used let-binding to protect the hook, but that was naive
      ;; since add-hook affects the symbol-default value of the variable,
      ;; whereas the let-binding might only protect the buffer-local value.
      (remove-hook 'post-self-insert-hook postproc)))
  nil)

(defun set-hard-newline-properties (from to)
  (let ((sticky (get-text-property from 'rear-nonsticky)))
    (put-text-property from to 'hard 't)
    ;; If rear-nonsticky is not "t", add 'hard to rear-nonsticky list
    (if (and (listp sticky) (not (memq 'hard sticky)))
	(put-text-property from (point) 'rear-nonsticky
			   (cons 'hard sticky)))))

(defun open-line (n)
  "Insert a newline and leave point before it.
If there is a fill prefix and/or a `left-margin', insert them
on the new line if the line would have been blank.
With arg N, insert N newlines."
  (interactive "*p")
  (let* ((do-fill-prefix (and fill-prefix (bolp)))
	 (do-left-margin (and (bolp) (> (current-left-margin) 0)))
	 (loc (point-marker))
	 ;; Don't expand an abbrev before point.
	 (abbrev-mode nil))
    (newline n)
    (goto-char loc)
    (while (> n 0)
      (cond ((bolp)
	     (if do-left-margin (indent-to (current-left-margin)))
	     (if do-fill-prefix (insert-and-inherit fill-prefix))))
      (forward-line 1)
      (setq n (1- n)))
    (goto-char loc)
    (end-of-line)))

(defun split-line (&optional arg)
  "Split current line, moving portion beyond point vertically down.
If the current line starts with `fill-prefix', insert it on the new
line as well.  With prefix ARG, don't insert `fill-prefix' on new line.

When called from Lisp code, ARG may be a prefix string to copy."
  (interactive "*P")
  (skip-chars-forward " \t")
  (let* ((col (current-column))
	 (pos (point))
	 ;; What prefix should we check for (nil means don't).
	 (prefix (cond ((stringp arg) arg)
		       (arg nil)
		       (t fill-prefix)))
	 ;; Does this line start with it?
	 (have-prfx (and prefix
			 (save-excursion
			   (beginning-of-line)
			   (looking-at (regexp-quote prefix))))))
    (newline 1)
    (if have-prfx (insert-and-inherit prefix))
    (indent-to col 0)
    (goto-char pos)))

(defun delete-indentation (&optional arg)
  "Join this line to previous and fix up whitespace at join.
If there is a fill prefix, delete it from the beginning of this line.
With argument, join this line to following line."
  (interactive "*P")
  (beginning-of-line)
  (if arg (forward-line 1))
  (if (eq (preceding-char) ?\n)
      (progn
	(delete-region (point) (1- (point)))
	;; If the second line started with the fill prefix,
	;; delete the prefix.
	(if (and fill-prefix
		 (<= (+ (point) (length fill-prefix)) (point-max))
		 (string= fill-prefix
			  (buffer-substring (point)
					    (+ (point) (length fill-prefix)))))
	    (delete-region (point) (+ (point) (length fill-prefix))))
	(fixup-whitespace))))

(defalias 'join-line #'delete-indentation) ; easier to find

(defun delete-blank-lines ()
  "On blank line, delete all surrounding blank lines, leaving just one.
On isolated blank line, delete that one.
On nonblank line, delete any immediately following blank lines."
  (interactive "*")
  (let (thisblank singleblank)
    (save-excursion
      (beginning-of-line)
      (setq thisblank (looking-at "[ \t]*$"))
      ;; Set singleblank if there is just one blank line here.
      (setq singleblank
	    (and thisblank
		 (not (looking-at "[ \t]*\n[ \t]*$"))
		 (or (bobp)
		     (progn (forward-line -1)
			    (not (looking-at "[ \t]*$")))))))
    ;; Delete preceding blank lines, and this one too if it's the only one.
    (if thisblank
	(progn
	  (beginning-of-line)
	  (if singleblank (forward-line 1))
	  (delete-region (point)
			 (if (re-search-backward "[^ \t\n]" nil t)
			     (progn (forward-line 1) (point))
			   (point-min)))))
    ;; Delete following blank lines, unless the current line is blank
    ;; and there are no following blank lines.
    (if (not (and thisblank singleblank))
	(save-excursion
	  (end-of-line)
	  (forward-line 1)
	  (delete-region (point)
			 (if (re-search-forward "[^ \t\n]" nil t)
			     (progn (beginning-of-line) (point))
			   (point-max)))))
    ;; Handle the special case where point is followed by newline and eob.
    ;; Delete the line, leaving point at eob.
    (if (looking-at "^[ \t]*\n\\'")
	(delete-region (point) (point-max)))))

(defcustom delete-trailing-lines t
  "If non-nil, \\[delete-trailing-whitespace] deletes trailing lines.
Trailing lines are deleted only if `delete-trailing-whitespace'
is called on the entire buffer (rather than an active region)."
  :type 'boolean
  :group 'editing
  :version "24.3")

(defun delete-trailing-whitespace (&optional start end)
  "Delete trailing whitespace between START and END.
If called interactively, START and END are the start/end of the
region if the mark is active, or of the buffer's accessible
portion if the mark is inactive.

This command deletes whitespace characters after the last
non-whitespace character in each line between START and END.  It
does not consider formfeed characters to be whitespace.

If this command acts on the entire buffer (i.e. if called
interactively with the mark inactive, or called from Lisp with
END nil), it also deletes all trailing lines at the end of the
buffer if the variable `delete-trailing-lines' is non-nil."
  (interactive (progn
                 (barf-if-buffer-read-only)
                 (if (use-region-p)
                     (list (region-beginning) (region-end))
                   (list nil nil))))
  (save-match-data
    (save-excursion
      (let ((end-marker (copy-marker (or end (point-max))))
            (start (or start (point-min))))
        (goto-char start)
        (while (re-search-forward "\\s-$" end-marker t)
          (skip-syntax-backward "-" (line-beginning-position))
          ;; Don't delete formfeeds, even if they are considered whitespace.
          (if (looking-at-p ".*\f")
              (goto-char (match-end 0)))
          (delete-region (point) (match-end 0)))
        ;; Delete trailing empty lines.
        (goto-char end-marker)
        (when (and (not end)
		   delete-trailing-lines
                   ;; Really the end of buffer.
		   (= (point-max) (1+ (buffer-size)))
                   (<= (skip-chars-backward "\n") -2))
          (delete-region (1+ (point)) end-marker))
        (set-marker end-marker nil))))
  ;; Return nil for the benefit of `write-file-functions'.
  nil)

(defun newline-and-indent ()
  "Insert a newline, then indent according to major mode.
Indentation is done using the value of `indent-line-function'.
In programming language modes, this is the same as TAB.
In some text modes, where TAB inserts a tab, this command indents to the
column specified by the function `current-left-margin'."
  (interactive "*")
  (delete-horizontal-space t)
  (newline)
  (indent-according-to-mode))

(defun reindent-then-newline-and-indent ()
  "Reindent current line, insert newline, then indent the new line.
Indentation of both lines is done according to the current major mode,
which means calling the current value of `indent-line-function'.
In programming language modes, this is the same as TAB.
In some text modes, where TAB inserts a tab, this indents to the
column specified by the function `current-left-margin'."
  (interactive "*")
  (let ((pos (point)))
    ;; Be careful to insert the newline before indenting the line.
    ;; Otherwise, the indentation might be wrong.
    (newline)
    (save-excursion
      (goto-char pos)
      ;; We are at EOL before the call to indent-according-to-mode, and
      ;; after it we usually are as well, but not always.  We tried to
      ;; address it with `save-excursion' but that uses a normal marker
      ;; whereas we need `move after insertion', so we do the save/restore
      ;; by hand.
      (setq pos (copy-marker pos t))
      (indent-according-to-mode)
      (goto-char pos)
      ;; Remove the trailing white-space after indentation because
      ;; indentation may introduce the whitespace.
      (delete-horizontal-space t))
    (indent-according-to-mode)))

(defun quoted-insert (arg)
  "Read next input character and insert it.
This is useful for inserting control characters.
With argument, insert ARG copies of the character.

If the first character you type after this command is an octal digit,
you should type a sequence of octal digits which specify a character code.
Any nondigit terminates the sequence.  If the terminator is a RET,
it is discarded; any other terminator is used itself as input.
The variable `read-quoted-char-radix' specifies the radix for this feature;
set it to 10 or 16 to use decimal or hex instead of octal.

In overwrite mode, this function inserts the character anyway, and
does not handle octal digits specially.  This means that if you use
overwrite as your normal editing mode, you can use this function to
insert characters when necessary.

In binary overwrite mode, this function does overwrite, and octal
digits are interpreted as a character code.  This is intended to be
useful for editing binary files."
  (interactive "*p")
  (let* ((char
	  ;; Avoid "obsolete" warnings for translation-table-for-input.
	  (with-no-warnings
	    (let (translation-table-for-input input-method-function)
	      (if (or (not overwrite-mode)
		      (eq overwrite-mode 'overwrite-mode-binary))
		  (read-quoted-char)
		(read-char))))))
    ;; This used to assume character codes 0240 - 0377 stand for
    ;; characters in some single-byte character set, and converted them
    ;; to Emacs characters.  But in 23.1 this feature is deprecated
    ;; in favor of inserting the corresponding Unicode characters.
    ;; (if (and enable-multibyte-characters
    ;;          (>= char ?\240)
    ;;          (<= char ?\377))
    ;;     (setq char (unibyte-char-to-multibyte char)))
    (if (> arg 0)
	(if (eq overwrite-mode 'overwrite-mode-binary)
	    (delete-char arg)))
    (while (> arg 0)
      (insert-and-inherit char)
      (setq arg (1- arg)))))

(defun forward-to-indentation (&optional arg)
  "Move forward ARG lines and position at first nonblank character."
  (interactive "^p")
  (forward-line (or arg 1))
  (skip-chars-forward " \t"))

(defun backward-to-indentation (&optional arg)
  "Move backward ARG lines and position at first nonblank character."
  (interactive "^p")
  (forward-line (- (or arg 1)))
  (skip-chars-forward " \t"))

(defun back-to-indentation ()
  "Move point to the first non-whitespace character on this line."
  (interactive "^")
  (beginning-of-line 1)
  (skip-syntax-forward " " (line-end-position))
  ;; Move back over chars that have whitespace syntax but have the p flag.
  (backward-prefix-chars))

(defun fixup-whitespace ()
  "Fixup white space between objects around point.
Leave one space or none, according to the context."
  (interactive "*")
  (save-excursion
    (delete-horizontal-space)
    (if (or (looking-at "^\\|\\s)")
	    (save-excursion (forward-char -1)
			    (looking-at "$\\|\\s(\\|\\s'")))
	nil
      (insert ?\s))))

(defun delete-horizontal-space (&optional backward-only)
  "Delete all spaces and tabs around point.
If BACKWARD-ONLY is non-nil, only delete them before point."
  (interactive "*P")
  (let ((orig-pos (point)))
    (delete-region
     (if backward-only
	 orig-pos
       (progn
	 (skip-chars-forward " \t")
	 (constrain-to-field nil orig-pos t)))
     (progn
       (skip-chars-backward " \t")
       (constrain-to-field nil orig-pos)))))

(defun just-one-space (&optional n)
  "Delete all spaces and tabs around point, leaving one space (or N spaces).
If N is negative, delete newlines as well, leaving -N spaces."
  (interactive "*p")
  (unless n (setq n 1))
  (let ((orig-pos (point))
        (skip-characters (if (< n 0) " \t\n\r" " \t"))
        (n (abs n)))
    (skip-chars-backward skip-characters)
    (constrain-to-field nil orig-pos)
    (dotimes (i n)
      (if (= (following-char) ?\s)
	  (forward-char 1)
	(insert ?\s)))
    (delete-region
     (point)
     (progn
       (skip-chars-forward skip-characters)
       (constrain-to-field nil orig-pos t)))))

(defun beginning-of-buffer (&optional arg)
  "Move point to the beginning of the buffer.
With numeric arg N, put point N/10 of the way from the beginning.
If the buffer is narrowed, this command uses the beginning of the
accessible part of the buffer.

If Transient Mark mode is disabled, leave mark at previous
position, unless a \\[universal-argument] prefix is supplied.

Don't use this command in Lisp programs!
\(goto-char (point-min)) is faster."
  (interactive "^P")
  (or (consp arg)
      (region-active-p)
      (push-mark))
  (let ((size (- (point-max) (point-min))))
    (goto-char (if (and arg (not (consp arg)))
		   (+ (point-min)
		      (if (> size 10000)
			  ;; Avoid overflow for large buffer sizes!
			  (* (prefix-numeric-value arg)
			     (/ size 10))
			(/ (+ 10 (* size (prefix-numeric-value arg))) 10)))
		 (point-min))))
  (if (and arg (not (consp arg))) (forward-line 1)))

(defun end-of-buffer (&optional arg)
  "Move point to the end of the buffer.
With numeric arg N, put point N/10 of the way from the end.
If the buffer is narrowed, this command uses the end of the
accessible part of the buffer.

If Transient Mark mode is disabled, leave mark at previous
position, unless a \\[universal-argument] prefix is supplied.

Don't use this command in Lisp programs!
\(goto-char (point-max)) is faster."
  (interactive "^P")
  (or (consp arg) (region-active-p) (push-mark))
  (let ((size (- (point-max) (point-min))))
    (goto-char (if (and arg (not (consp arg)))
		   (- (point-max)
		      (if (> size 10000)
			  ;; Avoid overflow for large buffer sizes!
			  (* (prefix-numeric-value arg)
			     (/ size 10))
			(/ (* size (prefix-numeric-value arg)) 10)))
		 (point-max))))
  ;; If we went to a place in the middle of the buffer,
  ;; adjust it to the beginning of a line.
  (cond ((and arg (not (consp arg))) (forward-line 1))
	((> (point) (window-end nil t))
	 ;; If the end of the buffer is not already on the screen,
	 ;; then scroll specially to put it near, but not at, the bottom.
	 (overlay-recenter (point))
	 (recenter -3))))

(defcustom delete-active-region t
  "Whether single-char deletion commands delete an active region.
This has an effect only if Transient Mark mode is enabled, and
affects `delete-forward-char' and `delete-backward-char', though
not `delete-char'.

If the value is the symbol `kill', the active region is killed
instead of deleted."
  :type '(choice (const :tag "Delete active region" t)
                 (const :tag "Kill active region" kill)
                 (const :tag "Do ordinary deletion" nil))
  :group 'killing
  :version "24.1")

(defun delete-backward-char (n &optional killflag)
  "Delete the previous N characters (following if N is negative).
If Transient Mark mode is enabled, the mark is active, and N is 1,
delete the text in the region and deactivate the mark instead.
To disable this, set `delete-active-region' to nil.

Optional second arg KILLFLAG, if non-nil, means to kill (save in
kill ring) instead of delete.  Interactively, N is the prefix
arg, and KILLFLAG is set if N is explicitly specified.

In Overwrite mode, single character backward deletion may replace
tabs with spaces so as to back over columns, unless point is at
the end of the line."
  (interactive "p\nP")
  (unless (integerp n)
    (signal 'wrong-type-argument (list 'integerp n)))
  (cond ((and (use-region-p)
	      delete-active-region
	      (= n 1))
	 ;; If a region is active, kill or delete it.
	 (if (eq delete-active-region 'kill)
	     (kill-region (region-beginning) (region-end))
	   (delete-region (region-beginning) (region-end))))
	;; In Overwrite mode, maybe untabify while deleting
	((null (or (null overwrite-mode)
		   (<= n 0)
		   (memq (char-before) '(?\t ?\n))
		   (eobp)
		   (eq (char-after) ?\n)))
	 (let ((ocol (current-column)))
           (delete-char (- n) killflag)
	   (save-excursion
	     (insert-char ?\s (- ocol (current-column)) nil))))
	;; Otherwise, do simple deletion.
	(t (delete-char (- n) killflag))))

(defun delete-forward-char (n &optional killflag)
  "Delete the following N characters (previous if N is negative).
If Transient Mark mode is enabled, the mark is active, and N is 1,
delete the text in the region and deactivate the mark instead.
To disable this, set `delete-active-region' to nil.

Optional second arg KILLFLAG non-nil means to kill (save in kill
ring) instead of delete.  Interactively, N is the prefix arg, and
KILLFLAG is set if N was explicitly specified."
  (interactive "p\nP")
  (unless (integerp n)
    (signal 'wrong-type-argument (list 'integerp n)))
  (cond ((and (use-region-p)
	      delete-active-region
	      (= n 1))
	 ;; If a region is active, kill or delete it.
	 (if (eq delete-active-region 'kill)
	     (kill-region (region-beginning) (region-end))
	   (delete-region (region-beginning) (region-end))))
	;; Otherwise, do simple deletion.
	(t (delete-char n killflag))))

(defun mark-whole-buffer ()
  "Put point at beginning and mark at end of buffer.
If narrowing is in effect, only uses the accessible part of the buffer.
You probably should not use this function in Lisp programs;
it is usually a mistake for a Lisp function to use any subroutine
that uses or sets the mark."
  (interactive)
  (push-mark (point))
  (push-mark (point-max) nil t)
  (goto-char (point-min)))


;; Counting lines, one way or another.

(defun goto-line (line &optional buffer)
  "Go to LINE, counting from line 1 at beginning of buffer.
If called interactively, a numeric prefix argument specifies
LINE; without a numeric prefix argument, read LINE from the
minibuffer.

If optional argument BUFFER is non-nil, switch to that buffer and
move to line LINE there.  If called interactively with \\[universal-argument]
as argument, BUFFER is the most recently selected other buffer.

Prior to moving point, this function sets the mark (without
activating it), unless Transient Mark mode is enabled and the
mark is already active.

This function is usually the wrong thing to use in a Lisp program.
What you probably want instead is something like:
  (goto-char (point-min))
  (forward-line (1- N))
If at all possible, an even better solution is to use char counts
rather than line counts."
  (interactive
   (if (and current-prefix-arg (not (consp current-prefix-arg)))
       (list (prefix-numeric-value current-prefix-arg))
     ;; Look for a default, a number in the buffer at point.
     (let* ((default
	      (save-excursion
		(skip-chars-backward "0-9")
		(if (looking-at "[0-9]")
		    (string-to-number
		     (buffer-substring-no-properties
		      (point)
		      (progn (skip-chars-forward "0-9")
			     (point)))))))
	    ;; Decide if we're switching buffers.
	    (buffer
	     (if (consp current-prefix-arg)
		 (other-buffer (current-buffer) t)))
	    (buffer-prompt
	     (if buffer
		 (concat " in " (buffer-name buffer))
	       "")))
       ;; Read the argument, offering that number (if any) as default.
       (list (read-number (format "Goto line%s: " buffer-prompt)
                          (list default (line-number-at-pos)))
	     buffer))))
  ;; Switch to the desired buffer, one way or another.
  (if buffer
      (let ((window (get-buffer-window buffer)))
	(if window (select-window window)
	  (switch-to-buffer-other-window buffer))))
  ;; Leave mark at previous position
  (or (region-active-p) (push-mark))
  ;; Move to the specified line number in that buffer.
  (save-restriction
    (widen)
    (goto-char (point-min))
    (if (eq selective-display t)
	(re-search-forward "[\n\C-m]" nil 'end (1- line))
      (forward-line (1- line)))))

(defun count-words-region (start end &optional arg)
  "Count the number of words in the region.
If called interactively, print a message reporting the number of
lines, words, and characters in the region (whether or not the
region is active); with prefix ARG, report for the entire buffer
rather than the region.

If called from Lisp, return the number of words between positions
START and END."
  (interactive (if current-prefix-arg
		   (list nil nil current-prefix-arg)
		 (list (region-beginning) (region-end) nil)))
  (cond ((not (called-interactively-p 'any))
	 (count-words start end))
	(arg
	 (count-words--buffer-message))
	(t
	 (count-words--message "Region" start end))))

(defun count-words (start end)
  "Count words between START and END.
If called interactively, START and END are normally the start and
end of the buffer; but if the region is active, START and END are
the start and end of the region.  Print a message reporting the
number of lines, words, and chars.

If called from Lisp, return the number of words between START and
END, without printing any message."
  (interactive (list nil nil))
  (cond ((not (called-interactively-p 'any))
	 (let ((words 0))
	   (save-excursion
	     (save-restriction
	       (narrow-to-region start end)
	       (goto-char (point-min))
	       (while (forward-word 1)
		 (setq words (1+ words)))))
	   words))
	((use-region-p)
	 (call-interactively 'count-words-region))
	(t
	 (count-words--buffer-message))))

(defun count-words--buffer-message ()
  (count-words--message
   (if (buffer-narrowed-p) "Narrowed part of buffer" "Buffer")
   (point-min) (point-max)))

(defun count-words--message (str start end)
  (let ((lines (count-lines start end))
	(words (count-words start end))
	(chars (- end start)))
    (message "%s has %d line%s, %d word%s, and %d character%s."
	     str
	     lines (if (= lines 1) "" "s")
	     words (if (= words 1) "" "s")
	     chars (if (= chars 1) "" "s"))))

(define-obsolete-function-alias 'count-lines-region 'count-words-region "24.1")

(defun what-line ()
  "Print the current buffer line number and narrowed line number of point."
  (interactive)
  (let ((start (point-min))
	(n (line-number-at-pos)))
    (if (= start 1)
	(message "Line %d" n)
      (save-excursion
	(save-restriction
	  (widen)
	  (message "line %d (narrowed line %d)"
		   (+ n (line-number-at-pos start) -1) n))))))

(defun count-lines (start end)
  "Return number of lines between START and END.
This is usually the number of newlines between them,
but can be one more if START is not equal to END
and the greater of them is not at the start of a line."
  (save-excursion
    (save-restriction
      (narrow-to-region start end)
      (goto-char (point-min))
      (if (eq selective-display t)
	  (save-match-data
	    (let ((done 0))
                     (while (re-search-forward "[\n\C-m]" nil t 40)
                       (setq done (+ 40 done)))
                     (while (re-search-forward "[\n\C-m]" nil t 1)
                       (setq done (+ 1 done)))
                     (goto-char (point-max))
                     (if (and (/= start end)
		       (not (bolp)))
		  (1+ done)
		done)))
	(- (buffer-size) (forward-line (buffer-size)))))))

(defun line-number-at-pos (&optional pos)
  "Return (narrowed) buffer line number at position POS.
If POS is nil, use current buffer location.
Counting starts at (point-min), so the value refers
to the contents of the accessible portion of the buffer."
  (let ((opoint (or pos (point))) start)
    (save-excursion
      (goto-char (point-min))
      (setq start (point))
      (goto-char opoint)
      (forward-line 0)
      (1+ (count-lines start (point))))))

(defun what-cursor-position (&optional detail)
  "Print info on cursor position (on screen and within buffer).
Also describe the character after point, and give its character code
in octal, decimal and hex.

For a non-ASCII multibyte character, also give its encoding in the
buffer's selected coding system if the coding system encodes the
character safely.  If the character is encoded into one byte, that
code is shown in hex.  If the character is encoded into more than one
byte, just \"...\" is shown.

In addition, with prefix argument, show details about that character
in *Help* buffer.  See also the command `describe-char'."
  (interactive "P")
  (let* ((char (following-char))
	 (bidi-fixer
	  (cond ((memq char '(?\x202a ?\x202b ?\x202d ?\x202e))
		 ;; If the character is one of LRE, LRO, RLE, RLO, it
		 ;; will start a directional embedding, which could
		 ;; completely disrupt the rest of the line (e.g., RLO
		 ;; will display the rest of the line right-to-left).
		 ;; So we put an invisible PDF character after these
		 ;; characters, to end the embedding, which eliminates
		 ;; any effects on the rest of the line.
		 (propertize (string ?\x202c) 'invisible t))
		;; Strong right-to-left characters cause reordering of
		;; the following numerical characters which show the
		;; codepoint, so append LRM to countermand that.
		((memq (get-char-code-property char 'bidi-class) '(R AL))
		 (propertize (string ?\x200e) 'invisible t))
		(t
		 "")))
	 (beg (point-min))
	 (end (point-max))
         (pos (point))
	 (total (buffer-size))
	 (percent (if (> total 50000)
		      ;; Avoid overflow from multiplying by 100!
		      (/ (+ (/ total 200) (1- pos)) (max (/ total 100) 1))
		    (/ (+ (/ total 2) (* 100 (1- pos))) (max total 1))))
	 (hscroll (if (= (window-hscroll) 0)
		      ""
		    (format " Hscroll=%d" (window-hscroll))))
	 (col (current-column)))
    (if (= pos end)
	(if (or (/= beg 1) (/= end (1+ total)))
	    (message "point=%d of %d (%d%%) <%d-%d> column=%d%s"
		     pos total percent beg end col hscroll)
	  (message "point=%d of %d (EOB) column=%d%s"
		   pos total col hscroll))
      (let ((coding buffer-file-coding-system)
	    encoded encoding-msg display-prop under-display)
	(if (or (not coding)
		(eq (coding-system-type coding) t))
	    (setq coding (default-value 'buffer-file-coding-system)))
	(if (eq (char-charset char) 'eight-bit)
	    (setq encoding-msg
		  (format "(%d, #o%o, #x%x, raw-byte)" char char char))
	  ;; Check if the character is displayed with some `display'
	  ;; text property.  In that case, set under-display to the
	  ;; buffer substring covered by that property.
	  (setq display-prop (get-char-property pos 'display))
	  (if display-prop
	      (let ((to (or (next-single-char-property-change pos 'display)
			    (point-max))))
		(if (< to (+ pos 4))
		    (setq under-display "")
		  (setq under-display "..."
			to (+ pos 4)))
		(setq under-display
		      (concat (buffer-substring-no-properties pos to)
			      under-display)))
	    (setq encoded (and (>= char 128) (encode-coding-char char coding))))
	  (setq encoding-msg
		(if display-prop
		    (if (not (stringp display-prop))
			(format "(%d, #o%o, #x%x, part of display \"%s\")"
				char char char under-display)
		      (format "(%d, #o%o, #x%x, part of display \"%s\"->\"%s\")"
			      char char char under-display display-prop))
		  (if encoded
		      (format "(%d, #o%o, #x%x, file %s)"
			      char char char
			      (if (> (length encoded) 1)
				  "..."
				(encoded-string-description encoded coding)))
		    (format "(%d, #o%o, #x%x)" char char char)))))
	(if detail
	    ;; We show the detailed information about CHAR.
	    (describe-char (point)))
	(if (or (/= beg 1) (/= end (1+ total)))
	    (message "Char: %s%s %s point=%d of %d (%d%%) <%d-%d> column=%d%s"
		     (if (< char 256)
			 (single-key-description char)
		       (buffer-substring-no-properties (point) (1+ (point))))
		     bidi-fixer
		     encoding-msg pos total percent beg end col hscroll)
	  (message "Char: %s%s %s point=%d of %d (%d%%) column=%d%s"
		   (if enable-multibyte-characters
		       (if (< char 128)
			   (single-key-description char)
			 (buffer-substring-no-properties (point) (1+ (point))))
		     (single-key-description char))
		   bidi-fixer encoding-msg pos total percent col hscroll))))))

;; Initialize read-expression-map.  It is defined at C level.
(let ((m (make-sparse-keymap)))
  (define-key m "\M-\t" 'lisp-complete-symbol)
  ;; Might as well bind TAB to completion, since inserting a TAB char is much
  ;; too rarely useful.
  (define-key m "\t" 'lisp-complete-symbol)
  (set-keymap-parent m minibuffer-local-map)
  (setq read-expression-map m))

(defvar minibuffer-completing-symbol nil
  "Non-nil means completing a Lisp symbol in the minibuffer.")
(make-obsolete-variable 'minibuffer-completing-symbol nil "24.1" 'get)

(defvar minibuffer-default nil
  "The current default value or list of default values in the minibuffer.
The functions `read-from-minibuffer' and `completing-read' bind
this variable locally.")

(defcustom eval-expression-print-level 4
  "Value for `print-level' while printing value in `eval-expression'.
A value of nil means no limit."
  :group 'lisp
  :type '(choice (const :tag "No Limit" nil) integer)
  :version "21.1")

(defcustom eval-expression-print-length 12
  "Value for `print-length' while printing value in `eval-expression'.
A value of nil means no limit."
  :group 'lisp
  :type '(choice (const :tag "No Limit" nil) integer)
  :version "21.1")

(defcustom eval-expression-debug-on-error t
  "If non-nil set `debug-on-error' to t in `eval-expression'.
If nil, don't change the value of `debug-on-error'."
  :group 'lisp
  :type 'boolean
  :version "21.1")

(defun eval-expression-print-format (value)
  "Format VALUE as a result of evaluated expression.
Return a formatted string which is displayed in the echo area
in addition to the value printed by prin1 in functions which
display the result of expression evaluation."
  (if (and (integerp value)
           (or (not (memq this-command '(eval-last-sexp eval-print-last-sexp)))
               (eq this-command last-command)
               (if (boundp 'edebug-active) edebug-active)))
      (let ((char-string
             (if (or (if (boundp 'edebug-active) edebug-active)
		     (memq this-command '(eval-last-sexp eval-print-last-sexp)))
                 (prin1-char value))))
        (if char-string
            (format " (#o%o, #x%x, %s)" value value char-string)
          (format " (#o%o, #x%x)" value value)))))

;; We define this, rather than making `eval' interactive,
;; for the sake of completion of names like eval-region, eval-buffer.
(defun eval-expression (eval-expression-arg
			&optional eval-expression-insert-value)
  "Evaluate EVAL-EXPRESSION-ARG and print value in the echo area.
When called interactively, read an Emacs Lisp expression and
evaluate it.
Value is also consed on to front of the variable `values'.
Optional argument EVAL-EXPRESSION-INSERT-VALUE non-nil (interactively,
with prefix argument) means insert the result into the current buffer
instead of printing it in the echo area.  Truncates long output
according to the value of the variables `eval-expression-print-length'
and `eval-expression-print-level'.

If `eval-expression-debug-on-error' is non-nil, which is the default,
this command arranges for all errors to enter the debugger."
  (interactive
   (list (let ((minibuffer-completing-symbol t))
	   (read-from-minibuffer "Eval: "
				 nil read-expression-map t
				 'read-expression-history))
	 current-prefix-arg))

  (if (null eval-expression-debug-on-error)
      (push (eval eval-expression-arg lexical-binding) values)
    (let ((old-value (make-symbol "t")) new-value)
      ;; Bind debug-on-error to something unique so that we can
      ;; detect when evalled code changes it.
      (let ((debug-on-error old-value))
	(push (eval eval-expression-arg lexical-binding) values)
	(setq new-value debug-on-error))
      ;; If evalled code has changed the value of debug-on-error,
      ;; propagate that change to the global binding.
      (unless (eq old-value new-value)
	(setq debug-on-error new-value))))

  (let ((print-length eval-expression-print-length)
	(print-level eval-expression-print-level))
    (if eval-expression-insert-value
	(with-no-warnings
	 (let ((standard-output (current-buffer)))
	   (prin1 (car values))))
      (prog1
          (prin1 (car values) t)
        (let ((str (eval-expression-print-format (car values))))
          (if str (princ str t)))))))

(defun edit-and-eval-command (prompt command)
  "Prompting with PROMPT, let user edit COMMAND and eval result.
COMMAND is a Lisp expression.  Let user edit that expression in
the minibuffer, then read and evaluate the result."
  (let ((command
	 (let ((print-level nil)
	       (minibuffer-history-sexp-flag (1+ (minibuffer-depth))))
	   (unwind-protect
	       (read-from-minibuffer prompt
				     (prin1-to-string command)
				     read-expression-map t
				     'command-history)
	     ;; If command was added to command-history as a string,
	     ;; get rid of that.  We want only evaluable expressions there.
	     (if (stringp (car command-history))
		 (setq command-history (cdr command-history)))))))

    ;; If command to be redone does not match front of history,
    ;; add it to the history.
    (or (equal command (car command-history))
	(setq command-history (cons command command-history)))
    (eval command)))

(defun repeat-complex-command (arg)
  "Edit and re-evaluate last complex command, or ARGth from last.
A complex command is one which used the minibuffer.
The command is placed in the minibuffer as a Lisp form for editing.
The result is executed, repeating the command as changed.
If the command has been changed or is not the most recent previous
command it is added to the front of the command history.
You can use the minibuffer history commands \
\\<minibuffer-local-map>\\[next-history-element] and \\[previous-history-element]
to get different commands to edit and resubmit."
  (interactive "p")
  (let ((elt (nth (1- arg) command-history))
	newcmd)
    (if elt
	(progn
	  (setq newcmd
		(let ((print-level nil)
		      (minibuffer-history-position arg)
		      (minibuffer-history-sexp-flag (1+ (minibuffer-depth))))
		  (unwind-protect
		      (read-from-minibuffer
		       "Redo: " (prin1-to-string elt) read-expression-map t
		       (cons 'command-history arg))

		    ;; If command was added to command-history as a
		    ;; string, get rid of that.  We want only
		    ;; evaluable expressions there.
		    (if (stringp (car command-history))
			(setq command-history (cdr command-history))))))

	  ;; If command to be redone does not match front of history,
	  ;; add it to the history.
	  (or (equal newcmd (car command-history))
	      (setq command-history (cons newcmd command-history)))
	  (eval newcmd))
      (if command-history
	  (error "Argument %d is beyond length of command history" arg)
	(error "There are no previous complex commands to repeat")))))

(defun read-extended-command ()
  "Read command name to invoke in `execute-extended-command'."
  (minibuffer-with-setup-hook
      (lambda ()
	(set (make-local-variable 'minibuffer-default-add-function)
	     (lambda ()
	       ;; Get a command name at point in the original buffer
	       ;; to propose it after M-n.
	       (with-current-buffer (window-buffer (minibuffer-selected-window))
		 (and (commandp (function-called-at-point))
		      (format "%S" (function-called-at-point)))))))
    ;; Read a string, completing from and restricting to the set of
    ;; all defined commands.  Don't provide any initial input.
    ;; Save the command read on the extended-command history list.
    (completing-read
     (concat (cond
	      ((eq current-prefix-arg '-) "- ")
	      ((and (consp current-prefix-arg)
		    (eq (car current-prefix-arg) 4)) "C-u ")
	      ((and (consp current-prefix-arg)
		    (integerp (car current-prefix-arg)))
	       (format "%d " (car current-prefix-arg)))
	      ((integerp current-prefix-arg)
	       (format "%d " current-prefix-arg)))
	     ;; This isn't strictly correct if `execute-extended-command'
	     ;; is bound to anything else (e.g. [menu]).
	     ;; It could use (key-description (this-single-command-keys)),
	     ;; but actually a prompt other than "M-x" would be confusing,
	     ;; because "M-x" is a well-known prompt to read a command
	     ;; and it serves as a shorthand for "Extended command: ".
	     "M-x ")
     obarray 'commandp t nil 'extended-command-history)))

(defcustom suggest-key-bindings t
  "Non-nil means show the equivalent key-binding when M-x command has one.
The value can be a length of time to show the message for.
If the value is non-nil and not a number, we wait 2 seconds."
  :group 'keyboard
  :type '(choice (const :tag "off" nil)
                 (integer :tag "time" 2)
                 (other :tag "on")))

(defun execute-extended-command (prefixarg &optional command-name)
  ;; Based on Fexecute_extended_command in keyboard.c of Emacs.
  ;; Aaron S. Hawley <aaron.s.hawley(at)gmail.com> 2009-08-24
  "Read function name, then read its arguments and call it.

To pass a numeric argument to the command you are invoking with, specify
the numeric argument to this command.

Noninteractively, the argument PREFIXARG is the prefix argument to
give to the command you invoke, if it asks for an argument."
  (interactive (list current-prefix-arg (read-extended-command)))
  ;; Emacs<24 calling-convention was with a single `prefixarg' argument.
  (if (null command-name) (setq command-name (read-extended-command)))
  (let* ((function (and (stringp command-name) (intern-soft command-name)))
         (binding (and suggest-key-bindings
		       (not executing-kbd-macro)
		       (where-is-internal function overriding-local-map t))))
    (unless (commandp function)
      (error "`%s' is not a valid command name" command-name))
    (setq this-command function)
    ;; Normally `real-this-command' should never be changed, but here we really
    ;; want to pretend that M-x <cmd> RET is nothing more than a "key
    ;; binding" for <cmd>, so the command the user really wanted to run is
    ;; `function' and not `execute-extended-command'.  The difference is
    ;; visible in cases such as M-x <cmd> RET and then C-x z (bug#11506).
    (setq real-this-command function)
    (let ((prefix-arg prefixarg))
      (command-execute function 'record))
    ;; If enabled, show which key runs this command.
    (when binding
      ;; But first wait, and skip the message if there is input.
      (let* ((waited
              ;; If this command displayed something in the echo area;
              ;; wait a few seconds, then display our suggestion message.
              (sit-for (cond
                        ((zerop (length (current-message))) 0)
                        ((numberp suggest-key-bindings) suggest-key-bindings)
                        (t 2)))))
        (when (and waited (not (consp unread-command-events)))
          (with-temp-message
              (format "You can run the command `%s' with %s"
                      function (key-description binding))
            (sit-for (if (numberp suggest-key-bindings)
                         suggest-key-bindings
                       2))))))))

(defvar minibuffer-history nil
  "Default minibuffer history list.
This is used for all minibuffer input
except when an alternate history list is specified.

Maximum length of the history list is determined by the value
of `history-length', which see.")
(defvar minibuffer-history-sexp-flag nil
  "Control whether history list elements are expressions or strings.
If the value of this variable equals current minibuffer depth,
they are expressions; otherwise they are strings.
\(That convention is designed to do the right thing for
recursive uses of the minibuffer.)")
(setq minibuffer-history-variable 'minibuffer-history)
(setq minibuffer-history-position nil)  ;; Defvar is in C code.
(defvar minibuffer-history-search-history nil)

(defvar minibuffer-text-before-history nil
  "Text that was in this minibuffer before any history commands.
This is nil if there have not yet been any history commands
in this use of the minibuffer.")

(add-hook 'minibuffer-setup-hook 'minibuffer-history-initialize)

(defun minibuffer-history-initialize ()
  (setq minibuffer-text-before-history nil))

(defun minibuffer-avoid-prompt (_new _old)
  "A point-motion hook for the minibuffer, that moves point out of the prompt."
  (constrain-to-field nil (point-max)))

(defcustom minibuffer-history-case-insensitive-variables nil
  "Minibuffer history variables for which matching should ignore case.
If a history variable is a member of this list, then the
\\[previous-matching-history-element] and \\[next-matching-history-element]\
 commands ignore case when searching it, regardless of `case-fold-search'."
  :type '(repeat variable)
  :group 'minibuffer)

(defun previous-matching-history-element (regexp n)
  "Find the previous history element that matches REGEXP.
\(Previous history elements refer to earlier actions.)
With prefix argument N, search for Nth previous match.
If N is negative, find the next or Nth next match.
Normally, history elements are matched case-insensitively if
`case-fold-search' is non-nil, but an uppercase letter in REGEXP
makes the search case-sensitive.
See also `minibuffer-history-case-insensitive-variables'."
  (interactive
   (let* ((enable-recursive-minibuffers t)
	  (regexp (read-from-minibuffer "Previous element matching (regexp): "
					nil
					minibuffer-local-map
					nil
					'minibuffer-history-search-history
					(car minibuffer-history-search-history))))
     ;; Use the last regexp specified, by default, if input is empty.
     (list (if (string= regexp "")
	       (if minibuffer-history-search-history
		   (car minibuffer-history-search-history)
		 (user-error "No previous history search regexp"))
	     regexp)
	   (prefix-numeric-value current-prefix-arg))))
  (unless (zerop n)
    (if (and (zerop minibuffer-history-position)
	     (null minibuffer-text-before-history))
	(setq minibuffer-text-before-history
	      (minibuffer-contents-no-properties)))
    (let ((history (symbol-value minibuffer-history-variable))
	  (case-fold-search
	   (if (isearch-no-upper-case-p regexp t) ; assume isearch.el is dumped
	       ;; On some systems, ignore case for file names.
	       (if (memq minibuffer-history-variable
			 minibuffer-history-case-insensitive-variables)
		   t
		 ;; Respect the user's setting for case-fold-search:
		 case-fold-search)
	     nil))
	  prevpos
	  match-string
	  match-offset
	  (pos minibuffer-history-position))
      (while (/= n 0)
	(setq prevpos pos)
	(setq pos (min (max 1 (+ pos (if (< n 0) -1 1))) (length history)))
	(when (= pos prevpos)
	  (user-error (if (= pos 1)
                          "No later matching history item"
                        "No earlier matching history item")))
	(setq match-string
	      (if (eq minibuffer-history-sexp-flag (minibuffer-depth))
		  (let ((print-level nil))
		    (prin1-to-string (nth (1- pos) history)))
		(nth (1- pos) history)))
	(setq match-offset
	      (if (< n 0)
		  (and (string-match regexp match-string)
		       (match-end 0))
		(and (string-match (concat ".*\\(" regexp "\\)") match-string)
		     (match-beginning 1))))
	(when match-offset
	  (setq n (+ n (if (< n 0) 1 -1)))))
      (setq minibuffer-history-position pos)
      (goto-char (point-max))
      (delete-minibuffer-contents)
      (insert match-string)
      (goto-char (+ (minibuffer-prompt-end) match-offset))))
  (if (memq (car (car command-history)) '(previous-matching-history-element
					  next-matching-history-element))
      (setq command-history (cdr command-history))))

(defun next-matching-history-element (regexp n)
  "Find the next history element that matches REGEXP.
\(The next history element refers to a more recent action.)
With prefix argument N, search for Nth next match.
If N is negative, find the previous or Nth previous match.
Normally, history elements are matched case-insensitively if
`case-fold-search' is non-nil, but an uppercase letter in REGEXP
makes the search case-sensitive."
  (interactive
   (let* ((enable-recursive-minibuffers t)
	  (regexp (read-from-minibuffer "Next element matching (regexp): "
					nil
					minibuffer-local-map
					nil
					'minibuffer-history-search-history
 					(car minibuffer-history-search-history))))
     ;; Use the last regexp specified, by default, if input is empty.
     (list (if (string= regexp "")
	       (if minibuffer-history-search-history
		   (car minibuffer-history-search-history)
		 (user-error "No previous history search regexp"))
	     regexp)
	   (prefix-numeric-value current-prefix-arg))))
  (previous-matching-history-element regexp (- n)))

(defvar minibuffer-temporary-goal-position nil)

(defvar minibuffer-default-add-function 'minibuffer-default-add-completions
  "Function run by `goto-history-element' before consuming default values.
This is useful to dynamically add more elements to the list of default values
when `goto-history-element' reaches the end of this list.
Before calling this function `goto-history-element' sets the variable
`minibuffer-default-add-done' to t, so it will call this function only
once.  In special cases, when this function needs to be called more
than once, it can set `minibuffer-default-add-done' to nil explicitly,
overriding the setting of this variable to t in `goto-history-element'.")

(defvar minibuffer-default-add-done nil
  "When nil, add more elements to the end of the list of default values.
The value nil causes `goto-history-element' to add more elements to
the list of defaults when it reaches the end of this list.  It does
this by calling a function defined by `minibuffer-default-add-function'.")

(make-variable-buffer-local 'minibuffer-default-add-done)

(defun minibuffer-default-add-completions ()
  "Return a list of all completions without the default value.
This function is used to add all elements of the completion table to
the end of the list of defaults just after the default value."
  (let ((def minibuffer-default)
	(all (all-completions ""
			      minibuffer-completion-table
			      minibuffer-completion-predicate)))
    (if (listp def)
	(append def all)
      (cons def (delete def all)))))

(defun goto-history-element (nabs)
  "Puts element of the minibuffer history in the minibuffer.
The argument NABS specifies the absolute history position."
  (interactive "p")
  (when (and (not minibuffer-default-add-done)
	     (functionp minibuffer-default-add-function)
	     (< nabs (- (if (listp minibuffer-default)
			    (length minibuffer-default)
			  1))))
    (setq minibuffer-default-add-done t
	  minibuffer-default (funcall minibuffer-default-add-function)))
  (let ((minimum (if minibuffer-default
		     (- (if (listp minibuffer-default)
			    (length minibuffer-default)
			  1))
		   0))
	elt minibuffer-returned-to-present)
    (if (and (zerop minibuffer-history-position)
	     (null minibuffer-text-before-history))
	(setq minibuffer-text-before-history
	      (minibuffer-contents-no-properties)))
    (if (< nabs minimum)
	(user-error (if minibuffer-default
                        "End of defaults; no next item"
                      "End of history; no default available")))
    (if (> nabs (length (symbol-value minibuffer-history-variable)))
	(user-error "Beginning of history; no preceding item"))
    (unless (memq last-command '(next-history-element
				 previous-history-element))
      (let ((prompt-end (minibuffer-prompt-end)))
	(set (make-local-variable 'minibuffer-temporary-goal-position)
	     (cond ((<= (point) prompt-end) prompt-end)
		   ((eobp) nil)
		   (t (point))))))
    (goto-char (point-max))
    (delete-minibuffer-contents)
    (setq minibuffer-history-position nabs)
    (cond ((< nabs 0)
	   (setq elt (if (listp minibuffer-default)
			 (nth (1- (abs nabs)) minibuffer-default)
		       minibuffer-default)))
	  ((= nabs 0)
	   (setq elt (or minibuffer-text-before-history ""))
	   (setq minibuffer-returned-to-present t)
	   (setq minibuffer-text-before-history nil))
	  (t (setq elt (nth (1- minibuffer-history-position)
			    (symbol-value minibuffer-history-variable)))))
    (insert
     (if (and (eq minibuffer-history-sexp-flag (minibuffer-depth))
	      (not minibuffer-returned-to-present))
	 (let ((print-level nil))
	   (prin1-to-string elt))
       elt))
    (goto-char (or minibuffer-temporary-goal-position (point-max)))))

(defun next-history-element (n)
  "Puts next element of the minibuffer history in the minibuffer.
With argument N, it uses the Nth following element."
  (interactive "p")
  (or (zerop n)
      (goto-history-element (- minibuffer-history-position n))))

(defun previous-history-element (n)
  "Puts previous element of the minibuffer history in the minibuffer.
With argument N, it uses the Nth previous element."
  (interactive "p")
  (or (zerop n)
      (goto-history-element (+ minibuffer-history-position n))))

(defun next-complete-history-element (n)
  "Get next history element which completes the minibuffer before the point.
The contents of the minibuffer after the point are deleted, and replaced
by the new completion."
  (interactive "p")
  (let ((point-at-start (point)))
    (next-matching-history-element
     (concat
      "^" (regexp-quote (buffer-substring (minibuffer-prompt-end) (point))))
     n)
    ;; next-matching-history-element always puts us at (point-min).
    ;; Move to the position we were at before changing the buffer contents.
    ;; This is still sensible, because the text before point has not changed.
    (goto-char point-at-start)))

(defun previous-complete-history-element (n)
  "\
Get previous history element which completes the minibuffer before the point.
The contents of the minibuffer after the point are deleted, and replaced
by the new completion."
  (interactive "p")
  (next-complete-history-element (- n)))

;; For compatibility with the old subr of the same name.
(defun minibuffer-prompt-width ()
  "Return the display width of the minibuffer prompt.
Return 0 if current buffer is not a minibuffer."
  ;; Return the width of everything before the field at the end of
  ;; the buffer; this should be 0 for normal buffers.
  (1- (minibuffer-prompt-end)))

;; isearch minibuffer history
(add-hook 'minibuffer-setup-hook 'minibuffer-history-isearch-setup)

(defvar minibuffer-history-isearch-message-overlay)
(make-variable-buffer-local 'minibuffer-history-isearch-message-overlay)

(defun minibuffer-history-isearch-setup ()
  "Set up a minibuffer for using isearch to search the minibuffer history.
Intended to be added to `minibuffer-setup-hook'."
  (set (make-local-variable 'isearch-search-fun-function)
       'minibuffer-history-isearch-search)
  (set (make-local-variable 'isearch-message-function)
       'minibuffer-history-isearch-message)
  (set (make-local-variable 'isearch-wrap-function)
       'minibuffer-history-isearch-wrap)
  (set (make-local-variable 'isearch-push-state-function)
       'minibuffer-history-isearch-push-state)
  (add-hook 'isearch-mode-end-hook 'minibuffer-history-isearch-end nil t))

(defun minibuffer-history-isearch-end ()
  "Clean up the minibuffer after terminating isearch in the minibuffer."
  (if minibuffer-history-isearch-message-overlay
      (delete-overlay minibuffer-history-isearch-message-overlay)))

(defun minibuffer-history-isearch-search ()
  "Return the proper search function, for isearch in minibuffer history."
  (lambda (string bound noerror)
    (let ((search-fun
	   ;; Use standard functions to search within minibuffer text
	   (isearch-search-fun-default))
	  found)
      ;; Avoid lazy-highlighting matches in the minibuffer prompt when
      ;; searching forward.  Lazy-highlight calls this lambda with the
      ;; bound arg, so skip the minibuffer prompt.
      (if (and bound isearch-forward (< (point) (minibuffer-prompt-end)))
	  (goto-char (minibuffer-prompt-end)))
      (or
       ;; 1. First try searching in the initial minibuffer text
       (funcall search-fun string
		(if isearch-forward bound (minibuffer-prompt-end))
		noerror)
       ;; 2. If the above search fails, start putting next/prev history
       ;; elements in the minibuffer successively, and search the string
       ;; in them.  Do this only when bound is nil (i.e. not while
       ;; lazy-highlighting search strings in the current minibuffer text).
       (unless bound
	 (condition-case nil
	     (progn
	       (while (not found)
		 (cond (isearch-forward
			(next-history-element 1)
			(goto-char (minibuffer-prompt-end)))
		       (t
			(previous-history-element 1)
			(goto-char (point-max))))
		 (setq isearch-barrier (point) isearch-opoint (point))
		 ;; After putting the next/prev history element, search
		 ;; the string in them again, until next-history-element
		 ;; or previous-history-element raises an error at the
		 ;; beginning/end of history.
		 (setq found (funcall search-fun string
				      (unless isearch-forward
					;; For backward search, don't search
					;; in the minibuffer prompt
					(minibuffer-prompt-end))
				      noerror)))
	       ;; Return point of the new search result
	       (point))
	   ;; Return nil when next(prev)-history-element fails
	   (error nil)))))))

(defun minibuffer-history-isearch-message (&optional c-q-hack ellipsis)
  "Display the minibuffer history search prompt.
If there are no search errors, this function displays an overlay with
the isearch prompt which replaces the original minibuffer prompt.
Otherwise, it displays the standard isearch message returned from
`isearch-message'."
  (if (not (and (minibufferp) isearch-success (not isearch-error)))
      ;; Use standard function `isearch-message' when not in the minibuffer,
      ;; or search fails, or has an error (like incomplete regexp).
      ;; This function overwrites minibuffer text with isearch message,
      ;; so it's possible to see what is wrong in the search string.
      (isearch-message c-q-hack ellipsis)
    ;; Otherwise, put the overlay with the standard isearch prompt over
    ;; the initial minibuffer prompt.
    (if (overlayp minibuffer-history-isearch-message-overlay)
	(move-overlay minibuffer-history-isearch-message-overlay
		      (point-min) (minibuffer-prompt-end))
      (setq minibuffer-history-isearch-message-overlay
	    (make-overlay (point-min) (minibuffer-prompt-end)))
      (overlay-put minibuffer-history-isearch-message-overlay 'evaporate t))
    (overlay-put minibuffer-history-isearch-message-overlay
		 'display (isearch-message-prefix c-q-hack ellipsis))
    ;; And clear any previous isearch message.
    (message "")))

(defun minibuffer-history-isearch-wrap ()
  "Wrap the minibuffer history search when search fails.
Move point to the first history element for a forward search,
or to the last history element for a backward search."
  ;; When `minibuffer-history-isearch-search' fails on reaching the
  ;; beginning/end of the history, wrap the search to the first/last
  ;; minibuffer history element.
  (if isearch-forward
      (goto-history-element (length (symbol-value minibuffer-history-variable)))
    (goto-history-element 0))
  (setq isearch-success t)
  (goto-char (if isearch-forward (minibuffer-prompt-end) (point-max))))

(defun minibuffer-history-isearch-push-state ()
  "Save a function restoring the state of minibuffer history search.
Save `minibuffer-history-position' to the additional state parameter
in the search status stack."
  `(lambda (cmd)
     (minibuffer-history-isearch-pop-state cmd ,minibuffer-history-position)))

(defun minibuffer-history-isearch-pop-state (_cmd hist-pos)
  "Restore the minibuffer history search state.
Go to the history element by the absolute history position HIST-POS."
  (goto-history-element hist-pos))


;Put this on C-x u, so we can force that rather than C-_ into startup msg
(define-obsolete-function-alias 'advertised-undo 'undo "23.2")

(defconst undo-equiv-table (make-hash-table :test 'eq :weakness t)
  "Table mapping redo records to the corresponding undo one.
A redo record for undo-in-region maps to t.
A redo record for ordinary undo maps to the following (earlier) undo.")

(defvar undo-in-region nil
  "Non-nil if `pending-undo-list' is not just a tail of `buffer-undo-list'.")

(defvar undo-no-redo nil
  "If t, `undo' doesn't go through redo entries.")

(defvar pending-undo-list nil
  "Within a run of consecutive undo commands, list remaining to be undone.
If t, we undid all the way to the end of it.")

(defun undo (&optional arg)
  "Undo some previous changes.
Repeat this command to undo more changes.
A numeric ARG serves as a repeat count.

In Transient Mark mode when the mark is active, only undo changes within
the current region.  Similarly, when not in Transient Mark mode, just \\[universal-argument]
as an argument limits undo to changes within the current region."
  (interactive "*P")
  ;; Make last-command indicate for the next command that this was an undo.
  ;; That way, another undo will undo more.
  ;; If we get to the end of the undo history and get an error,
  ;; another undo command will find the undo history empty
  ;; and will get another error.  To begin undoing the undos,
  ;; you must type some other command.
  (let* ((modified (buffer-modified-p))
	 ;; For an indirect buffer, look in the base buffer for the
	 ;; auto-save data.
	 (base-buffer (or (buffer-base-buffer) (current-buffer)))
	 (recent-save (with-current-buffer base-buffer
			(recent-auto-save-p)))
	 message)
    ;; If we get an error in undo-start,
    ;; the next command should not be a "consecutive undo".
    ;; So set `this-command' to something other than `undo'.
    (setq this-command 'undo-start)

    (unless (and (eq last-command 'undo)
		 (or (eq pending-undo-list t)
		     ;; If something (a timer or filter?) changed the buffer
		     ;; since the previous command, don't continue the undo seq.
		     (let ((list buffer-undo-list))
		       (while (eq (car list) nil)
			 (setq list (cdr list)))
		       ;; If the last undo record made was made by undo
		       ;; it shows nothing else happened in between.
		       (gethash list undo-equiv-table))))
      (setq undo-in-region
	    (or (region-active-p) (and arg (not (numberp arg)))))
      (if undo-in-region
	  (undo-start (region-beginning) (region-end))
	(undo-start))
      ;; get rid of initial undo boundary
      (undo-more 1))
    ;; If we got this far, the next command should be a consecutive undo.
    (setq this-command 'undo)
    ;; Check to see whether we're hitting a redo record, and if
    ;; so, ask the user whether she wants to skip the redo/undo pair.
    (let ((equiv (gethash pending-undo-list undo-equiv-table)))
      (or (eq (selected-window) (minibuffer-window))
	  (setq message (format "%s%s!"
                                (if (or undo-no-redo (not equiv))
                                    "Undo" "Redo")
                                (if undo-in-region " in region" ""))))
      (when (and (consp equiv) undo-no-redo)
	;; The equiv entry might point to another redo record if we have done
	;; undo-redo-undo-redo-... so skip to the very last equiv.
	(while (let ((next (gethash equiv undo-equiv-table)))
		 (if next (setq equiv next))))
	(setq pending-undo-list equiv)))
    (undo-more
     (if (numberp arg)
	 (prefix-numeric-value arg)
       1))
    ;; Record the fact that the just-generated undo records come from an
    ;; undo operation--that is, they are redo records.
    ;; In the ordinary case (not within a region), map the redo
    ;; record to the following undos.
    ;; I don't know how to do that in the undo-in-region case.
    (let ((list buffer-undo-list))
      ;; Strip any leading undo boundaries there might be, like we do
      ;; above when checking.
      (while (eq (car list) nil)
	(setq list (cdr list)))
      (puthash list (if undo-in-region t pending-undo-list)
	       undo-equiv-table))
    ;; Don't specify a position in the undo record for the undo command.
    ;; Instead, undoing this should move point to where the change is.
    (let ((tail buffer-undo-list)
	  (prev nil))
      (while (car tail)
	(when (integerp (car tail))
	  (let ((pos (car tail)))
	    (if prev
		(setcdr prev (cdr tail))
	      (setq buffer-undo-list (cdr tail)))
	    (setq tail (cdr tail))
	    (while (car tail)
	      (if (eq pos (car tail))
		  (if prev
		      (setcdr prev (cdr tail))
		    (setq buffer-undo-list (cdr tail)))
		(setq prev tail))
	      (setq tail (cdr tail)))
	    (setq tail nil)))
	(setq prev tail tail (cdr tail))))
    ;; Record what the current undo list says,
    ;; so the next command can tell if the buffer was modified in between.
    (and modified (not (buffer-modified-p))
	 (with-current-buffer base-buffer
	   (delete-auto-save-file-if-necessary recent-save)))
    ;; Display a message announcing success.
    (if message
	(message "%s" message))))

(defun buffer-disable-undo (&optional buffer)
  "Make BUFFER stop keeping undo information.
No argument or nil as argument means do this for the current buffer."
  (interactive)
  (with-current-buffer (if buffer (get-buffer buffer) (current-buffer))
    (setq buffer-undo-list t)))

(defun undo-only (&optional arg)
  "Undo some previous changes.
Repeat this command to undo more changes.
A numeric ARG serves as a repeat count.
Contrary to `undo', this will not redo a previous undo."
  (interactive "*p")
  (let ((undo-no-redo t)) (undo arg)))

(defvar undo-in-progress nil
  "Non-nil while performing an undo.
Some change-hooks test this variable to do something different.")

(defun undo-more (n)
  "Undo back N undo-boundaries beyond what was already undone recently.
Call `undo-start' to get ready to undo recent changes,
then call `undo-more' one or more times to undo them."
  (or (listp pending-undo-list)
      (user-error (concat "No further undo information"
                          (and undo-in-region " for region"))))
  (let ((undo-in-progress t))
    ;; Note: The following, while pulling elements off
    ;; `pending-undo-list' will call primitive change functions which
    ;; will push more elements onto `buffer-undo-list'.
    (setq pending-undo-list (primitive-undo n pending-undo-list))
    (if (null pending-undo-list)
	(setq pending-undo-list t))))

;; Deep copy of a list
(defun undo-copy-list (list)
  "Make a copy of undo list LIST."
  (mapcar 'undo-copy-list-1 list))

(defun undo-copy-list-1 (elt)
  (if (consp elt)
      (cons (car elt) (undo-copy-list-1 (cdr elt)))
    elt))

(defun undo-start (&optional beg end)
  "Set `pending-undo-list' to the front of the undo list.
The next call to `undo-more' will undo the most recently made change.
If BEG and END are specified, then only undo elements
that apply to text between BEG and END are used; other undo elements
are ignored.  If BEG and END are nil, all undo elements are used."
  (if (eq buffer-undo-list t)
      (user-error "No undo information in this buffer"))
  (setq pending-undo-list
	(if (and beg end (not (= beg end)))
	    (undo-make-selective-list (min beg end) (max beg end))
	  buffer-undo-list)))

(defvar undo-adjusted-markers)

(defun undo-make-selective-list (start end)
  "Return a list of undo elements for the region START to END.
The elements come from `buffer-undo-list', but we keep only
the elements inside this region, and discard those outside this region.
If we find an element that crosses an edge of this region,
we stop and ignore all further elements."
  (let ((undo-list-copy (undo-copy-list buffer-undo-list))
	(undo-list (list nil))
	undo-adjusted-markers
	some-rejected
	undo-elt temp-undo-list delta)
    (while undo-list-copy
      (setq undo-elt (car undo-list-copy))
      (let ((keep-this
	     (cond ((and (consp undo-elt) (eq (car undo-elt) t))
		    ;; This is a "was unmodified" element.
		    ;; Keep it if we have kept everything thus far.
		    (not some-rejected))
		   (t
		    (undo-elt-in-region undo-elt start end)))))
	(if keep-this
	    (progn
	      (setq end (+ end (cdr (undo-delta undo-elt))))
	      ;; Don't put two nils together in the list
	      (if (not (and (eq (car undo-list) nil)
			    (eq undo-elt nil)))
		  (setq undo-list (cons undo-elt undo-list))))
	  (if (undo-elt-crosses-region undo-elt start end)
	      (setq undo-list-copy nil)
	    (setq some-rejected t)
	    (setq temp-undo-list (cdr undo-list-copy))
	    (setq delta (undo-delta undo-elt))

	    (when (/= (cdr delta) 0)
	      (let ((position (car delta))
		    (offset (cdr delta)))

		;; Loop down the earlier events adjusting their buffer
		;; positions to reflect the fact that a change to the buffer
		;; isn't being undone. We only need to process those element
		;; types which undo-elt-in-region will return as being in
		;; the region since only those types can ever get into the
		;; output

		(while temp-undo-list
		  (setq undo-elt (car temp-undo-list))
		  (cond ((integerp undo-elt)
			 (if (>= undo-elt position)
			     (setcar temp-undo-list (- undo-elt offset))))
			((atom undo-elt) nil)
			((stringp (car undo-elt))
			 ;; (TEXT . POSITION)
			 (let ((text-pos (abs (cdr undo-elt)))
			       (point-at-end (< (cdr undo-elt) 0 )))
			   (if (>= text-pos position)
			       (setcdr undo-elt (* (if point-at-end -1 1)
						   (- text-pos offset))))))
			((integerp (car undo-elt))
			 ;; (BEGIN . END)
			 (when (>= (car undo-elt) position)
			   (setcar undo-elt (- (car undo-elt) offset))
			   (setcdr undo-elt (- (cdr undo-elt) offset))))
			((null (car undo-elt))
			 ;; (nil PROPERTY VALUE BEG . END)
			 (let ((tail (nthcdr 3 undo-elt)))
			   (when (>= (car tail) position)
			     (setcar tail (- (car tail) offset))
			     (setcdr tail (- (cdr tail) offset))))))
		  (setq temp-undo-list (cdr temp-undo-list))))))))
      (setq undo-list-copy (cdr undo-list-copy)))
    (nreverse undo-list)))

(defun undo-elt-in-region (undo-elt start end)
  "Determine whether UNDO-ELT falls inside the region START ... END.
If it crosses the edge, we return nil."
  (cond ((integerp undo-elt)
	 (and (>= undo-elt start)
	      (<= undo-elt end)))
	((eq undo-elt nil)
	 t)
	((atom undo-elt)
	 nil)
	((stringp (car undo-elt))
	 ;; (TEXT . POSITION)
	 (and (>= (abs (cdr undo-elt)) start)
	      (< (abs (cdr undo-elt)) end)))
	((and (consp undo-elt) (markerp (car undo-elt)))
	 ;; This is a marker-adjustment element (MARKER . ADJUSTMENT).
	 ;; See if MARKER is inside the region.
	 (let ((alist-elt (assq (car undo-elt) undo-adjusted-markers)))
	   (unless alist-elt
	     (setq alist-elt (cons (car undo-elt)
				   (marker-position (car undo-elt))))
	     (setq undo-adjusted-markers
		   (cons alist-elt undo-adjusted-markers)))
	   (and (cdr alist-elt)
		(>= (cdr alist-elt) start)
		(<= (cdr alist-elt) end))))
	((null (car undo-elt))
	 ;; (nil PROPERTY VALUE BEG . END)
	 (let ((tail (nthcdr 3 undo-elt)))
	   (and (>= (car tail) start)
		(<= (cdr tail) end))))
	((integerp (car undo-elt))
	 ;; (BEGIN . END)
	 (and (>= (car undo-elt) start)
	      (<= (cdr undo-elt) end)))))

(defun undo-elt-crosses-region (undo-elt start end)
  "Test whether UNDO-ELT crosses one edge of that region START ... END.
This assumes we have already decided that UNDO-ELT
is not *inside* the region START...END."
  (cond ((atom undo-elt) nil)
	((null (car undo-elt))
	 ;; (nil PROPERTY VALUE BEG . END)
	 (let ((tail (nthcdr 3 undo-elt)))
	   (and (< (car tail) end)
		(> (cdr tail) start))))
	((integerp (car undo-elt))
	 ;; (BEGIN . END)
	 (and (< (car undo-elt) end)
	      (> (cdr undo-elt) start)))))

;; Return the first affected buffer position and the delta for an undo element
;; delta is defined as the change in subsequent buffer positions if we *did*
;; the undo.
(defun undo-delta (undo-elt)
  (if (consp undo-elt)
      (cond ((stringp (car undo-elt))
	     ;; (TEXT . POSITION)
	     (cons (abs (cdr undo-elt)) (length (car undo-elt))))
	    ((integerp (car undo-elt))
	     ;; (BEGIN . END)
	     (cons (car undo-elt) (- (car undo-elt) (cdr undo-elt))))
	    (t
	     '(0 . 0)))
    '(0 . 0)))

(defcustom undo-ask-before-discard nil
  "If non-nil ask about discarding undo info for the current command.
Normally, Emacs discards the undo info for the current command if
it exceeds `undo-outer-limit'.  But if you set this option
non-nil, it asks in the echo area whether to discard the info.
If you answer no, there is a slight risk that Emacs might crash, so
only do it if you really want to undo the command.

This option is mainly intended for debugging.  You have to be
careful if you use it for other purposes.  Garbage collection is
inhibited while the question is asked, meaning that Emacs might
leak memory.  So you should make sure that you do not wait
excessively long before answering the question."
  :type 'boolean
  :group 'undo
  :version "22.1")

(defvar undo-extra-outer-limit nil
  "If non-nil, an extra level of size that's ok in an undo item.
We don't ask the user about truncating the undo list until the
current item gets bigger than this amount.

This variable only matters if `undo-ask-before-discard' is non-nil.")
(make-variable-buffer-local 'undo-extra-outer-limit)

;; When the first undo batch in an undo list is longer than
;; undo-outer-limit, this function gets called to warn the user that
;; the undo info for the current command was discarded.  Garbage
;; collection is inhibited around the call, so it had better not do a
;; lot of consing.
(setq undo-outer-limit-function 'undo-outer-limit-truncate)
(defun undo-outer-limit-truncate (size)
  (if undo-ask-before-discard
      (when (or (null undo-extra-outer-limit)
		(> size undo-extra-outer-limit))
	;; Don't ask the question again unless it gets even bigger.
	;; This applies, in particular, if the user quits from the question.
	;; Such a quit quits out of GC, but something else will call GC
	;; again momentarily.  It will call this function again,
	;; but we don't want to ask the question again.
	(setq undo-extra-outer-limit (+ size 50000))
	(if (let (use-dialog-box track-mouse executing-kbd-macro )
	      (yes-or-no-p (format "Buffer `%s' undo info is %d bytes long; discard it? "
				   (buffer-name) size)))
	    (progn (setq buffer-undo-list nil)
		   (setq undo-extra-outer-limit nil)
		   t)
	  nil))
    (display-warning '(undo discard-info)
		     (concat
		      (format "Buffer `%s' undo info was %d bytes long.\n"
			      (buffer-name) size)
		      "The undo info was discarded because it exceeded \
`undo-outer-limit'.

This is normal if you executed a command that made a huge change
to the buffer.  In that case, to prevent similar problems in the
future, set `undo-outer-limit' to a value that is large enough to
cover the maximum size of normal changes you expect a single
command to make, but not so large that it might exceed the
maximum memory allotted to Emacs.

If you did not execute any such command, the situation is
probably due to a bug and you should report it.

You can disable the popping up of this buffer by adding the entry
\(undo discard-info) to the user option `warning-suppress-types',
which is defined in the `warnings' library.\n")
		     :warning)
    (setq buffer-undo-list nil)
    t))

(defvar shell-command-history nil
  "History list for some commands that read shell commands.

Maximum length of the history list is determined by the value
of `history-length', which see.")

(defvar shell-command-switch (purecopy "-c")
  "Switch used to have the shell execute its command line argument.")

(defvar shell-command-default-error-buffer nil
  "Buffer name for `shell-command' and `shell-command-on-region' error output.
This buffer is used when `shell-command' or `shell-command-on-region'
is run interactively.  A value of nil means that output to stderr and
stdout will be intermixed in the output stream.")

(declare-function mailcap-file-default-commands "mailcap" (files))
(declare-function dired-get-filename "dired" (&optional localp no-error-if-not-filep))

(defun minibuffer-default-add-shell-commands ()
  "Return a list of all commands associated with the current file.
This function is used to add all related commands retrieved by `mailcap'
to the end of the list of defaults just after the default value."
  (interactive)
  (let* ((filename (if (listp minibuffer-default)
		       (car minibuffer-default)
		     minibuffer-default))
	 (commands (and filename (require 'mailcap nil t)
			(mailcap-file-default-commands (list filename)))))
    (setq commands (mapcar (lambda (command)
			     (concat command " " filename))
			   commands))
    (if (listp minibuffer-default)
	(append minibuffer-default commands)
      (cons minibuffer-default commands))))

(declare-function shell-completion-vars "shell" ())

(defvar minibuffer-local-shell-command-map
  (let ((map (make-sparse-keymap)))
    (set-keymap-parent map minibuffer-local-map)
    (define-key map "\t" 'completion-at-point)
    map)
  "Keymap used for completing shell commands in minibuffer.")

(defun read-shell-command (prompt &optional initial-contents hist &rest args)
  "Read a shell command from the minibuffer.
The arguments are the same as the ones of `read-from-minibuffer',
except READ and KEYMAP are missing and HIST defaults
to `shell-command-history'."
  (require 'shell)
  (minibuffer-with-setup-hook
      (lambda ()
        (shell-completion-vars)
	(set (make-local-variable 'minibuffer-default-add-function)
	     'minibuffer-default-add-shell-commands))
    (apply 'read-from-minibuffer prompt initial-contents
	   minibuffer-local-shell-command-map
	   nil
	   (or hist 'shell-command-history)
	   args)))

(defcustom async-shell-command-buffer 'confirm-new-buffer
  "What to do when the output buffer is used by another shell command.
This option specifies how to resolve the conflict where a new command
wants to direct its output to the buffer `*Async Shell Command*',
but this buffer is already taken by another running shell command.

The value `confirm-kill-process' is used to ask for confirmation before
killing the already running process and running a new process
in the same buffer, `confirm-new-buffer' for confirmation before running
the command in a new buffer with a name other than the default buffer name,
`new-buffer' for doing the same without confirmation,
`confirm-rename-buffer' for confirmation before renaming the existing
output buffer and running a new command in the default buffer,
`rename-buffer' for doing the same without confirmation."
  :type '(choice (const :tag "Confirm killing of running command"
			confirm-kill-process)
		 (const :tag "Confirm creation of a new buffer"
			confirm-new-buffer)
		 (const :tag "Create a new buffer"
			new-buffer)
		 (const :tag "Confirm renaming of existing buffer"
			confirm-rename-buffer)
		 (const :tag "Rename the existing buffer"
			rename-buffer))
  :group 'shell
  :version "24.3")

(defun async-shell-command (command &optional output-buffer error-buffer)
  "Execute string COMMAND asynchronously in background.

Like `shell-command', but adds `&' at the end of COMMAND
to execute it asynchronously.

The output appears in the buffer `*Async Shell Command*'.
That buffer is in shell mode.

In Elisp, you will often be better served by calling `start-process'
directly, since it offers more control and does not impose the use of a
shell (with its need to quote arguments)."
  (interactive
   (list
    (read-shell-command "Async shell command: " nil nil
			(let ((filename
			       (cond
				(buffer-file-name)
				((eq major-mode 'dired-mode)
				 (dired-get-filename nil t)))))
			  (and filename (file-relative-name filename))))
    current-prefix-arg
    shell-command-default-error-buffer))
  (unless (string-match "&[ \t]*\\'" command)
    (setq command (concat command " &")))
  (shell-command command output-buffer error-buffer))

(defun shell-command (command &optional output-buffer error-buffer)
  "Execute string COMMAND in inferior shell; display output, if any.
With prefix argument, insert the COMMAND's output at point.

If COMMAND ends in `&', execute it asynchronously.
The output appears in the buffer `*Async Shell Command*'.
That buffer is in shell mode.  You can also use
`async-shell-command' that automatically adds `&'.

Otherwise, COMMAND is executed synchronously.  The output appears in
the buffer `*Shell Command Output*'.  If the output is short enough to
display in the echo area (which is determined by the variables
`resize-mini-windows' and `max-mini-window-height'), it is shown
there, but it is nonetheless available in buffer `*Shell Command
Output*' even though that buffer is not automatically displayed.

To specify a coding system for converting non-ASCII characters
in the shell command output, use \\[universal-coding-system-argument] \
before this command.

Noninteractive callers can specify coding systems by binding
`coding-system-for-read' and `coding-system-for-write'.

The optional second argument OUTPUT-BUFFER, if non-nil,
says to put the output in some other buffer.
If OUTPUT-BUFFER is a buffer or buffer name, put the output there.
If OUTPUT-BUFFER is not a buffer and not nil,
insert output in current buffer.  (This cannot be done asynchronously.)
In either case, the buffer is first erased, and the output is
inserted after point (leaving mark after it).

If the command terminates without error, but generates output,
and you did not specify \"insert it in the current buffer\",
the output can be displayed in the echo area or in its buffer.
If the output is short enough to display in the echo area
\(determined by the variable `max-mini-window-height' if
`resize-mini-windows' is non-nil), it is shown there.
Otherwise,the buffer containing the output is displayed.

If there is output and an error, and you did not specify \"insert it
in the current buffer\", a message about the error goes at the end
of the output.

If there is no output, or if output is inserted in the current buffer,
then `*Shell Command Output*' is deleted.

If the optional third argument ERROR-BUFFER is non-nil, it is a buffer
or buffer name to which to direct the command's standard error output.
If it is nil, error output is mingled with regular output.
In an interactive call, the variable `shell-command-default-error-buffer'
specifies the value of ERROR-BUFFER.

In Elisp, you will often be better served by calling `call-process' or
`start-process' directly, since it offers more control and does not impose
the use of a shell (with its need to quote arguments)."

  (interactive
   (list
    (read-shell-command "Shell command: " nil nil
			(let ((filename
			       (cond
				(buffer-file-name)
				((eq major-mode 'dired-mode)
				 (dired-get-filename nil t)))))
			  (and filename (file-relative-name filename))))
    current-prefix-arg
    shell-command-default-error-buffer))
  ;; Look for a handler in case default-directory is a remote file name.
  (let ((handler
	 (find-file-name-handler (directory-file-name default-directory)
				 'shell-command)))
    (if handler
	(funcall handler 'shell-command command output-buffer error-buffer)
      (if (and output-buffer
	       (not (or (bufferp output-buffer)  (stringp output-buffer))))
	  ;; Output goes in current buffer.
	  (let ((error-file
		 (if error-buffer
		     (make-temp-file
		      (expand-file-name "scor"
					(or small-temporary-file-directory
					    temporary-file-directory)))
		   nil)))
	    (barf-if-buffer-read-only)
	    (push-mark nil t)
	    ;; We do not use -f for csh; we will not support broken use of
	    ;; .cshrcs.  Even the BSD csh manual says to use
	    ;; "if ($?prompt) exit" before things which are not useful
	    ;; non-interactively.  Besides, if someone wants their other
	    ;; aliases for shell commands then they can still have them.
	    (call-process shell-file-name nil
			  (if error-file
			      (list t error-file)
			    t)
			  nil shell-command-switch command)
	    (when (and error-file (file-exists-p error-file))
	      (if (< 0 (nth 7 (file-attributes error-file)))
		  (with-current-buffer (get-buffer-create error-buffer)
		    (let ((pos-from-end (- (point-max) (point))))
		      (or (bobp)
			  (insert "\f\n"))
		      ;; Do no formatting while reading error file,
		      ;; because that can run a shell command, and we
		      ;; don't want that to cause an infinite recursion.
		      (format-insert-file error-file nil)
		      ;; Put point after the inserted errors.
		      (goto-char (- (point-max) pos-from-end)))
		    (display-buffer (current-buffer))))
	      (delete-file error-file))
	    ;; This is like exchange-point-and-mark, but doesn't
	    ;; activate the mark.  It is cleaner to avoid activation,
	    ;; even though the command loop would deactivate the mark
	    ;; because we inserted text.
	    (goto-char (prog1 (mark t)
			 (set-marker (mark-marker) (point)
				     (current-buffer)))))
	;; Output goes in a separate buffer.
	;; Preserve the match data in case called from a program.
	(save-match-data
	  (if (string-match "[ \t]*&[ \t]*\\'" command)
	      ;; Command ending with ampersand means asynchronous.
	      (let ((buffer (get-buffer-create
			     (or output-buffer "*Async Shell Command*")))
		    (directory default-directory)
		    proc)
		;; Remove the ampersand.
		(setq command (substring command 0 (match-beginning 0)))
		;; Ask the user what to do with already running process.
		(setq proc (get-buffer-process buffer))
		(when proc
		  (cond
		   ((eq async-shell-command-buffer 'confirm-kill-process)
		    ;; If will kill a process, query first.
		    (if (yes-or-no-p "A command is running in the default buffer.  Kill it? ")
			(kill-process proc)
		      (error "Shell command in progress")))
		   ((eq async-shell-command-buffer 'confirm-new-buffer)
		    ;; If will create a new buffer, query first.
		    (if (yes-or-no-p "A command is running in the default buffer.  Use a new buffer? ")
			(setq buffer (generate-new-buffer
				      (or output-buffer "*Async Shell Command*")))
		      (error "Shell command in progress")))
		   ((eq async-shell-command-buffer 'new-buffer)
		    ;; It will create a new buffer.
		    (setq buffer (generate-new-buffer
				  (or output-buffer "*Async Shell Command*"))))
		   ((eq async-shell-command-buffer 'confirm-rename-buffer)
		    ;; If will rename the buffer, query first.
		    (if (yes-or-no-p "A command is running in the default buffer.  Rename it? ")
			(progn
			  (with-current-buffer buffer
			    (rename-uniquely))
			  (setq buffer (get-buffer-create
					(or output-buffer "*Async Shell Command*"))))
		      (error "Shell command in progress")))
		   ((eq async-shell-command-buffer 'rename-buffer)
		    ;; It will rename the buffer.
		    (with-current-buffer buffer
		      (rename-uniquely))
		    (setq buffer (get-buffer-create
				  (or output-buffer "*Async Shell Command*"))))))
		(with-current-buffer buffer
		  (setq buffer-read-only nil)
		  ;; Setting buffer-read-only to nil doesn't suffice
		  ;; if some text has a non-nil read-only property,
		  ;; which comint sometimes adds for prompts.
		  (let ((inhibit-read-only t))
		    (erase-buffer))
		  (display-buffer buffer)
		  (setq default-directory directory)
		  (setq proc (start-process "Shell" buffer shell-file-name
					    shell-command-switch command))
		  (setq mode-line-process '(":%s"))
		  (require 'shell) (shell-mode)
		  (set-process-sentinel proc 'shell-command-sentinel)
		  ;; Use the comint filter for proper handling of carriage motion
		  ;; (see `comint-inhibit-carriage-motion'),.
		  (set-process-filter proc 'comint-output-filter)
		  ))
	    ;; Otherwise, command is executed synchronously.
	    (shell-command-on-region (point) (point) command
				     output-buffer nil error-buffer)))))))

(defun display-message-or-buffer (message
				  &optional buffer-name not-this-window frame)
  "Display MESSAGE in the echo area if possible, otherwise in a pop-up buffer.
MESSAGE may be either a string or a buffer.

A buffer is displayed using `display-buffer' if MESSAGE is too long for
the maximum height of the echo area, as defined by `max-mini-window-height'
if `resize-mini-windows' is non-nil.

Returns either the string shown in the echo area, or when a pop-up
buffer is used, the window used to display it.

If MESSAGE is a string, then the optional argument BUFFER-NAME is the
name of the buffer used to display it in the case where a pop-up buffer
is used, defaulting to `*Message*'.  In the case where MESSAGE is a
string and it is displayed in the echo area, it is not specified whether
the contents are inserted into the buffer anyway.

Optional arguments NOT-THIS-WINDOW and FRAME are as for `display-buffer',
and only used if a buffer is displayed."
  (cond ((and (stringp message) (not (string-match "\n" message)))
	 ;; Trivial case where we can use the echo area
	 (message "%s" message))
	((and (stringp message)
	      (= (string-match "\n" message) (1- (length message))))
	 ;; Trivial case where we can just remove single trailing newline
	 (message "%s" (substring message 0 (1- (length message)))))
	(t
	 ;; General case
	 (with-current-buffer
	     (if (bufferp message)
		 message
	       (get-buffer-create (or buffer-name "*Message*")))

	   (unless (bufferp message)
	     (erase-buffer)
	     (insert message))

	   (let ((lines
		  (if (= (buffer-size) 0)
		      0
		    (count-screen-lines nil nil nil (minibuffer-window)))))
	     (cond ((= lines 0))
		   ((and (or (<= lines 1)
			     (<= lines
				 (if resize-mini-windows
				     (cond ((floatp max-mini-window-height)
					    (* (frame-height)
					       max-mini-window-height))
					   ((integerp max-mini-window-height)
					    max-mini-window-height)
					   (t
					    1))
				   1)))
			 ;; Don't use the echo area if the output buffer is
			 ;; already displayed in the selected frame.
			 (not (get-buffer-window (current-buffer))))
		    ;; Echo area
		    (goto-char (point-max))
		    (when (bolp)
		      (backward-char 1))
		    (message "%s" (buffer-substring (point-min) (point))))
		   (t
		    ;; Buffer
		    (goto-char (point-min))
		    (display-buffer (current-buffer)
				    not-this-window frame))))))))


;; We have a sentinel to prevent insertion of a termination message
;; in the buffer itself.
(defun shell-command-sentinel (process signal)
  (if (memq (process-status process) '(exit signal))
      (message "%s: %s."
	       (car (cdr (cdr (process-command process))))
	       (substring signal 0 -1))))

(defun shell-command-on-region (start end command
				      &optional output-buffer replace
				      error-buffer display-error-buffer)
  "Execute string COMMAND in inferior shell with region as input.
Normally display output (if any) in temp buffer `*Shell Command Output*';
Prefix arg means replace the region with it.  Return the exit code of
COMMAND.

To specify a coding system for converting non-ASCII characters
in the input and output to the shell command, use \\[universal-coding-system-argument]
before this command.  By default, the input (from the current buffer)
is encoded using coding-system specified by `process-coding-system-alist',
falling back to `default-process-coding-system' if no match for COMMAND
is found in `process-coding-system-alist'.

Noninteractive callers can specify coding systems by binding
`coding-system-for-read' and `coding-system-for-write'.

If the command generates output, the output may be displayed
in the echo area or in a buffer.
If the output is short enough to display in the echo area
\(determined by the variable `max-mini-window-height' if
`resize-mini-windows' is non-nil), it is shown there.
Otherwise it is displayed in the buffer `*Shell Command Output*'.
The output is available in that buffer in both cases.

If there is output and an error, a message about the error
appears at the end of the output.  If there is no output, or if
output is inserted in the current buffer, the buffer `*Shell
Command Output*' is deleted.

Optional fourth arg OUTPUT-BUFFER specifies where to put the
command's output.  If the value is a buffer or buffer name, put
the output there.  Any other value, including nil, means to
insert the output in the current buffer.  In either case, the
output is inserted after point (leaving mark after it).

Optional fifth arg REPLACE, if non-nil, means to insert the
output in place of text from START to END, putting point and mark
around it.

Optional sixth arg ERROR-BUFFER, if non-nil, specifies a buffer
or buffer name to which to direct the command's standard error
output.  If nil, error output is mingled with regular output.
When called interactively, `shell-command-default-error-buffer'
is used for ERROR-BUFFER.

Optional seventh arg DISPLAY-ERROR-BUFFER, if non-nil, means to
display the error buffer if there were any errors.  When called
interactively, this is t."
  (interactive (let (string)
		 (unless (mark)
		   (error "The mark is not set now, so there is no region"))
		 ;; Do this before calling region-beginning
		 ;; and region-end, in case subprocess output
		 ;; relocates them while we are in the minibuffer.
		 (setq string (read-shell-command "Shell command on region: "))
		 ;; call-interactively recognizes region-beginning and
		 ;; region-end specially, leaving them in the history.
		 (list (region-beginning) (region-end)
		       string
		       current-prefix-arg
		       current-prefix-arg
		       shell-command-default-error-buffer
		       t)))
  (let ((error-file
	 (if error-buffer
	     (make-temp-file
	      (expand-file-name "scor"
				(or small-temporary-file-directory
				    temporary-file-directory)))
	   nil))
	exit-status)
    (if (or replace
	    (and output-buffer
		 (not (or (bufferp output-buffer) (stringp output-buffer)))))
	;; Replace specified region with output from command.
	(let ((swap (and replace (< start end))))
	  ;; Don't muck with mark unless REPLACE says we should.
	  (goto-char start)
	  (and replace (push-mark (point) 'nomsg))
	  (setq exit-status
		(call-process-region start end shell-file-name t
				     (if error-file
					 (list t error-file)
				       t)
				     nil shell-command-switch command))
	  ;; It is rude to delete a buffer which the command is not using.
	  ;; (let ((shell-buffer (get-buffer "*Shell Command Output*")))
	  ;;   (and shell-buffer (not (eq shell-buffer (current-buffer)))
	  ;; 	 (kill-buffer shell-buffer)))
	  ;; Don't muck with mark unless REPLACE says we should.
	  (and replace swap (exchange-point-and-mark)))
      ;; No prefix argument: put the output in a temp buffer,
      ;; replacing its entire contents.
      (let ((buffer (get-buffer-create
		     (or output-buffer "*Shell Command Output*"))))
	(unwind-protect
	    (if (eq buffer (current-buffer))
		;; If the input is the same buffer as the output,
		;; delete everything but the specified region,
		;; then replace that region with the output.
		(progn (setq buffer-read-only nil)
		       (delete-region (max start end) (point-max))
		       (delete-region (point-min) (min start end))
		       (setq exit-status
			     (call-process-region (point-min) (point-max)
						  shell-file-name t
						  (if error-file
						      (list t error-file)
						    t)
						  nil shell-command-switch
						  command)))
	      ;; Clear the output buffer, then run the command with
	      ;; output there.
	      (let ((directory default-directory))
		(with-current-buffer buffer
		  (setq buffer-read-only nil)
		  (if (not output-buffer)
		      (setq default-directory directory))
		  (erase-buffer)))
	      (setq exit-status
		    (call-process-region start end shell-file-name nil
					 (if error-file
					     (list buffer error-file)
					   buffer)
					 nil shell-command-switch command)))
	  ;; Report the output.
	  (with-current-buffer buffer
	    (setq mode-line-process
		  (cond ((null exit-status)
			 " - Error")
			((stringp exit-status)
			 (format " - Signal [%s]" exit-status))
			((not (equal 0 exit-status))
			 (format " - Exit [%d]" exit-status)))))
	  (if (with-current-buffer buffer (> (point-max) (point-min)))
	      ;; There's some output, display it
	      (display-message-or-buffer buffer)
	    ;; No output; error?
	    (let ((output
		   (if (and error-file
			    (< 0 (nth 7 (file-attributes error-file))))
		       (format "some error output%s"
			       (if shell-command-default-error-buffer
				   (format " to the \"%s\" buffer"
					   shell-command-default-error-buffer)
				 ""))
		     "no output")))
	      (cond ((null exit-status)
		     (message "(Shell command failed with error)"))
		    ((equal 0 exit-status)
		     (message "(Shell command succeeded with %s)"
			      output))
		    ((stringp exit-status)
		     (message "(Shell command killed by signal %s)"
			      exit-status))
		    (t
		     (message "(Shell command failed with code %d and %s)"
			      exit-status output))))
	    ;; Don't kill: there might be useful info in the undo-log.
	    ;; (kill-buffer buffer)
	    ))))

    (when (and error-file (file-exists-p error-file))
      (if (< 0 (nth 7 (file-attributes error-file)))
	  (with-current-buffer (get-buffer-create error-buffer)
	    (let ((pos-from-end (- (point-max) (point))))
	      (or (bobp)
		  (insert "\f\n"))
	      ;; Do no formatting while reading error file,
	      ;; because that can run a shell command, and we
	      ;; don't want that to cause an infinite recursion.
	      (format-insert-file error-file nil)
	      ;; Put point after the inserted errors.
	      (goto-char (- (point-max) pos-from-end)))
	    (and display-error-buffer
		 (display-buffer (current-buffer)))))
      (delete-file error-file))
    exit-status))

(defun shell-command-to-string (command)
  "Execute shell command COMMAND and return its output as a string."
  (with-output-to-string
    (with-current-buffer
      standard-output
      (process-file shell-file-name nil t nil shell-command-switch command))))

(defun process-file (program &optional infile buffer display &rest args)
  "Process files synchronously in a separate process.
Similar to `call-process', but may invoke a file handler based on
`default-directory'.  The current working directory of the
subprocess is `default-directory'.

File names in INFILE and BUFFER are handled normally, but file
names in ARGS should be relative to `default-directory', as they
are passed to the process verbatim.  \(This is a difference to
`call-process' which does not support file handlers for INFILE
and BUFFER.\)

Some file handlers might not support all variants, for example
they might behave as if DISPLAY was nil, regardless of the actual
value passed."
  (let ((fh (find-file-name-handler default-directory 'process-file))
        lc stderr-file)
    (unwind-protect
        (if fh (apply fh 'process-file program infile buffer display args)
          (when infile (setq lc (file-local-copy infile)))
          (setq stderr-file (when (and (consp buffer) (stringp (cadr buffer)))
                              (make-temp-file "emacs")))
          (prog1
              (apply 'call-process program
                     (or lc infile)
                     (if stderr-file (list (car buffer) stderr-file) buffer)
                     display args)
            (when stderr-file (copy-file stderr-file (cadr buffer)))))
      (when stderr-file (delete-file stderr-file))
      (when lc (delete-file lc)))))

(defvar process-file-side-effects t
  "Whether a call of `process-file' changes remote files.

By default, this variable is always set to `t', meaning that a
call of `process-file' could potentially change any file on a
remote host.  When set to `nil', a file handler could optimize
its behavior with respect to remote file attribute caching.

You should only ever change this variable with a let-binding;
never with `setq'.")

(defun start-file-process (name buffer program &rest program-args)
  "Start a program in a subprocess.  Return the process object for it.

Similar to `start-process', but may invoke a file handler based on
`default-directory'.  See Info node `(elisp)Magic File Names'.

This handler ought to run PROGRAM, perhaps on the local host,
perhaps on a remote host that corresponds to `default-directory'.
In the latter case, the local part of `default-directory' becomes
the working directory of the process.

PROGRAM and PROGRAM-ARGS might be file names.  They are not
objects of file handler invocation.  File handlers might not
support pty association, if PROGRAM is nil."
  (let ((fh (find-file-name-handler default-directory 'start-file-process)))
    (if fh (apply fh 'start-file-process name buffer program program-args)
      (apply 'start-process name buffer program program-args))))

;;;; Process menu

(defvar tabulated-list-format)
(defvar tabulated-list-entries)
(defvar tabulated-list-sort-key)
(declare-function tabulated-list-init-header  "tabulated-list" ())
(declare-function tabulated-list-print "tabulated-list"
                  (&optional remember-pos))

(defvar process-menu-query-only nil)

(define-derived-mode process-menu-mode tabulated-list-mode "Process Menu"
  "Major mode for listing the processes called by Emacs."
  (setq tabulated-list-format [("Process" 15 t)
			       ("Status"   7 t)
			       ("Buffer"  15 t)
			       ("TTY"     12 t)
			       ("Command"  0 t)])
  (make-local-variable 'process-menu-query-only)
  (setq tabulated-list-sort-key (cons "Process" nil))
  (add-hook 'tabulated-list-revert-hook 'list-processes--refresh nil t)
  (tabulated-list-init-header))

(defun list-processes--refresh ()
  "Recompute the list of processes for the Process List buffer.
Also, delete any process that is exited or signaled."
  (setq tabulated-list-entries nil)
  (dolist (p (process-list))
    (cond ((memq (process-status p) '(exit signal closed))
	   (delete-process p))
	  ((or (not process-menu-query-only)
	       (process-query-on-exit-flag p))
	   (let* ((buf (process-buffer p))
		  (type (process-type p))
		  (name (process-name p))
		  (status (symbol-name (process-status p)))
		  (buf-label (if (buffer-live-p buf)
				 `(,(buffer-name buf)
				   face link
				   help-echo ,(concat "Visit buffer `"
						      (buffer-name buf) "'")
				   follow-link t
				   process-buffer ,buf
				   action process-menu-visit-buffer)
			       "--"))
		  (tty (or (process-tty-name p) "--"))
		  (cmd
		   (if (memq type '(network serial))
		       (let ((contact (process-contact p t)))
			 (if (eq type 'network)
			     (format "(%s %s)"
				     (if (plist-get contact :type)
					 "datagram"
				       "network")
				     (if (plist-get contact :server)
					 (format "server on %s"
						 (or
						  (plist-get contact :host)
						  (plist-get contact :local)))
				       (format "connection to %s"
					       (plist-get contact :host))))
			   (format "(serial port %s%s)"
				   (or (plist-get contact :port) "?")
				   (let ((speed (plist-get contact :speed)))
				     (if speed
					 (format " at %s b/s" speed)
				       "")))))
		     (mapconcat 'identity (process-command p) " "))))
	     (push (list p (vector name status buf-label tty cmd))
		   tabulated-list-entries))))))

(defun process-menu-visit-buffer (button)
  (display-buffer (button-get button 'process-buffer)))

(defun list-processes (&optional query-only buffer)
  "Display a list of all processes.
If optional argument QUERY-ONLY is non-nil, only processes with
the query-on-exit flag set are listed.
Any process listed as exited or signaled is actually eliminated
after the listing is made.
Optional argument BUFFER specifies a buffer to use, instead of
\"*Process List*\".
The return value is always nil."
  (interactive)
  (or (fboundp 'process-list)
      (error "Asynchronous subprocesses are not supported on this system"))
  (unless (bufferp buffer)
    (setq buffer (get-buffer-create "*Process List*")))
  (with-current-buffer buffer
    (process-menu-mode)
    (setq process-menu-query-only query-only)
    (list-processes--refresh)
    (tabulated-list-print))
  (display-buffer buffer)
  nil)

(defvar universal-argument-map
  (let ((map (make-sparse-keymap)))
    (define-key map [t] 'universal-argument-other-key)
    (define-key map (vector meta-prefix-char t) 'universal-argument-other-key)
    (define-key map [switch-frame] nil)
    (define-key map [?\C-u] 'universal-argument-more)
    (define-key map [?-] 'universal-argument-minus)
    (define-key map [?0] 'digit-argument)
    (define-key map [?1] 'digit-argument)
    (define-key map [?2] 'digit-argument)
    (define-key map [?3] 'digit-argument)
    (define-key map [?4] 'digit-argument)
    (define-key map [?5] 'digit-argument)
    (define-key map [?6] 'digit-argument)
    (define-key map [?7] 'digit-argument)
    (define-key map [?8] 'digit-argument)
    (define-key map [?9] 'digit-argument)
    (define-key map [kp-0] 'digit-argument)
    (define-key map [kp-1] 'digit-argument)
    (define-key map [kp-2] 'digit-argument)
    (define-key map [kp-3] 'digit-argument)
    (define-key map [kp-4] 'digit-argument)
    (define-key map [kp-5] 'digit-argument)
    (define-key map [kp-6] 'digit-argument)
    (define-key map [kp-7] 'digit-argument)
    (define-key map [kp-8] 'digit-argument)
    (define-key map [kp-9] 'digit-argument)
    (define-key map [kp-subtract] 'universal-argument-minus)
    map)
  "Keymap used while processing \\[universal-argument].")

(defvar universal-argument-num-events nil
  "Number of argument-specifying events read by `universal-argument'.
`universal-argument-other-key' uses this to discard those events
from (this-command-keys), and reread only the final command.")

(defvar saved-overriding-map t
  "The saved value of `overriding-terminal-local-map'.
That variable gets restored to this value on exiting \"universal
argument mode\".")

(defun save&set-overriding-map (map)
  "Set `overriding-terminal-local-map' to MAP."
  (when (eq saved-overriding-map t)
    (setq saved-overriding-map overriding-terminal-local-map)
    (setq overriding-terminal-local-map map)))

(defun restore-overriding-map ()
  "Restore `overriding-terminal-local-map' to its saved value."
  (setq overriding-terminal-local-map saved-overriding-map)
  (setq saved-overriding-map t))

(defun universal-argument ()
  "Begin a numeric argument for the following command.
Digits or minus sign following \\[universal-argument] make up the numeric argument.
\\[universal-argument] following the digits or minus sign ends the argument.
\\[universal-argument] without digits or minus sign provides 4 as argument.
Repeating \\[universal-argument] without digits or minus sign
 multiplies the argument by 4 each time.
For some commands, just \\[universal-argument] by itself serves as a flag
which is different in effect from any particular numeric argument.
These commands include \\[set-mark-command] and \\[start-kbd-macro]."
  (interactive)
  (setq prefix-arg (list 4))
  (setq universal-argument-num-events (length (this-command-keys)))
  (save&set-overriding-map universal-argument-map))

;; A subsequent C-u means to multiply the factor by 4 if we've typed
;; nothing but C-u's; otherwise it means to terminate the prefix arg.
(defun universal-argument-more (arg)
  (interactive "P")
  (if (consp arg)
      (setq prefix-arg (list (* 4 (car arg))))
    (if (eq arg '-)
	(setq prefix-arg (list -4))
      (setq prefix-arg arg)
      (restore-overriding-map)))
  (setq universal-argument-num-events (length (this-command-keys))))

(defun negative-argument (arg)
  "Begin a negative numeric argument for the next command.
\\[universal-argument] following digits or minus sign ends the argument."
  (interactive "P")
  (cond ((integerp arg)
	 (setq prefix-arg (- arg)))
	((eq arg '-)
	 (setq prefix-arg nil))
	(t
	 (setq prefix-arg '-)))
  (setq universal-argument-num-events (length (this-command-keys)))
  (save&set-overriding-map universal-argument-map))

(defun digit-argument (arg)
  "Part of the numeric argument for the next command.
\\[universal-argument] following digits or minus sign ends the argument."
  (interactive "P")
  (let* ((char (if (integerp last-command-event)
		   last-command-event
		 (get last-command-event 'ascii-character)))
	 (digit (- (logand char ?\177) ?0)))
    (cond ((integerp arg)
	   (setq prefix-arg (+ (* arg 10)
			       (if (< arg 0) (- digit) digit))))
	  ((eq arg '-)
	   ;; Treat -0 as just -, so that -01 will work.
	   (setq prefix-arg (if (zerop digit) '- (- digit))))
	  (t
	   (setq prefix-arg digit))))
  (setq universal-argument-num-events (length (this-command-keys)))
  (save&set-overriding-map universal-argument-map))

;; For backward compatibility, minus with no modifiers is an ordinary
;; command if digits have already been entered.
(defun universal-argument-minus (arg)
  (interactive "P")
  (if (integerp arg)
      (universal-argument-other-key arg)
    (negative-argument arg)))

;; Anything else terminates the argument and is left in the queue to be
;; executed as a command.
(defun universal-argument-other-key (arg)
  (interactive "P")
  (setq prefix-arg arg)
  (let* ((key (this-command-keys))
	 (keylist (listify-key-sequence key)))
    (setq unread-command-events
	  (append (nthcdr universal-argument-num-events keylist)
		  unread-command-events)))
  (reset-this-command-lengths)
  (restore-overriding-map))


(defvar filter-buffer-substring-functions nil
  "This variable is a wrapper hook around `filter-buffer-substring'.
Each member of the hook should be a function accepting four arguments:
\(FUN BEG END DELETE), where FUN is itself a function of three arguments
\(BEG END DELETE).  The arguments BEG, END, and DELETE are the same
as those of `filter-buffer-substring' in each case.

The first hook function to be called receives a FUN equivalent
to the default operation of `filter-buffer-substring',
i.e. one that returns the buffer-substring between BEG and
END (processed by any `buffer-substring-filters').  Normally,
the hook function will call FUN and then do its own processing
of the result.  The next hook function receives a FUN equivalent
to the previous hook function, calls it, and does its own
processing, and so on.  The overall result is that of all hook
functions acting in sequence.

Any hook may choose not to call FUN though, in which case it
effectively replaces the default behavior with whatever it chooses.
Of course, a later hook function may do the same thing.")

(defvar buffer-substring-filters nil
  "List of filter functions for `filter-buffer-substring'.
Each function must accept a single argument, a string, and return
a string.  The buffer substring is passed to the first function
in the list, and the return value of each function is passed to
the next.  The final result (if `buffer-substring-filters' is
nil, this is the unfiltered buffer-substring) is passed to the
first function on `filter-buffer-substring-functions'.

As a special convention, point is set to the start of the buffer text
being operated on (i.e., the first argument of `filter-buffer-substring')
before these functions are called.")
(make-obsolete-variable 'buffer-substring-filters
                        'filter-buffer-substring-functions "24.1")

(defun filter-buffer-substring (beg end &optional delete)
  "Return the buffer substring between BEG and END, after filtering.
The wrapper hook `filter-buffer-substring-functions' performs
the actual filtering.  The obsolete variable `buffer-substring-filters'
is also consulted.  If both of these are nil, no filtering is done.

If DELETE is non-nil, the text between BEG and END is deleted
from the buffer.

This function should be used instead of `buffer-substring',
`buffer-substring-no-properties', or `delete-and-extract-region'
when you want to allow filtering to take place.  For example,
major or minor modes can use `filter-buffer-substring-functions' to
extract characters that are special to a buffer, and should not
be copied into other buffers."
  (with-wrapper-hook filter-buffer-substring-functions (beg end delete)
    (cond
     ((or delete buffer-substring-filters)
      (save-excursion
        (goto-char beg)
        (let ((string (if delete (delete-and-extract-region beg end)
                        (buffer-substring beg end))))
          (dolist (filter buffer-substring-filters)
            (setq string (funcall filter string)))
          string)))
     (t
      (buffer-substring beg end)))))


;;;; Window system cut and paste hooks.

(defvar interprogram-cut-function nil
  "Function to call to make a killed region available to other programs.
Most window systems provide a facility for cutting and pasting
text between different programs, such as the clipboard on X and
MS-Windows, or the pasteboard on Nextstep/Mac OS.

This variable holds a function that Emacs calls whenever text is
put in the kill ring, to make the new kill available to other
programs.  The function takes one argument, TEXT, which is a
string containing the text which should be made available.")

(defvar interprogram-paste-function nil
  "Function to call to get text cut from other programs.
Most window systems provide a facility for cutting and pasting
text between different programs, such as the clipboard on X and
MS-Windows, or the pasteboard on Nextstep/Mac OS.

This variable holds a function that Emacs calls to obtain text
that other programs have provided for pasting.  The function is
called with no arguments.  If no other program has provided text
to paste, the function should return nil (in which case the
caller, usually `current-kill', should use the top of the Emacs
kill ring).  If another program has provided text to paste, the
function should return that text as a string (in which case the
caller should put this string in the kill ring as the latest
kill).

The function may also return a list of strings if the window
system supports multiple selections.  The first string will be
used as the pasted text, but the other will be placed in the kill
ring for easy access via `yank-pop'.

Note that the function should return a string only if a program
other than Emacs has provided a string for pasting; if Emacs
provided the most recent string, the function should return nil.
If it is difficult to tell whether Emacs or some other program
provided the current string, it is probably good enough to return
nil if the string is equal (according to `string=') to the last
text Emacs provided.")



;;;; The kill ring data structure.

(defvar kill-ring nil
  "List of killed text sequences.
Since the kill ring is supposed to interact nicely with cut-and-paste
facilities offered by window systems, use of this variable should
interact nicely with `interprogram-cut-function' and
`interprogram-paste-function'.  The functions `kill-new',
`kill-append', and `current-kill' are supposed to implement this
interaction; you may want to use them instead of manipulating the kill
ring directly.")

(defcustom kill-ring-max 60
  "Maximum length of kill ring before oldest elements are thrown away."
  :type 'integer
  :group 'killing)

(defvar kill-ring-yank-pointer nil
  "The tail of the kill ring whose car is the last thing yanked.")

(defcustom save-interprogram-paste-before-kill nil
  "Save clipboard strings into kill ring before replacing them.
When one selects something in another program to paste it into Emacs,
but kills something in Emacs before actually pasting it,
this selection is gone unless this variable is non-nil,
in which case the other program's selection is saved in the `kill-ring'
before the Emacs kill and one can still paste it using \\[yank] \\[yank-pop]."
  :type 'boolean
  :group 'killing
  :version "23.2")

(defcustom kill-do-not-save-duplicates nil
  "Do not add a new string to `kill-ring' if it duplicates the last one.
The comparison is done using `equal-including-properties'."
  :type 'boolean
  :group 'killing
  :version "23.2")

(defun kill-new (string &optional replace yank-handler)
  "Make STRING the latest kill in the kill ring.
Set `kill-ring-yank-pointer' to point to it.
If `interprogram-cut-function' is non-nil, apply it to STRING.
Optional second argument REPLACE non-nil means that STRING will replace
the front of the kill ring, rather than being added to the list.

When `save-interprogram-paste-before-kill' and `interprogram-paste-function'
are non-nil, saves the interprogram paste string(s) into `kill-ring' before
STRING.

When the yank handler has a non-nil PARAM element, the original STRING
argument is not used by `insert-for-yank'.  However, since Lisp code
may access and use elements from the kill ring directly, the STRING
argument should still be a \"useful\" string for such uses."
  (if (> (length string) 0)
      (if yank-handler
	  (put-text-property 0 (length string)
			     'yank-handler yank-handler string))
    (if yank-handler
	(signal 'args-out-of-range
		(list string "yank-handler specified for empty string"))))
  (unless (and kill-do-not-save-duplicates
	       ;; Due to text properties such as 'yank-handler that
	       ;; can alter the contents to yank, comparison using
	       ;; `equal' is unsafe.
	       (equal-including-properties string (car kill-ring)))
    (if (fboundp 'menu-bar-update-yank-menu)
	(menu-bar-update-yank-menu string (and replace (car kill-ring)))))
  (when save-interprogram-paste-before-kill
    (let ((interprogram-paste (and interprogram-paste-function
                                   (funcall interprogram-paste-function))))
      (when interprogram-paste
        (dolist (s (if (listp interprogram-paste)
		       (nreverse interprogram-paste)
		     (list interprogram-paste)))
	  (unless (and kill-do-not-save-duplicates
		       (equal-including-properties s (car kill-ring)))
	    (push s kill-ring))))))
  (unless (and kill-do-not-save-duplicates
	       (equal-including-properties string (car kill-ring)))
    (if (and replace kill-ring)
	(setcar kill-ring string)
      (push string kill-ring)
      (if (> (length kill-ring) kill-ring-max)
	  (setcdr (nthcdr (1- kill-ring-max) kill-ring) nil))))
  (setq kill-ring-yank-pointer kill-ring)
  (if interprogram-cut-function
      (funcall interprogram-cut-function string)))
(set-advertised-calling-convention
 'kill-new '(string &optional replace) "23.3")

(defun kill-append (string before-p &optional yank-handler)
  "Append STRING to the end of the latest kill in the kill ring.
If BEFORE-P is non-nil, prepend STRING to the kill.
If `interprogram-cut-function' is set, pass the resulting kill to it."
  (let* ((cur (car kill-ring)))
    (kill-new (if before-p (concat string cur) (concat cur string))
	      (or (= (length cur) 0)
		  (equal yank-handler (get-text-property 0 'yank-handler cur)))
	      yank-handler)))
(set-advertised-calling-convention 'kill-append '(string before-p) "23.3")

(defcustom yank-pop-change-selection nil
  "Whether rotating the kill ring changes the window system selection.
If non-nil, whenever the kill ring is rotated (usually via the
`yank-pop' command), Emacs also calls `interprogram-cut-function'
to copy the new kill to the window system selection."
  :type 'boolean
  :group 'killing
  :version "23.1")

(defun current-kill (n &optional do-not-move)
  "Rotate the yanking point by N places, and then return that kill.
If N is zero and `interprogram-paste-function' is set to a
function that returns a string or a list of strings, and if that
function doesn't return nil, then that string (or list) is added
to the front of the kill ring and the string (or first string in
the list) is returned as the latest kill.

If N is not zero, and if `yank-pop-change-selection' is
non-nil, use `interprogram-cut-function' to transfer the
kill at the new yank point into the window system selection.

If optional arg DO-NOT-MOVE is non-nil, then don't actually
move the yanking point; just return the Nth kill forward."

  (let ((interprogram-paste (and (= n 0)
				 interprogram-paste-function
				 (funcall interprogram-paste-function))))
    (if interprogram-paste
	(progn
	  ;; Disable the interprogram cut function when we add the new
	  ;; text to the kill ring, so Emacs doesn't try to own the
	  ;; selection, with identical text.
	  (let ((interprogram-cut-function nil))
	    (if (listp interprogram-paste)
	      (mapc 'kill-new (nreverse interprogram-paste))
	      (kill-new interprogram-paste)))
	  (car kill-ring))
      (or kill-ring (error "Kill ring is empty"))
      (let ((ARGth-kill-element
	     (nthcdr (mod (- n (length kill-ring-yank-pointer))
			  (length kill-ring))
		     kill-ring)))
	(unless do-not-move
	  (setq kill-ring-yank-pointer ARGth-kill-element)
	  (when (and yank-pop-change-selection
		     (> n 0)
		     interprogram-cut-function)
	    (funcall interprogram-cut-function (car ARGth-kill-element))))
	(car ARGth-kill-element)))))



;;;; Commands for manipulating the kill ring.

(defcustom kill-read-only-ok nil
  "Non-nil means don't signal an error for killing read-only text."
  :type 'boolean
  :group 'killing)

(defun kill-region (beg end &optional yank-handler)
  "Kill (\"cut\") text between point and mark.
This deletes the text from the buffer and saves it in the kill ring.
The command \\[yank] can retrieve it from there.
\(If you want to save the region without killing it, use \\[kill-ring-save].)

If you want to append the killed region to the last killed text,
use \\[append-next-kill] before \\[kill-region].

If the buffer is read-only, Emacs will beep and refrain from deleting
the text, but put the text in the kill ring anyway.  This means that
you can use the killing commands to copy text from a read-only buffer.

Lisp programs should use this function for killing text.
 (To delete text, use `delete-region'.)
Supply two arguments, character positions indicating the stretch of text
 to be killed.
Any command that calls this function is a \"kill command\".
If the previous command was also a kill command,
the text killed this time appends to the text killed last time
to make one entry in the kill ring."
  ;; Pass point first, then mark, because the order matters
  ;; when calling kill-append.
  (interactive (list (point) (mark)))
  (unless (and beg end)
    (error "The mark is not set now, so there is no region"))
  (condition-case nil
      (let ((string (filter-buffer-substring beg end t)))
	(when string			;STRING is nil if BEG = END
	  ;; Add that string to the kill ring, one way or another.
	  (if (eq last-command 'kill-region)
	      (kill-append string (< end beg) yank-handler)
	    (kill-new string nil yank-handler)))
	(when (or string (eq last-command 'kill-region))
	  (setq this-command 'kill-region))
	nil)
    ((buffer-read-only text-read-only)
     ;; The code above failed because the buffer, or some of the characters
     ;; in the region, are read-only.
     ;; We should beep, in case the user just isn't aware of this.
     ;; However, there's no harm in putting
     ;; the region's text in the kill ring, anyway.
     (copy-region-as-kill beg end)
     ;; Set this-command now, so it will be set even if we get an error.
     (setq this-command 'kill-region)
     ;; This should barf, if appropriate, and give us the correct error.
     (if kill-read-only-ok
	 (progn (message "Read only text copied to kill ring") nil)
       ;; Signal an error if the buffer is read-only.
       (barf-if-buffer-read-only)
       ;; If the buffer isn't read-only, the text is.
       (signal 'text-read-only (list (current-buffer)))))))
(set-advertised-calling-convention 'kill-region '(beg end) "23.3")

;; copy-region-as-kill no longer sets this-command, because it's confusing
;; to get two copies of the text when the user accidentally types M-w and
;; then corrects it with the intended C-w.
(defun copy-region-as-kill (beg end)
  "Save the region as if killed, but don't kill it.
In Transient Mark mode, deactivate the mark.
If `interprogram-cut-function' is non-nil, also save the text for a window
system cut and paste.

This command's old key binding has been given to `kill-ring-save'."
  (interactive "r")
  (if (eq last-command 'kill-region)
      (kill-append (filter-buffer-substring beg end) (< end beg))
    (kill-new (filter-buffer-substring beg end)))
  (setq deactivate-mark t)
  nil)

(defun kill-ring-save (beg end)
  "Save the region as if killed, but don't kill it.
In Transient Mark mode, deactivate the mark.
If `interprogram-cut-function' is non-nil, also save the text for a window
system cut and paste.

If you want to append the killed line to the last killed text,
use \\[append-next-kill] before \\[kill-ring-save].

This command is similar to `copy-region-as-kill', except that it gives
visual feedback indicating the extent of the region being copied."
  (interactive "r")
  (copy-region-as-kill beg end)
  ;; This use of called-interactively-p is correct because the code it
  ;; controls just gives the user visual feedback.
  (if (called-interactively-p 'interactive)
      (indicate-copied-region)))

(defun indicate-copied-region (&optional message-len)
  "Indicate that the region text has been copied interactively.
If the mark is visible in the selected window, blink the cursor
between point and mark if there is currently no active region
highlighting.

If the mark lies outside the selected window, display an
informative message containing a sample of the copied text.  The
optional argument MESSAGE-LEN, if non-nil, specifies the length
of this sample text; it defaults to 40."
  (let ((mark (mark t))
	(point (point))
	;; Inhibit quitting so we can make a quit here
	;; look like a C-g typed as a command.
	(inhibit-quit t))
    (if (pos-visible-in-window-p mark (selected-window))
	;; Swap point-and-mark quickly so as to show the region that
	;; was selected.  Don't do it if the region is highlighted.
	(unless (and (region-active-p)
		     (face-background 'region))
	  ;; Swap point and mark.
	  (set-marker (mark-marker) (point) (current-buffer))
	  (goto-char mark)
	  (sit-for blink-matching-delay)
	  ;; Swap back.
	  (set-marker (mark-marker) mark (current-buffer))
	  (goto-char point)
	  ;; If user quit, deactivate the mark
	  ;; as C-g would as a command.
	  (and quit-flag mark-active
	       (deactivate-mark)))
      (let ((len (min (abs (- mark point))
		      (or message-len 40))))
	(if (< point mark)
	    ;; Don't say "killed"; that is misleading.
	    (message "Saved text until \"%s\""
		     (buffer-substring-no-properties (- mark len) mark))
	  (message "Saved text from \"%s\""
		   (buffer-substring-no-properties mark (+ mark len))))))))

(defun append-next-kill (&optional interactive)
  "Cause following command, if it kills, to append to previous kill.
The argument is used for internal purposes; do not supply one."
  (interactive "p")
  ;; We don't use (interactive-p), since that breaks kbd macros.
  (if interactive
      (progn
	(setq this-command 'kill-region)
	(message "If the next command is a kill, it will append"))
    (setq last-command 'kill-region)))

;; Yanking.

(defcustom yank-handled-properties
  '((font-lock-face . yank-handle-font-lock-face-property)
    (category . yank-handle-category-property))
  "List of special text property handling conditions for yanking.
Each element should have the form (PROP . FUN), where PROP is a
property symbol and FUN is a function.  When the `yank' command
inserts text into the buffer, it scans the inserted text for
stretches of text that have `eq' values of the text property
PROP; for each such stretch of text, FUN is called with three
arguments: the property's value in that text, and the start and
end positions of the text.

This is done prior to removing the properties specified by
`yank-excluded-properties'."
  :group 'killing
  :version "24.3")

;; This is actually used in subr.el but defcustom does not work there.
(defcustom yank-excluded-properties
  '(category field follow-link fontified font-lock-face help-echo
    intangible invisible keymap local-map mouse-face read-only
    yank-handler)
  "Text properties to discard when yanking.
The value should be a list of text properties to discard or t,
which means to discard all text properties.

See also `yank-handled-properties'."
  :type '(choice (const :tag "All" t) (repeat symbol))
  :group 'killing
  :version "24.3")

(defvar yank-window-start nil)
(defvar yank-undo-function nil
  "If non-nil, function used by `yank-pop' to delete last stretch of yanked text.
Function is called with two parameters, START and END corresponding to
the value of the mark and point; it is guaranteed that START <= END.
Normally set from the UNDO element of a yank-handler; see `insert-for-yank'.")

(defun yank-pop (&optional arg)
  "Replace just-yanked stretch of killed text with a different stretch.
This command is allowed only immediately after a `yank' or a `yank-pop'.
At such a time, the region contains a stretch of reinserted
previously-killed text.  `yank-pop' deletes that text and inserts in its
place a different stretch of killed text.

With no argument, the previous kill is inserted.
With argument N, insert the Nth previous kill.
If N is negative, this is a more recent kill.

The sequence of kills wraps around, so that after the oldest one
comes the newest one.

When this command inserts killed text into the buffer, it honors
`yank-excluded-properties' and `yank-handler' as described in the
doc string for `insert-for-yank-1', which see."
  (interactive "*p")
  (if (not (eq last-command 'yank))
      (error "Previous command was not a yank"))
  (setq this-command 'yank)
  (unless arg (setq arg 1))
  (let ((inhibit-read-only t)
	(before (< (point) (mark t))))
    (if before
	(funcall (or yank-undo-function 'delete-region) (point) (mark t))
      (funcall (or yank-undo-function 'delete-region) (mark t) (point)))
    (setq yank-undo-function nil)
    (set-marker (mark-marker) (point) (current-buffer))
    (insert-for-yank (current-kill arg))
    ;; Set the window start back where it was in the yank command,
    ;; if possible.
    (set-window-start (selected-window) yank-window-start t)
    (if before
	;; This is like exchange-point-and-mark, but doesn't activate the mark.
	;; It is cleaner to avoid activation, even though the command
	;; loop would deactivate the mark because we inserted text.
	(goto-char (prog1 (mark t)
		     (set-marker (mark-marker) (point) (current-buffer))))))
  nil)

(defun yank (&optional arg)
  "Reinsert (\"paste\") the last stretch of killed text.
More precisely, reinsert the most recent kill, which is the
stretch of killed text most recently killed OR yanked.  Put point
at the end, and set mark at the beginning without activating it.
With just \\[universal-argument] as argument, put point at beginning, and mark at end.
With argument N, reinsert the Nth most recent kill.

When this command inserts text into the buffer, it honors the
`yank-handled-properties' and `yank-excluded-properties'
variables, and the `yank-handler' text property.  See
`insert-for-yank-1' for details.

See also the command `yank-pop' (\\[yank-pop])."
  (interactive "*P")
  (setq yank-window-start (window-start))
  ;; If we don't get all the way thru, make last-command indicate that
  ;; for the following command.
  (setq this-command t)
  (push-mark (point))
  (insert-for-yank (current-kill (cond
				  ((listp arg) 0)
				  ((eq arg '-) -2)
				  (t (1- arg)))))
  (if (consp arg)
      ;; This is like exchange-point-and-mark, but doesn't activate the mark.
      ;; It is cleaner to avoid activation, even though the command
      ;; loop would deactivate the mark because we inserted text.
      (goto-char (prog1 (mark t)
		   (set-marker (mark-marker) (point) (current-buffer)))))
  ;; If we do get all the way thru, make this-command indicate that.
  (if (eq this-command t)
      (setq this-command 'yank))
  nil)

(defun rotate-yank-pointer (arg)
  "Rotate the yanking point in the kill ring.
With ARG, rotate that many kills forward (or backward, if negative)."
  (interactive "p")
  (current-kill arg))

;; Some kill commands.

;; Internal subroutine of delete-char
(defun kill-forward-chars (arg)
  (if (listp arg) (setq arg (car arg)))
  (if (eq arg '-) (setq arg -1))
  (kill-region (point) (+ (point) arg)))

;; Internal subroutine of backward-delete-char
(defun kill-backward-chars (arg)
  (if (listp arg) (setq arg (car arg)))
  (if (eq arg '-) (setq arg -1))
  (kill-region (point) (- (point) arg)))

(defcustom backward-delete-char-untabify-method 'untabify
  "The method for untabifying when deleting backward.
Can be `untabify' -- turn a tab to many spaces, then delete one space;
       `hungry' -- delete all whitespace, both tabs and spaces;
       `all' -- delete all whitespace, including tabs, spaces and newlines;
       nil -- just delete one character."
  :type '(choice (const untabify) (const hungry) (const all) (const nil))
  :version "20.3"
  :group 'killing)

(defun backward-delete-char-untabify (arg &optional killp)
  "Delete characters backward, changing tabs into spaces.
The exact behavior depends on `backward-delete-char-untabify-method'.
Delete ARG chars, and kill (save in kill ring) if KILLP is non-nil.
Interactively, ARG is the prefix arg (default 1)
and KILLP is t if a prefix arg was specified."
  (interactive "*p\nP")
  (when (eq backward-delete-char-untabify-method 'untabify)
    (let ((count arg))
      (save-excursion
	(while (and (> count 0) (not (bobp)))
	  (if (= (preceding-char) ?\t)
	      (let ((col (current-column)))
		(forward-char -1)
		(setq col (- col (current-column)))
		(insert-char ?\s col)
		(delete-char 1)))
	  (forward-char -1)
	  (setq count (1- count))))))
  (let* ((skip (cond ((eq backward-delete-char-untabify-method 'hungry) " \t")
                     ((eq backward-delete-char-untabify-method 'all)
                      " \t\n\r")))
         (n (if skip
                (let* ((oldpt (point))
                       (wh (- oldpt (save-excursion
                                      (skip-chars-backward skip)
                                      (constrain-to-field nil oldpt)))))
                  (+ arg (if (zerop wh) 0 (1- wh))))
              arg)))
    ;; Avoid warning about delete-backward-char
    (with-no-warnings (delete-backward-char n killp))))

(defun zap-to-char (arg char)
  "Kill up to and including ARGth occurrence of CHAR.
Case is ignored if `case-fold-search' is non-nil in the current buffer.
Goes backward if ARG is negative; error if CHAR not found."
  (interactive (list (prefix-numeric-value current-prefix-arg)
		     (read-char "Zap to char: " t)))
  ;; Avoid "obsolete" warnings for translation-table-for-input.
  (with-no-warnings
    (if (char-table-p translation-table-for-input)
	(setq char (or (aref translation-table-for-input char) char))))
  (kill-region (point) (progn
			 (search-forward (char-to-string char) nil nil arg)
			 (point))))

;; kill-line and its subroutines.

(defcustom kill-whole-line nil
  "If non-nil, `kill-line' with no arg at start of line kills the whole line."
  :type 'boolean
  :group 'killing)

(defun kill-line (&optional arg)
  "Kill the rest of the current line; if no nonblanks there, kill thru newline.
With prefix argument ARG, kill that many lines from point.
Negative arguments kill lines backward.
With zero argument, kills the text before point on the current line.

When calling from a program, nil means \"no arg\",
a number counts as a prefix arg.

To kill a whole line, when point is not at the beginning, type \
\\[move-beginning-of-line] \\[kill-line] \\[kill-line].

If `show-trailing-whitespace' is non-nil, this command will just
kill the rest of the current line, even if there are only
nonblanks there.

If `kill-whole-line' is non-nil, then this command kills the whole line
including its terminating newline, when used at the beginning of a line
with no argument.  As a consequence, you can always kill a whole line
by typing \\[move-beginning-of-line] \\[kill-line].

If you want to append the killed line to the last killed text,
use \\[append-next-kill] before \\[kill-line].

If the buffer is read-only, Emacs will beep and refrain from deleting
the line, but put the line in the kill ring anyway.  This means that
you can use this command to copy text from a read-only buffer.
\(If the variable `kill-read-only-ok' is non-nil, then this won't
even beep.)"
  (interactive "P")
  (kill-region (point)
	       ;; It is better to move point to the other end of the kill
	       ;; before killing.  That way, in a read-only buffer, point
	       ;; moves across the text that is copied to the kill ring.
	       ;; The choice has no effect on undo now that undo records
	       ;; the value of point from before the command was run.
	       (progn
		 (if arg
		     (forward-visible-line (prefix-numeric-value arg))
		   (if (eobp)
		       (signal 'end-of-buffer nil))
		   (let ((end
			  (save-excursion
			    (end-of-visible-line) (point))))
		     (if (or (save-excursion
			       ;; If trailing whitespace is visible,
			       ;; don't treat it as nothing.
			       (unless show-trailing-whitespace
				 (skip-chars-forward " \t" end))
			       (= (point) end))
			     (and kill-whole-line (bolp)))
			 (forward-visible-line 1)
		       (goto-char end))))
		 (point))))

(defun kill-whole-line (&optional arg)
  "Kill current line.
With prefix ARG, kill that many lines starting from the current line.
If ARG is negative, kill backward.  Also kill the preceding newline.
\(This is meant to make \\[repeat] work well with negative arguments.\)
If ARG is zero, kill current line but exclude the trailing newline."
  (interactive "p")
  (or arg (setq arg 1))
  (if (and (> arg 0) (eobp) (save-excursion (forward-visible-line 0) (eobp)))
      (signal 'end-of-buffer nil))
  (if (and (< arg 0) (bobp) (save-excursion (end-of-visible-line) (bobp)))
      (signal 'beginning-of-buffer nil))
  (unless (eq last-command 'kill-region)
    (kill-new "")
    (setq last-command 'kill-region))
  (cond ((zerop arg)
	 ;; We need to kill in two steps, because the previous command
	 ;; could have been a kill command, in which case the text
	 ;; before point needs to be prepended to the current kill
	 ;; ring entry and the text after point appended.  Also, we
	 ;; need to use save-excursion to avoid copying the same text
	 ;; twice to the kill ring in read-only buffers.
	 (save-excursion
	   (kill-region (point) (progn (forward-visible-line 0) (point))))
	 (kill-region (point) (progn (end-of-visible-line) (point))))
	((< arg 0)
	 (save-excursion
	   (kill-region (point) (progn (end-of-visible-line) (point))))
	 (kill-region (point)
		      (progn (forward-visible-line (1+ arg))
			     (unless (bobp) (backward-char))
			     (point))))
	(t
	 (save-excursion
	   (kill-region (point) (progn (forward-visible-line 0) (point))))
	 (kill-region (point)
		      (progn (forward-visible-line arg) (point))))))

(defun forward-visible-line (arg)
  "Move forward by ARG lines, ignoring currently invisible newlines only.
If ARG is negative, move backward -ARG lines.
If ARG is zero, move to the beginning of the current line."
  (condition-case nil
      (if (> arg 0)
	  (progn
	    (while (> arg 0)
	      (or (zerop (forward-line 1))
		  (signal 'end-of-buffer nil))
	      ;; If the newline we just skipped is invisible,
	      ;; don't count it.
	      (let ((prop
		     (get-char-property (1- (point)) 'invisible)))
		(if (if (eq buffer-invisibility-spec t)
			prop
		      (or (memq prop buffer-invisibility-spec)
			  (assq prop buffer-invisibility-spec)))
		    (setq arg (1+ arg))))
	      (setq arg (1- arg)))
	    ;; If invisible text follows, and it is a number of complete lines,
	    ;; skip it.
	    (let ((opoint (point)))
	      (while (and (not (eobp))
			  (let ((prop
				 (get-char-property (point) 'invisible)))
			    (if (eq buffer-invisibility-spec t)
				prop
			      (or (memq prop buffer-invisibility-spec)
				  (assq prop buffer-invisibility-spec)))))
		(goto-char
		 (if (get-text-property (point) 'invisible)
		     (or (next-single-property-change (point) 'invisible)
			 (point-max))
		   (next-overlay-change (point)))))
	      (unless (bolp)
		(goto-char opoint))))
	(let ((first t))
	  (while (or first (<= arg 0))
	    (if first
		(beginning-of-line)
	      (or (zerop (forward-line -1))
		  (signal 'beginning-of-buffer nil)))
	    ;; If the newline we just moved to is invisible,
	    ;; don't count it.
	    (unless (bobp)
	      (let ((prop
		     (get-char-property (1- (point)) 'invisible)))
		(unless (if (eq buffer-invisibility-spec t)
			    prop
			  (or (memq prop buffer-invisibility-spec)
			      (assq prop buffer-invisibility-spec)))
		  (setq arg (1+ arg)))))
	    (setq first nil))
	  ;; If invisible text follows, and it is a number of complete lines,
	  ;; skip it.
	  (let ((opoint (point)))
	    (while (and (not (bobp))
			(let ((prop
			       (get-char-property (1- (point)) 'invisible)))
			  (if (eq buffer-invisibility-spec t)
			      prop
			    (or (memq prop buffer-invisibility-spec)
				(assq prop buffer-invisibility-spec)))))
	      (goto-char
	       (if (get-text-property (1- (point)) 'invisible)
		   (or (previous-single-property-change (point) 'invisible)
		       (point-min))
		 (previous-overlay-change (point)))))
	    (unless (bolp)
	      (goto-char opoint)))))
    ((beginning-of-buffer end-of-buffer)
     nil)))

(defun end-of-visible-line ()
  "Move to end of current visible line."
  (end-of-line)
  ;; If the following character is currently invisible,
  ;; skip all characters with that same `invisible' property value,
  ;; then find the next newline.
  (while (and (not (eobp))
	      (save-excursion
		(skip-chars-forward "^\n")
		(let ((prop
		       (get-char-property (point) 'invisible)))
		  (if (eq buffer-invisibility-spec t)
		      prop
		    (or (memq prop buffer-invisibility-spec)
			(assq prop buffer-invisibility-spec))))))
    (skip-chars-forward "^\n")
    (if (get-text-property (point) 'invisible)
	(goto-char (or (next-single-property-change (point) 'invisible)
		       (point-max)))
      (goto-char (next-overlay-change (point))))
    (end-of-line)))

(defun insert-buffer (buffer)
  "Insert after point the contents of BUFFER.
Puts mark after the inserted text.
BUFFER may be a buffer or a buffer name.

This function is meant for the user to run interactively.
Don't call it from programs: use `insert-buffer-substring' instead!"
  (interactive
   (list
    (progn
      (barf-if-buffer-read-only)
      (read-buffer "Insert buffer: "
		   (if (eq (selected-window) (next-window (selected-window)))
		       (other-buffer (current-buffer))
		     (window-buffer (next-window (selected-window))))
		   t))))
  (push-mark
   (save-excursion
     (insert-buffer-substring (get-buffer buffer))
     (point)))
  nil)

(defun append-to-buffer (buffer start end)
  "Append to specified buffer the text of the region.
It is inserted into that buffer before its point.

When calling from a program, give three arguments:
BUFFER (or buffer name), START and END.
START and END specify the portion of the current buffer to be copied."
  (interactive
   (list (read-buffer "Append to buffer: " (other-buffer (current-buffer) t))
	 (region-beginning) (region-end)))
  (let* ((oldbuf (current-buffer))
         (append-to (get-buffer-create buffer))
         (windows (get-buffer-window-list append-to t t))
         point)
    (save-excursion
      (with-current-buffer append-to
        (setq point (point))
        (barf-if-buffer-read-only)
        (insert-buffer-substring oldbuf start end)
        (dolist (window windows)
          (when (= (window-point window) point)
            (set-window-point window (point))))))))

(defun prepend-to-buffer (buffer start end)
  "Prepend to specified buffer the text of the region.
It is inserted into that buffer after its point.

When calling from a program, give three arguments:
BUFFER (or buffer name), START and END.
START and END specify the portion of the current buffer to be copied."
  (interactive "BPrepend to buffer: \nr")
  (let ((oldbuf (current-buffer)))
    (with-current-buffer (get-buffer-create buffer)
      (barf-if-buffer-read-only)
      (save-excursion
	(insert-buffer-substring oldbuf start end)))))

(defun copy-to-buffer (buffer start end)
  "Copy to specified buffer the text of the region.
It is inserted into that buffer, replacing existing text there.

When calling from a program, give three arguments:
BUFFER (or buffer name), START and END.
START and END specify the portion of the current buffer to be copied."
  (interactive "BCopy to buffer: \nr")
  (let ((oldbuf (current-buffer)))
    (with-current-buffer (get-buffer-create buffer)
      (barf-if-buffer-read-only)
      (erase-buffer)
      (save-excursion
	(insert-buffer-substring oldbuf start end)))))

(put 'mark-inactive 'error-conditions '(mark-inactive error))
(put 'mark-inactive 'error-message (purecopy "The mark is not active now"))

(defvar activate-mark-hook nil
  "Hook run when the mark becomes active.
It is also run at the end of a command, if the mark is active and
it is possible that the region may have changed.")

(defvar deactivate-mark-hook nil
  "Hook run when the mark becomes inactive.")

(defun mark (&optional force)
  "Return this buffer's mark value as integer, or nil if never set.

In Transient Mark mode, this function signals an error if
the mark is not active.  However, if `mark-even-if-inactive' is non-nil,
or the argument FORCE is non-nil, it disregards whether the mark
is active, and returns an integer or nil in the usual way.

If you are using this in an editing command, you are most likely making
a mistake; see the documentation of `set-mark'."
  (if (or force (not transient-mark-mode) mark-active mark-even-if-inactive)
      (marker-position (mark-marker))
    (signal 'mark-inactive nil)))

(defsubst deactivate-mark (&optional force)
  "Deactivate the mark.
If Transient Mark mode is disabled, this function normally does
nothing; but if FORCE is non-nil, it deactivates the mark anyway.

Deactivating the mark sets `mark-active' to nil, updates the
primary selection according to `select-active-regions', and runs
`deactivate-mark-hook'.

If Transient Mark mode was temporarily enabled, reset the value
of the variable `transient-mark-mode'; if this causes Transient
Mark mode to be disabled, don't change `mark-active' to nil or
run `deactivate-mark-hook'."
  (when (or transient-mark-mode force)
    (when (and (if (eq select-active-regions 'only)
		   (eq (car-safe transient-mark-mode) 'only)
		 select-active-regions)
	       (region-active-p)
	       (display-selections-p))
      ;; The var `saved-region-selection', if non-nil, is the text in
      ;; the region prior to the last command modifying the buffer.
      ;; Set the selection to that, or to the current region.
      (cond (saved-region-selection
	     (x-set-selection 'PRIMARY saved-region-selection)
	     (setq saved-region-selection nil))
	    ;; If another program has acquired the selection, region
	    ;; deactivation should not clobber it (Bug#11772).
	    ((and (/= (region-beginning) (region-end))
		  (or (x-selection-owner-p 'PRIMARY)
		      (null (x-selection-exists-p 'PRIMARY))))
	     (x-set-selection 'PRIMARY
			      (buffer-substring (region-beginning)
						(region-end))))))
    (if (and (null force)
	     (or (eq transient-mark-mode 'lambda)
		 (and (eq (car-safe transient-mark-mode) 'only)
		      (null (cdr transient-mark-mode)))))
	;; When deactivating a temporary region, don't change
	;; `mark-active' or run `deactivate-mark-hook'.
	(setq transient-mark-mode nil)
      (if (eq (car-safe transient-mark-mode) 'only)
	  (setq transient-mark-mode (cdr transient-mark-mode)))
      (setq mark-active nil)
      (run-hooks 'deactivate-mark-hook))))

(defun activate-mark ()
  "Activate the mark."
  (when (mark t)
    (setq mark-active t)
    (unless transient-mark-mode
      (setq transient-mark-mode 'lambda))
    (run-hooks 'activate-mark-hook)))

(defun set-mark (pos)
  "Set this buffer's mark to POS.  Don't use this function!
That is to say, don't use this function unless you want
the user to see that the mark has moved, and you want the previous
mark position to be lost.

Normally, when a new mark is set, the old one should go on the stack.
This is why most applications should use `push-mark', not `set-mark'.

Novice Emacs Lisp programmers often try to use the mark for the wrong
purposes.  The mark saves a location for the user's convenience.
Most editing commands should not alter the mark.
To remember a location for internal use in the Lisp program,
store it in a Lisp variable.  Example:

   (let ((beg (point))) (forward-line 1) (delete-region beg (point)))."

  (if pos
      (progn
	(setq mark-active t)
	(run-hooks 'activate-mark-hook)
	(set-marker (mark-marker) pos (current-buffer)))
    ;; Normally we never clear mark-active except in Transient Mark mode.
    ;; But when we actually clear out the mark value too, we must
    ;; clear mark-active in any mode.
    (deactivate-mark t)
    (set-marker (mark-marker) nil)))

(defcustom use-empty-active-region nil
  "Whether \"region-aware\" commands should act on empty regions.
If nil, region-aware commands treat empty regions as inactive.
If non-nil, region-aware commands treat the region as active as
long as the mark is active, even if the region is empty.

Region-aware commands are those that act on the region if it is
active and Transient Mark mode is enabled, and on the text near
point otherwise."
  :type 'boolean
  :version "23.1"
  :group 'editing-basics)

(defun use-region-p ()
  "Return t if the region is active and it is appropriate to act on it.
This is used by commands that act specially on the region under
Transient Mark mode.

The return value is t if Transient Mark mode is enabled and the
mark is active; furthermore, if `use-empty-active-region' is nil,
the region must not be empty.  Otherwise, the return value is nil.

For some commands, it may be appropriate to ignore the value of
`use-empty-active-region'; in that case, use `region-active-p'."
  (and (region-active-p)
       (or use-empty-active-region (> (region-end) (region-beginning)))))

(defun region-active-p ()
  "Return t if Transient Mark mode is enabled and the mark is active.

Some commands act specially on the region when Transient Mark
mode is enabled.  Usually, such commands should use
`use-region-p' instead of this function, because `use-region-p'
also checks the value of `use-empty-active-region'."
  (and transient-mark-mode mark-active))

(defvar mark-ring nil
  "The list of former marks of the current buffer, most recent first.")
(make-variable-buffer-local 'mark-ring)
(put 'mark-ring 'permanent-local t)

(defcustom mark-ring-max 16
  "Maximum size of mark ring.  Start discarding off end if gets this big."
  :type 'integer
  :group 'editing-basics)

(defvar global-mark-ring nil
  "The list of saved global marks, most recent first.")

(defcustom global-mark-ring-max 16
  "Maximum size of global mark ring.  \
Start discarding off end if gets this big."
  :type 'integer
  :group 'editing-basics)

(defun pop-to-mark-command ()
  "Jump to mark, and pop a new position for mark off the ring.
\(Does not affect global mark ring\)."
  (interactive)
  (if (null (mark t))
      (error "No mark set in this buffer")
    (if (= (point) (mark t))
	(message "Mark popped"))
    (goto-char (mark t))
    (pop-mark)))

(defun push-mark-command (arg &optional nomsg)
  "Set mark at where point is.
If no prefix ARG and mark is already set there, just activate it.
Display `Mark set' unless the optional second arg NOMSG is non-nil."
  (interactive "P")
  (let ((mark (marker-position (mark-marker))))
    (if (or arg (null mark) (/= mark (point)))
	(push-mark nil nomsg t)
      (setq mark-active t)
      (run-hooks 'activate-mark-hook)
      (unless nomsg
	(message "Mark activated")))))

(defcustom set-mark-command-repeat-pop nil
  "Non-nil means repeating \\[set-mark-command] after popping mark pops it again.
That means that C-u \\[set-mark-command] \\[set-mark-command]
will pop the mark twice, and
C-u \\[set-mark-command] \\[set-mark-command] \\[set-mark-command]
will pop the mark three times.

A value of nil means \\[set-mark-command]'s behavior does not change
after C-u \\[set-mark-command]."
  :type 'boolean
  :group 'editing-basics)

<<<<<<< HEAD
=======
(defcustom set-mark-default-inactive nil
  "If non-nil, setting the mark does not activate it.
This option does the same thing as disabling Transient Mark mode,
and it will be removed in the near future."
  :type 'boolean
  :group 'editing-basics
  :version "23.1")
(make-obsolete-variable 'set-mark-default-inactive nil "24.3")

>>>>>>> f433306a
(defun set-mark-command (arg)
  "Set the mark where point is, or jump to the mark.
Setting the mark also alters the region, which is the text
between point and mark; this is the closest equivalent in
Emacs to what some editors call the \"selection\".

With no prefix argument, set the mark at point, and push the
old mark position on local mark ring.  Also push the old mark on
global mark ring, if the previous mark was set in another buffer.

When Transient Mark Mode is off, immediately repeating this
command activates `transient-mark-mode' temporarily.

With prefix argument \(e.g., \\[universal-argument] \\[set-mark-command]\), \
jump to the mark, and set the mark from
position popped off the local mark ring \(this does not affect the global
mark ring\).  Use \\[pop-global-mark] to jump to a mark popped off the global
mark ring \(see `pop-global-mark'\).

If `set-mark-command-repeat-pop' is non-nil, repeating
the \\[set-mark-command] command with no prefix argument pops the next position
off the local (or global) mark ring and jumps there.

With \\[universal-argument] \\[universal-argument] as prefix
argument, unconditionally set mark where point is, even if
`set-mark-command-repeat-pop' is non-nil.

Novice Emacs Lisp programmers often try to use the mark for the wrong
purposes.  See the documentation of `set-mark' for more information."
  (interactive "P")
  (cond ((eq transient-mark-mode 'lambda)
	 (setq transient-mark-mode nil))
	((eq (car-safe transient-mark-mode) 'only)
	 (deactivate-mark)))
  (cond
   ((and (consp arg) (> (prefix-numeric-value arg) 4))
    (push-mark-command nil))
   ((not (eq this-command 'set-mark-command))
    (if arg
	(pop-to-mark-command)
      (push-mark-command t)))
   ((and set-mark-command-repeat-pop
	 (eq last-command 'pop-to-mark-command))
    (setq this-command 'pop-to-mark-command)
    (pop-to-mark-command))
   ((and set-mark-command-repeat-pop
	 (eq last-command 'pop-global-mark)
	 (not arg))
    (setq this-command 'pop-global-mark)
    (pop-global-mark))
   (arg
    (setq this-command 'pop-to-mark-command)
    (pop-to-mark-command))
   ((eq last-command 'set-mark-command)
    (if (region-active-p)
        (progn
          (deactivate-mark)
          (message "Mark deactivated"))
      (activate-mark)
      (message "Mark activated")))
   (t
    (push-mark-command nil))))

(defun push-mark (&optional location nomsg activate)
  "Set mark at LOCATION (point, by default) and push old mark on mark ring.
If the last global mark pushed was not in the current buffer,
also push LOCATION on the global mark ring.
Display `Mark set' unless the optional second arg NOMSG is non-nil.

Novice Emacs Lisp programmers often try to use the mark for the wrong
purposes.  See the documentation of `set-mark' for more information.

In Transient Mark mode, activate mark if optional third arg ACTIVATE non-nil."
  (unless (null (mark t))
    (setq mark-ring (cons (copy-marker (mark-marker)) mark-ring))
    (when (> (length mark-ring) mark-ring-max)
      (move-marker (car (nthcdr mark-ring-max mark-ring)) nil)
      (setcdr (nthcdr (1- mark-ring-max) mark-ring) nil)))
  (set-marker (mark-marker) (or location (point)) (current-buffer))
  ;; Now push the mark on the global mark ring.
  (if (and global-mark-ring
	   (eq (marker-buffer (car global-mark-ring)) (current-buffer)))
      ;; The last global mark pushed was in this same buffer.
      ;; Don't push another one.
      nil
    (setq global-mark-ring (cons (copy-marker (mark-marker)) global-mark-ring))
    (when (> (length global-mark-ring) global-mark-ring-max)
      (move-marker (car (nthcdr global-mark-ring-max global-mark-ring)) nil)
      (setcdr (nthcdr (1- global-mark-ring-max) global-mark-ring) nil)))
  (or nomsg executing-kbd-macro (> (minibuffer-depth) 0)
      (message "Mark set"))
  (if (or activate (not transient-mark-mode))
      (set-mark (mark t)))
  nil)

(defun pop-mark ()
  "Pop off mark ring into the buffer's actual mark.
Does not set point.  Does nothing if mark ring is empty."
  (when mark-ring
    (setq mark-ring (nconc mark-ring (list (copy-marker (mark-marker)))))
    (set-marker (mark-marker) (+ 0 (car mark-ring)) (current-buffer))
    (move-marker (car mark-ring) nil)
    (if (null (mark t)) (ding))
    (setq mark-ring (cdr mark-ring)))
  (deactivate-mark))

(define-obsolete-function-alias
  'exchange-dot-and-mark 'exchange-point-and-mark "23.3")
(defun exchange-point-and-mark (&optional arg)
  "Put the mark where point is now, and point where the mark is now.
This command works even when the mark is not active,
and it reactivates the mark.

If Transient Mark mode is on, a prefix ARG deactivates the mark
if it is active, and otherwise avoids reactivating it.  If
Transient Mark mode is off, a prefix ARG enables Transient Mark
mode temporarily."
  (interactive "P")
  (let ((omark (mark t))
	(temp-highlight (eq (car-safe transient-mark-mode) 'only)))
    (if (null omark)
        (error "No mark set in this buffer"))
    (deactivate-mark)
    (set-mark (point))
    (goto-char omark)
    (cond (temp-highlight
	   (setq transient-mark-mode (cons 'only transient-mark-mode)))
	  ((or (and arg (region-active-p)) ; (xor arg (not (region-active-p)))
	       (not (or arg (region-active-p))))
	   (deactivate-mark))
	  (t (activate-mark)))
    nil))

(defcustom shift-select-mode t
  "When non-nil, shifted motion keys activate the mark momentarily.

While the mark is activated in this way, any shift-translated point
motion key extends the region, and if Transient Mark mode was off, it
is temporarily turned on.  Furthermore, the mark will be deactivated
by any subsequent point motion key that was not shift-translated, or
by any action that normally deactivates the mark in Transient Mark mode.

See `this-command-keys-shift-translated' for the meaning of
shift-translation."
  :type 'boolean
  :group 'editing-basics)

(defun handle-shift-selection ()
  "Activate/deactivate mark depending on invocation thru shift translation.
This function is called by `call-interactively' when a command
with a `^' character in its `interactive' spec is invoked, before
running the command itself.

If `shift-select-mode' is enabled and the command was invoked
through shift translation, set the mark and activate the region
temporarily, unless it was already set in this way.  See
`this-command-keys-shift-translated' for the meaning of shift
translation.

Otherwise, if the region has been activated temporarily,
deactivate it, and restore the variable `transient-mark-mode' to
its earlier value."
  (cond ((and shift-select-mode this-command-keys-shift-translated)
         (unless (and mark-active
		      (eq (car-safe transient-mark-mode) 'only))
	   (setq transient-mark-mode
                 (cons 'only
                       (unless (eq transient-mark-mode 'lambda)
                         transient-mark-mode)))
           (push-mark nil nil t)))
        ((eq (car-safe transient-mark-mode) 'only)
         (setq transient-mark-mode (cdr transient-mark-mode))
         (deactivate-mark))))

(define-minor-mode transient-mark-mode
  "Toggle Transient Mark mode.
With a prefix argument ARG, enable Transient Mark mode if ARG is
positive, and disable it otherwise.  If called from Lisp, enable
Transient Mark mode if ARG is omitted or nil.

Transient Mark mode is a global minor mode.  When enabled, the
region is highlighted whenever the mark is active.  The mark is
\"deactivated\" by changing the buffer, and after certain other
operations that set the mark but whose main purpose is something
else--for example, incremental search, \\[beginning-of-buffer], and \\[end-of-buffer].

You can also deactivate the mark by typing \\[keyboard-quit] or
\\[keyboard-escape-quit].

Many commands change their behavior when Transient Mark mode is
in effect and the mark is active, by acting on the region instead
of their usual default part of the buffer's text.  Examples of
such commands include \\[comment-dwim], \\[flush-lines], \\[keep-lines],
\\[query-replace], \\[query-replace-regexp], \\[ispell], and \\[undo].
To see the documentation of commands which are sensitive to the
Transient Mark mode, invoke \\[apropos-documentation] and type \"transient\"
or \"mark.*active\" at the prompt."
  :global t
  ;; It's defined in C/cus-start, this stops the d-m-m macro defining it again.
  :variable transient-mark-mode)

(defvar widen-automatically t
  "Non-nil means it is ok for commands to call `widen' when they want to.
Some commands will do this in order to go to positions outside
the current accessible part of the buffer.

If `widen-automatically' is nil, these commands will do something else
as a fallback, and won't change the buffer bounds.")

(defvar non-essential nil
  "Whether the currently executing code is performing an essential task.
This variable should be non-nil only when running code which should not
disturb the user.  E.g. it can be used to prevent Tramp from prompting the
user for a password when we are simply scanning a set of files in the
background or displaying possible completions before the user even asked
for it.")

(defun pop-global-mark ()
  "Pop off global mark ring and jump to the top location."
  (interactive)
  ;; Pop entries which refer to non-existent buffers.
  (while (and global-mark-ring (not (marker-buffer (car global-mark-ring))))
    (setq global-mark-ring (cdr global-mark-ring)))
  (or global-mark-ring
      (error "No global mark set"))
  (let* ((marker (car global-mark-ring))
	 (buffer (marker-buffer marker))
	 (position (marker-position marker)))
    (setq global-mark-ring (nconc (cdr global-mark-ring)
				  (list (car global-mark-ring))))
    (set-buffer buffer)
    (or (and (>= position (point-min))
	     (<= position (point-max)))
	(if widen-automatically
	    (widen)
	  (error "Global mark position is outside accessible part of buffer")))
    (goto-char position)
    (switch-to-buffer buffer)))

(defcustom next-line-add-newlines nil
  "If non-nil, `next-line' inserts newline to avoid `end of buffer' error."
  :type 'boolean
  :version "21.1"
  :group 'editing-basics)

(defun next-line (&optional arg try-vscroll)
  "Move cursor vertically down ARG lines.
Interactively, vscroll tall lines if `auto-window-vscroll' is enabled.
If there is no character in the target line exactly under the current column,
the cursor is positioned after the character in that line which spans this
column, or at the end of the line if it is not long enough.
If there is no line in the buffer after this one, behavior depends on the
value of `next-line-add-newlines'.  If non-nil, it inserts a newline character
to create a line, and moves the cursor to that line.  Otherwise it moves the
cursor to the end of the buffer.

If the variable `line-move-visual' is non-nil, this command moves
by display lines.  Otherwise, it moves by buffer lines, without
taking variable-width characters or continued lines into account.

The command \\[set-goal-column] can be used to create
a semipermanent goal column for this command.
Then instead of trying to move exactly vertically (or as close as possible),
this command moves to the specified goal column (or as close as possible).
The goal column is stored in the variable `goal-column', which is nil
when there is no goal column.  Note that setting `goal-column'
overrides `line-move-visual' and causes this command to move by buffer
lines rather than by display lines.

If you are thinking of using this in a Lisp program, consider
using `forward-line' instead.  It is usually easier to use
and more reliable (no dependence on goal column, etc.)."
  (interactive "^p\np")
  (or arg (setq arg 1))
  (if (and next-line-add-newlines (= arg 1))
      (if (save-excursion (end-of-line) (eobp))
	  ;; When adding a newline, don't expand an abbrev.
	  (let ((abbrev-mode nil))
	    (end-of-line)
	    (insert (if use-hard-newlines hard-newline "\n")))
	(line-move arg nil nil try-vscroll))
    (if (called-interactively-p 'interactive)
	(condition-case err
	    (line-move arg nil nil try-vscroll)
	  ((beginning-of-buffer end-of-buffer)
	   (signal (car err) (cdr err))))
      (line-move arg nil nil try-vscroll)))
  nil)

(defun previous-line (&optional arg try-vscroll)
  "Move cursor vertically up ARG lines.
Interactively, vscroll tall lines if `auto-window-vscroll' is enabled.
If there is no character in the target line exactly over the current column,
the cursor is positioned after the character in that line which spans this
column, or at the end of the line if it is not long enough.

If the variable `line-move-visual' is non-nil, this command moves
by display lines.  Otherwise, it moves by buffer lines, without
taking variable-width characters or continued lines into account.

The command \\[set-goal-column] can be used to create
a semipermanent goal column for this command.
Then instead of trying to move exactly vertically (or as close as possible),
this command moves to the specified goal column (or as close as possible).
The goal column is stored in the variable `goal-column', which is nil
when there is no goal column.  Note that setting `goal-column'
overrides `line-move-visual' and causes this command to move by buffer
lines rather than by display lines.

If you are thinking of using this in a Lisp program, consider using
`forward-line' with a negative argument instead.  It is usually easier
to use and more reliable (no dependence on goal column, etc.)."
  (interactive "^p\np")
  (or arg (setq arg 1))
  (if (called-interactively-p 'interactive)
      (condition-case err
	  (line-move (- arg) nil nil try-vscroll)
	((beginning-of-buffer end-of-buffer)
	 (signal (car err) (cdr err))))
    (line-move (- arg) nil nil try-vscroll))
  nil)

(defcustom track-eol nil
  "Non-nil means vertical motion starting at end of line keeps to ends of lines.
This means moving to the end of each line moved onto.
The beginning of a blank line does not count as the end of a line.
This has no effect when `line-move-visual' is non-nil."
  :type 'boolean
  :group 'editing-basics)

(defcustom goal-column nil
  "Semipermanent goal column for vertical motion, as set by \\[set-goal-column], or nil.
A non-nil setting overrides `line-move-visual', which see."
  :type '(choice integer
		 (const :tag "None" nil))
  :group 'editing-basics)
(make-variable-buffer-local 'goal-column)

(defvar temporary-goal-column 0
  "Current goal column for vertical motion.
It is the column where point was at the start of the current run
of vertical motion commands.

When moving by visual lines via `line-move-visual', it is a cons
cell (COL . HSCROLL), where COL is the x-position, in pixels,
divided by the default column width, and HSCROLL is the number of
columns by which window is scrolled from left margin.

When the `track-eol' feature is doing its job, the value is
`most-positive-fixnum'.")

(defcustom line-move-ignore-invisible t
  "Non-nil means \\[next-line] and \\[previous-line] ignore invisible lines.
Outline mode sets this."
  :type 'boolean
  :group 'editing-basics)

(defcustom line-move-visual t
  "When non-nil, `line-move' moves point by visual lines.
This movement is based on where the cursor is displayed on the
screen, instead of relying on buffer contents alone.  It takes
into account variable-width characters and line continuation.
If nil, `line-move' moves point by logical lines.
A non-nil setting of `goal-column' overrides the value of this variable
and forces movement by logical lines.
A window that is  horizontally scrolled also forces movement by logical
lines."
  :type 'boolean
  :group 'editing-basics
  :version "23.1")

;; Returns non-nil if partial move was done.
(defun line-move-partial (arg noerror to-end)
  (if (< arg 0)
      ;; Move backward (up).
      ;; If already vscrolled, reduce vscroll
      (let ((vs (window-vscroll nil t)))
	(when (> vs (frame-char-height))
	  (set-window-vscroll nil (- vs (frame-char-height)) t)))

    ;; Move forward (down).
    (let* ((lh (window-line-height -1))
	   (vpos (nth 1 lh))
	   (ypos (nth 2 lh))
	   (rbot (nth 3 lh))
	   py vs)
      (when (or (null lh)
		(>= rbot (frame-char-height))
		(<= ypos (- (frame-char-height))))
	(unless lh
	  (let ((wend (pos-visible-in-window-p t nil t)))
	    (setq rbot (nth 3 wend)
		  vpos (nth 5 wend))))
	(cond
	 ;; If last line of window is fully visible, move forward.
	 ((or (null rbot) (= rbot 0))
	  nil)
	 ;; If cursor is not in the bottom scroll margin, move forward.
	 ((and (> vpos 0)
	       (< (setq py
			(or (nth 1 (window-line-height))
			    (let ((ppos (posn-at-point)))
			      (cdr (or (posn-actual-col-row ppos)
				       (posn-col-row ppos))))))
		  (min (- (window-text-height) scroll-margin 1) (1- vpos))))
	  nil)
	 ;; When already vscrolled, we vscroll some more if we can,
	 ;; or clear vscroll and move forward at end of tall image.
	 ((> (setq vs (window-vscroll nil t)) 0)
	  (when (> rbot 0)
	    (set-window-vscroll nil (+ vs (min rbot (frame-char-height))) t)))
	 ;; If cursor just entered the bottom scroll margin, move forward,
	 ;; but also vscroll one line so redisplay won't recenter.
	 ((and (> vpos 0)
	       (= py (min (- (window-text-height) scroll-margin 1)
			  (1- vpos))))
	  (set-window-vscroll nil (frame-char-height) t)
	  (line-move-1 arg noerror to-end)
	  t)
	 ;; If there are lines above the last line, scroll-up one line.
	 ((> vpos 0)
	  (scroll-up 1)
	  t)
	 ;; Finally, start vscroll.
	 (t
	  (set-window-vscroll nil (frame-char-height) t)))))))


;; This is like line-move-1 except that it also performs
;; vertical scrolling of tall images if appropriate.
;; That is not really a clean thing to do, since it mixes
;; scrolling with cursor motion.  But so far we don't have
;; a cleaner solution to the problem of making C-n do something
;; useful given a tall image.
(defun line-move (arg &optional noerror to-end try-vscroll)
  (if noninteractive
      (forward-line arg)
    (unless (and auto-window-vscroll try-vscroll
		 ;; Only vscroll for single line moves
		 (= (abs arg) 1)
		 ;; Under scroll-conservatively, the display engine
		 ;; does this better.
		 (zerop scroll-conservatively)
		 ;; But don't vscroll in a keyboard macro.
		 (not defining-kbd-macro)
		 (not executing-kbd-macro)
		 (line-move-partial arg noerror to-end))
      (set-window-vscroll nil 0 t)
      (if (and line-move-visual
	       ;; Display-based column are incompatible with goal-column.
	       (not goal-column)
	       ;; When the text in the window is scrolled to the left,
	       ;; display-based motion doesn't make sense (because each
	       ;; logical line occupies exactly one screen line).
	       (not (> (window-hscroll) 0)))
	  (line-move-visual arg noerror)
	(line-move-1 arg noerror to-end)))))

;; Display-based alternative to line-move-1.
;; Arg says how many lines to move.  The value is t if we can move the
;; specified number of lines.
(defun line-move-visual (arg &optional noerror)
  (let ((opoint (point))
	(hscroll (window-hscroll))
	target-hscroll)
    ;; Check if the previous command was a line-motion command, or if
    ;; we were called from some other command.
    (if (and (consp temporary-goal-column)
	     (memq last-command `(next-line previous-line ,this-command)))
	;; If so, there's no need to reset `temporary-goal-column',
	;; but we may need to hscroll.
	(if (or (/= (cdr temporary-goal-column) hscroll)
		(>  (cdr temporary-goal-column) 0))
	    (setq target-hscroll (cdr temporary-goal-column)))
      ;; Otherwise, we should reset `temporary-goal-column'.
      (let ((posn (posn-at-point)))
	(cond
	 ;; Handle the `overflow-newline-into-fringe' case:
	 ((eq (nth 1 posn) 'right-fringe)
	  (setq temporary-goal-column (cons (- (window-width) 1) hscroll)))
	 ((car (posn-x-y posn))
	  (setq temporary-goal-column
		(cons (/ (float (car (posn-x-y posn)))
			 (frame-char-width)) hscroll))))))
    (if target-hscroll
	(set-window-hscroll (selected-window) target-hscroll))
    (or (and (= (vertical-motion
		 (cons (or goal-column
			   (if (consp temporary-goal-column)
			       (car temporary-goal-column)
			     temporary-goal-column))
		       arg))
		arg)
	     (or (>= arg 0)
		 (/= (point) opoint)
		 ;; If the goal column lies on a display string,
		 ;; `vertical-motion' advances the cursor to the end
		 ;; of the string.  For arg < 0, this can cause the
		 ;; cursor to get stuck.  (Bug#3020).
		 (= (vertical-motion arg) arg)))
	(unless noerror
	  (signal (if (< arg 0) 'beginning-of-buffer 'end-of-buffer)
		  nil)))))

;; This is the guts of next-line and previous-line.
;; Arg says how many lines to move.
;; The value is t if we can move the specified number of lines.
(defun line-move-1 (arg &optional noerror _to-end)
  ;; Don't run any point-motion hooks, and disregard intangibility,
  ;; for intermediate positions.
  (let ((inhibit-point-motion-hooks t)
	(opoint (point))
	(orig-arg arg))
    (if (consp temporary-goal-column)
	(setq temporary-goal-column (+ (car temporary-goal-column)
				       (cdr temporary-goal-column))))
    (unwind-protect
	(progn
	  (if (not (memq last-command '(next-line previous-line)))
	      (setq temporary-goal-column
		    (if (and track-eol (eolp)
			     ;; Don't count beg of empty line as end of line
			     ;; unless we just did explicit end-of-line.
			     (or (not (bolp)) (eq last-command 'move-end-of-line)))
			most-positive-fixnum
		      (current-column))))

	  (if (not (or (integerp selective-display)
                       line-move-ignore-invisible))
	      ;; Use just newline characters.
	      ;; Set ARG to 0 if we move as many lines as requested.
	      (or (if (> arg 0)
		      (progn (if (> arg 1) (forward-line (1- arg)))
			     ;; This way of moving forward ARG lines
			     ;; verifies that we have a newline after the last one.
			     ;; It doesn't get confused by intangible text.
			     (end-of-line)
			     (if (zerop (forward-line 1))
				 (setq arg 0)))
		    (and (zerop (forward-line arg))
			 (bolp)
			 (setq arg 0)))
		  (unless noerror
		    (signal (if (< arg 0)
				'beginning-of-buffer
			      'end-of-buffer)
			    nil)))
	    ;; Move by arg lines, but ignore invisible ones.
	    (let (done)
	      (while (and (> arg 0) (not done))
		;; If the following character is currently invisible,
		;; skip all characters with that same `invisible' property value.
		(while (and (not (eobp)) (invisible-p (point)))
		  (goto-char (next-char-property-change (point))))
		;; Move a line.
		;; We don't use `end-of-line', since we want to escape
		;; from field boundaries occurring exactly at point.
		(goto-char (constrain-to-field
			    (let ((inhibit-field-text-motion t))
			      (line-end-position))
			    (point) t t
			    'inhibit-line-move-field-capture))
		;; If there's no invisibility here, move over the newline.
		(cond
		 ((eobp)
		  (if (not noerror)
		      (signal 'end-of-buffer nil)
		    (setq done t)))
		 ((and (> arg 1)  ;; Use vertical-motion for last move
		       (not (integerp selective-display))
		       (not (invisible-p (point))))
		  ;; We avoid vertical-motion when possible
		  ;; because that has to fontify.
		  (forward-line 1))
		 ;; Otherwise move a more sophisticated way.
		 ((zerop (vertical-motion 1))
		  (if (not noerror)
		      (signal 'end-of-buffer nil)
		    (setq done t))))
		(unless done
		  (setq arg (1- arg))))
	      ;; The logic of this is the same as the loop above,
	      ;; it just goes in the other direction.
	      (while (and (< arg 0) (not done))
		;; For completely consistency with the forward-motion
		;; case, we should call beginning-of-line here.
		;; However, if point is inside a field and on a
		;; continued line, the call to (vertical-motion -1)
		;; below won't move us back far enough; then we return
		;; to the same column in line-move-finish, and point
		;; gets stuck -- cyd
		(forward-line 0)
		(cond
		 ((bobp)
		  (if (not noerror)
		      (signal 'beginning-of-buffer nil)
		    (setq done t)))
		 ((and (< arg -1) ;; Use vertical-motion for last move
		       (not (integerp selective-display))
		       (not (invisible-p (1- (point)))))
		  (forward-line -1))
		 ((zerop (vertical-motion -1))
		  (if (not noerror)
		      (signal 'beginning-of-buffer nil)
		    (setq done t))))
		(unless done
		  (setq arg (1+ arg))
		  (while (and ;; Don't move over previous invis lines
			  ;; if our target is the middle of this line.
			  (or (zerop (or goal-column temporary-goal-column))
			      (< arg 0))
			  (not (bobp)) (invisible-p (1- (point))))
		    (goto-char (previous-char-property-change (point))))))))
	  ;; This is the value the function returns.
	  (= arg 0))

      (cond ((> arg 0)
	     ;; If we did not move down as far as desired, at least go
	     ;; to end of line.  Be sure to call point-entered and
	     ;; point-left-hooks.
	     (let* ((npoint (prog1 (line-end-position)
			      (goto-char opoint)))
		    (inhibit-point-motion-hooks nil))
	       (goto-char npoint)))
	    ((< arg 0)
	     ;; If we did not move up as far as desired,
	     ;; at least go to beginning of line.
	     (let* ((npoint (prog1 (line-beginning-position)
			      (goto-char opoint)))
		    (inhibit-point-motion-hooks nil))
	       (goto-char npoint)))
	    (t
	     (line-move-finish (or goal-column temporary-goal-column)
			       opoint (> orig-arg 0)))))))

(defun line-move-finish (column opoint forward)
  (let ((repeat t))
    (while repeat
      ;; Set REPEAT to t to repeat the whole thing.
      (setq repeat nil)

      (let (new
	    (old (point))
	    (line-beg (line-beginning-position))
	    (line-end
	     ;; Compute the end of the line
	     ;; ignoring effectively invisible newlines.
	     (save-excursion
	       ;; Like end-of-line but ignores fields.
	       (skip-chars-forward "^\n")
	       (while (and (not (eobp)) (invisible-p (point)))
		 (goto-char (next-char-property-change (point)))
		 (skip-chars-forward "^\n"))
	       (point))))

	;; Move to the desired column.
	(line-move-to-column (truncate column))

	;; Corner case: suppose we start out in a field boundary in
	;; the middle of a continued line.  When we get to
	;; line-move-finish, point is at the start of a new *screen*
	;; line but the same text line; then line-move-to-column would
	;; move us backwards. Test using C-n with point on the "x" in
	;;   (insert "a" (propertize "x" 'field t) (make-string 89 ?y))
	(and forward
	     (< (point) old)
	     (goto-char old))

	(setq new (point))

	;; Process intangibility within a line.
	;; With inhibit-point-motion-hooks bound to nil, a call to
	;; goto-char moves point past intangible text.

	;; However, inhibit-point-motion-hooks controls both the
	;; intangibility and the point-entered/point-left hooks.  The
	;; following hack avoids calling the point-* hooks
	;; unnecessarily.  Note that we move *forward* past intangible
	;; text when the initial and final points are the same.
	(goto-char new)
	(let ((inhibit-point-motion-hooks nil))
	  (goto-char new)

	  ;; If intangibility moves us to a different (later) place
	  ;; in the same line, use that as the destination.
	  (if (<= (point) line-end)
	      (setq new (point))
	    ;; If that position is "too late",
	    ;; try the previous allowable position.
	    ;; See if it is ok.
	    (backward-char)
	    (if (if forward
		    ;; If going forward, don't accept the previous
		    ;; allowable position if it is before the target line.
		    (< line-beg (point))
		  ;; If going backward, don't accept the previous
		  ;; allowable position if it is still after the target line.
		  (<= (point) line-end))
		(setq new (point))
	      ;; As a last resort, use the end of the line.
	      (setq new line-end))))

	;; Now move to the updated destination, processing fields
	;; as well as intangibility.
	(goto-char opoint)
	(let ((inhibit-point-motion-hooks nil))
	  (goto-char
	   ;; Ignore field boundaries if the initial and final
	   ;; positions have the same `field' property, even if the
	   ;; fields are non-contiguous.  This seems to be "nicer"
	   ;; behavior in many situations.
	   (if (eq (get-char-property new 'field)
	   	   (get-char-property opoint 'field))
	       new
	     (constrain-to-field new opoint t t
				 'inhibit-line-move-field-capture))))

	;; If all this moved us to a different line,
	;; retry everything within that new line.
	(when (or (< (point) line-beg) (> (point) line-end))
	  ;; Repeat the intangibility and field processing.
	  (setq repeat t))))))

(defun line-move-to-column (col)
  "Try to find column COL, considering invisibility.
This function works only in certain cases,
because what we really need is for `move-to-column'
and `current-column' to be able to ignore invisible text."
  (if (zerop col)
      (beginning-of-line)
    (move-to-column col))

  (when (and line-move-ignore-invisible
	     (not (bolp)) (invisible-p (1- (point))))
    (let ((normal-location (point))
	  (normal-column (current-column)))
      ;; If the following character is currently invisible,
      ;; skip all characters with that same `invisible' property value.
      (while (and (not (eobp))
		  (invisible-p (point)))
	(goto-char (next-char-property-change (point))))
      ;; Have we advanced to a larger column position?
      (if (> (current-column) normal-column)
	  ;; We have made some progress towards the desired column.
	  ;; See if we can make any further progress.
	  (line-move-to-column (+ (current-column) (- col normal-column)))
	;; Otherwise, go to the place we originally found
	;; and move back over invisible text.
	;; that will get us to the same place on the screen
	;; but with a more reasonable buffer position.
	(goto-char normal-location)
	(let ((line-beg (line-beginning-position)))
	  (while (and (not (bolp)) (invisible-p (1- (point))))
	    (goto-char (previous-char-property-change (point) line-beg))))))))

(defun move-end-of-line (arg)
  "Move point to end of current line as displayed.
With argument ARG not nil or 1, move forward ARG - 1 lines first.
If point reaches the beginning or end of buffer, it stops there.

To ignore the effects of the `intangible' text or overlay
property, bind `inhibit-point-motion-hooks' to t.
If there is an image in the current line, this function
disregards newlines that are part of the text on which the image
rests."
  (interactive "^p")
  (or arg (setq arg 1))
  (let (done)
    (while (not done)
      (let ((newpos
	     (save-excursion
	       (let ((goal-column 0)
		     (line-move-visual nil))
		 (and (line-move arg t)
		      ;; With bidi reordering, we may not be at bol,
		      ;; so make sure we are.
		      (skip-chars-backward "^\n")
		      (not (bobp))
		      (progn
			(while (and (not (bobp)) (invisible-p (1- (point))))
			  (goto-char (previous-single-char-property-change
                                      (point) 'invisible)))
			(backward-char 1)))
		 (point)))))
	(goto-char newpos)
	(if (and (> (point) newpos)
		 (eq (preceding-char) ?\n))
	    (backward-char 1)
	  (if (and (> (point) newpos) (not (eobp))
		   (not (eq (following-char) ?\n)))
	      ;; If we skipped something intangible and now we're not
	      ;; really at eol, keep going.
	      (setq arg 1)
	    (setq done t)))))))

(defun move-beginning-of-line (arg)
  "Move point to beginning of current line as displayed.
\(If there's an image in the line, this disregards newlines
which are part of the text that the image rests on.)

With argument ARG not nil or 1, move forward ARG - 1 lines first.
If point reaches the beginning or end of buffer, it stops there.
To ignore intangibility, bind `inhibit-point-motion-hooks' to t."
  (interactive "^p")
  (or arg (setq arg 1))

  (let ((orig (point))
	first-vis first-vis-field-value)

    ;; Move by lines, if ARG is not 1 (the default).
    (if (/= arg 1)
	(let ((line-move-visual nil))
	  (line-move (1- arg) t)))

    ;; Move to beginning-of-line, ignoring fields and invisible text.
    (skip-chars-backward "^\n")
    (while (and (not (bobp)) (invisible-p (1- (point))))
      (goto-char (previous-char-property-change (point)))
      (skip-chars-backward "^\n"))

    ;; Now find first visible char in the line
    (while (and (not (eobp)) (invisible-p (point)))
      (goto-char (next-char-property-change (point))))
    (setq first-vis (point))

    ;; See if fields would stop us from reaching FIRST-VIS.
    (setq first-vis-field-value
	  (constrain-to-field first-vis orig (/= arg 1) t nil))

    (goto-char (if (/= first-vis-field-value first-vis)
		   ;; If yes, obey them.
		   first-vis-field-value
		 ;; Otherwise, move to START with attention to fields.
		 ;; (It is possible that fields never matter in this case.)
		 (constrain-to-field (point) orig
				     (/= arg 1) t nil)))))


;; Many people have said they rarely use this feature, and often type
;; it by accident.  Maybe it shouldn't even be on a key.
(put 'set-goal-column 'disabled t)

(defun set-goal-column (arg)
  "Set the current horizontal position as a goal for \\[next-line] and \\[previous-line].
Those commands will move to this position in the line moved to
rather than trying to keep the same horizontal position.
With a non-nil argument ARG, clears out the goal column
so that \\[next-line] and \\[previous-line] resume vertical motion.
The goal column is stored in the variable `goal-column'."
  (interactive "P")
  (if arg
      (progn
        (setq goal-column nil)
        (message "No goal column"))
    (setq goal-column (current-column))
    ;; The older method below can be erroneous if `set-goal-column' is bound
    ;; to a sequence containing %
    ;;(message (substitute-command-keys
    ;;"Goal column %d (use \\[set-goal-column] with an arg to unset it)")
    ;;goal-column)
    (message "%s"
	     (concat
	      (format "Goal column %d " goal-column)
	      (substitute-command-keys
	       "(use \\[set-goal-column] with an arg to unset it)")))

    )
  nil)

;;; Editing based on visual lines, as opposed to logical lines.

(defun end-of-visual-line (&optional n)
  "Move point to end of current visual line.
With argument N not nil or 1, move forward N - 1 visual lines first.
If point reaches the beginning or end of buffer, it stops there.
To ignore intangibility, bind `inhibit-point-motion-hooks' to t."
  (interactive "^p")
  (or n (setq n 1))
  (if (/= n 1)
      (let ((line-move-visual t))
	(line-move (1- n) t)))
  ;; Unlike `move-beginning-of-line', `move-end-of-line' doesn't
  ;; constrain to field boundaries, so we don't either.
  (vertical-motion (cons (window-width) 0)))

(defun beginning-of-visual-line (&optional n)
  "Move point to beginning of current visual line.
With argument N not nil or 1, move forward N - 1 visual lines first.
If point reaches the beginning or end of buffer, it stops there.
To ignore intangibility, bind `inhibit-point-motion-hooks' to t."
  (interactive "^p")
  (or n (setq n 1))
  (let ((opoint (point)))
    (if (/= n 1)
	(let ((line-move-visual t))
	  (line-move (1- n) t)))
    (vertical-motion 0)
    ;; Constrain to field boundaries, like `move-beginning-of-line'.
    (goto-char (constrain-to-field (point) opoint (/= n 1)))))

(defun kill-visual-line (&optional arg)
  "Kill the rest of the visual line.
With prefix argument ARG, kill that many visual lines from point.
If ARG is negative, kill visual lines backward.
If ARG is zero, kill the text before point on the current visual
line.

If you want to append the killed line to the last killed text,
use \\[append-next-kill] before \\[kill-line].

If the buffer is read-only, Emacs will beep and refrain from deleting
the line, but put the line in the kill ring anyway.  This means that
you can use this command to copy text from a read-only buffer.
\(If the variable `kill-read-only-ok' is non-nil, then this won't
even beep.)"
  (interactive "P")
  ;; Like in `kill-line', it's better to move point to the other end
  ;; of the kill before killing.
  (let ((opoint (point))
	(kill-whole-line (and kill-whole-line (bolp))))
    (if arg
	(vertical-motion (prefix-numeric-value arg))
      (end-of-visual-line 1)
      (if (= (point) opoint)
	  (vertical-motion 1)
	;; Skip any trailing whitespace at the end of the visual line.
	;; We used to do this only if `show-trailing-whitespace' is
	;; nil, but that's wrong; the correct thing would be to check
	;; whether the trailing whitespace is highlighted.  But, it's
	;; OK to just do this unconditionally.
	(skip-chars-forward " \t")))
    (kill-region opoint (if (and kill-whole-line (looking-at "\n"))
			    (1+ (point))
			  (point)))))

(defun next-logical-line (&optional arg try-vscroll)
  "Move cursor vertically down ARG lines.
This is identical to `next-line', except that it always moves
by logical lines instead of visual lines, ignoring the value of
the variable `line-move-visual'."
  (interactive "^p\np")
  (let ((line-move-visual nil))
    (with-no-warnings
      (next-line arg try-vscroll))))

(defun previous-logical-line (&optional arg try-vscroll)
  "Move cursor vertically up ARG lines.
This is identical to `previous-line', except that it always moves
by logical lines instead of visual lines, ignoring the value of
the variable `line-move-visual'."
  (interactive "^p\np")
  (let ((line-move-visual nil))
    (with-no-warnings
      (previous-line arg try-vscroll))))

(defgroup visual-line nil
  "Editing based on visual lines."
  :group 'convenience
  :version "23.1")

(defvar visual-line-mode-map
  (let ((map (make-sparse-keymap)))
    (define-key map [remap kill-line] 'kill-visual-line)
    (define-key map [remap move-beginning-of-line] 'beginning-of-visual-line)
    (define-key map [remap move-end-of-line]  'end-of-visual-line)
    ;; These keybindings interfere with xterm function keys.  Are
    ;; there any other suitable bindings?
    ;; (define-key map "\M-[" 'previous-logical-line)
    ;; (define-key map "\M-]" 'next-logical-line)
    map))

(defcustom visual-line-fringe-indicators '(nil nil)
  "How fringe indicators are shown for wrapped lines in `visual-line-mode'.
The value should be a list of the form (LEFT RIGHT), where LEFT
and RIGHT are symbols representing the bitmaps to display, to
indicate wrapped lines, in the left and right fringes respectively.
See also `fringe-indicator-alist'.
The default is not to display fringe indicators for wrapped lines.
This variable does not affect fringe indicators displayed for
other purposes."
  :type '(list (choice (const :tag "Hide left indicator" nil)
		       (const :tag "Left curly arrow" left-curly-arrow)
		       (symbol :tag "Other bitmap"))
	       (choice (const :tag "Hide right indicator" nil)
		       (const :tag "Right curly arrow" right-curly-arrow)
		       (symbol :tag "Other bitmap")))
  :set (lambda (symbol value)
	 (dolist (buf (buffer-list))
	   (with-current-buffer buf
	     (when (and (boundp 'visual-line-mode)
			(symbol-value 'visual-line-mode))
	       (setq fringe-indicator-alist
		     (cons (cons 'continuation value)
			   (assq-delete-all
			    'continuation
			    (copy-tree fringe-indicator-alist)))))))
	 (set-default symbol value)))

(defvar visual-line--saved-state nil)

(define-minor-mode visual-line-mode
  "Toggle visual line based editing (Visual Line mode).
With a prefix argument ARG, enable Visual Line mode if ARG is
positive, and disable it otherwise.  If called from Lisp, enable
the mode if ARG is omitted or nil.

When Visual Line mode is enabled, `word-wrap' is turned on in
this buffer, and simple editing commands are redefined to act on
visual lines, not logical lines.  See Info node `Visual Line
Mode' for details."
  :keymap visual-line-mode-map
  :group 'visual-line
  :lighter " Wrap"
  (if visual-line-mode
      (progn
	(set (make-local-variable 'visual-line--saved-state) nil)
	;; Save the local values of some variables, to be restored if
	;; visual-line-mode is turned off.
	(dolist (var '(line-move-visual truncate-lines
		       truncate-partial-width-windows
		       word-wrap fringe-indicator-alist))
	  (if (local-variable-p var)
	      (push (cons var (symbol-value var))
		    visual-line--saved-state)))
	(set (make-local-variable 'line-move-visual) t)
	(set (make-local-variable 'truncate-partial-width-windows) nil)
	(setq truncate-lines nil
	      word-wrap t
	      fringe-indicator-alist
	      (cons (cons 'continuation visual-line-fringe-indicators)
		    fringe-indicator-alist)))
    (kill-local-variable 'line-move-visual)
    (kill-local-variable 'word-wrap)
    (kill-local-variable 'truncate-lines)
    (kill-local-variable 'truncate-partial-width-windows)
    (kill-local-variable 'fringe-indicator-alist)
    (dolist (saved visual-line--saved-state)
      (set (make-local-variable (car saved)) (cdr saved)))
    (kill-local-variable 'visual-line--saved-state)))

(defun turn-on-visual-line-mode ()
  (visual-line-mode 1))

(define-globalized-minor-mode global-visual-line-mode
  visual-line-mode turn-on-visual-line-mode
  :lighter " vl")


(defun transpose-chars (arg)
  "Interchange characters around point, moving forward one character.
With prefix arg ARG, effect is to take character before point
and drag it forward past ARG other characters (backward if ARG negative).
If no argument and at end of line, the previous two chars are exchanged."
  (interactive "*P")
  (and (null arg) (eolp) (forward-char -1))
  (transpose-subr 'forward-char (prefix-numeric-value arg)))

(defun transpose-words (arg)
  "Interchange words around point, leaving point at end of them.
With prefix arg ARG, effect is to take word before or around point
and drag it forward past ARG other words (backward if ARG negative).
If ARG is zero, the words around or after point and around or after mark
are interchanged."
  ;; FIXME: `foo a!nd bar' should transpose into `bar and foo'.
  (interactive "*p")
  (transpose-subr 'forward-word arg))

(defun transpose-sexps (arg)
  "Like \\[transpose-words] but applies to sexps.
Does not work on a sexp that point is in the middle of
if it is a list or string."
  (interactive "*p")
  (transpose-subr
   (lambda (arg)
     ;; Here we should try to simulate the behavior of
     ;; (cons (progn (forward-sexp x) (point))
     ;;       (progn (forward-sexp (- x)) (point)))
     ;; Except that we don't want to rely on the second forward-sexp
     ;; putting us back to where we want to be, since forward-sexp-function
     ;; might do funny things like infix-precedence.
     (if (if (> arg 0)
	     (looking-at "\\sw\\|\\s_")
	   (and (not (bobp))
		(save-excursion (forward-char -1) (looking-at "\\sw\\|\\s_"))))
	 ;; Jumping over a symbol.  We might be inside it, mind you.
	 (progn (funcall (if (> arg 0)
			     'skip-syntax-backward 'skip-syntax-forward)
			 "w_")
		(cons (save-excursion (forward-sexp arg) (point)) (point)))
       ;; Otherwise, we're between sexps.  Take a step back before jumping
       ;; to make sure we'll obey the same precedence no matter which direction
       ;; we're going.
       (funcall (if (> arg 0) 'skip-syntax-backward 'skip-syntax-forward) " .")
       (cons (save-excursion (forward-sexp arg) (point))
	     (progn (while (or (forward-comment (if (> arg 0) 1 -1))
			       (not (zerop (funcall (if (> arg 0)
							'skip-syntax-forward
						      'skip-syntax-backward)
						    ".")))))
		    (point)))))
   arg 'special))

(defun transpose-lines (arg)
  "Exchange current line and previous line, leaving point after both.
With argument ARG, takes previous line and moves it past ARG lines.
With argument 0, interchanges line point is in with line mark is in."
  (interactive "*p")
  (transpose-subr (function
		   (lambda (arg)
		     (if (> arg 0)
			 (progn
			   ;; Move forward over ARG lines,
			   ;; but create newlines if necessary.
			   (setq arg (forward-line arg))
			   (if (/= (preceding-char) ?\n)
			       (setq arg (1+ arg)))
			   (if (> arg 0)
			       (newline arg)))
		       (forward-line arg))))
		  arg))

;; FIXME seems to leave point BEFORE the current object when ARG = 0,
;; which seems inconsistent with the ARG /= 0 case.
;; FIXME document SPECIAL.
(defun transpose-subr (mover arg &optional special)
  "Subroutine to do the work of transposing objects.
Works for lines, sentences, paragraphs, etc.  MOVER is a function that
moves forward by units of the given object (e.g. forward-sentence,
forward-paragraph).  If ARG is zero, exchanges the current object
with the one containing mark.  If ARG is an integer, moves the
current object past ARG following (if ARG is positive) or
preceding (if ARG is negative) objects, leaving point after the
current object."
  (let ((aux (if special mover
	       (lambda (x)
		 (cons (progn (funcall mover x) (point))
		       (progn (funcall mover (- x)) (point))))))
	pos1 pos2)
    (cond
     ((= arg 0)
      (save-excursion
	(setq pos1 (funcall aux 1))
	(goto-char (or (mark) (error "No mark set in this buffer")))
	(setq pos2 (funcall aux 1))
	(transpose-subr-1 pos1 pos2))
      (exchange-point-and-mark))
     ((> arg 0)
      (setq pos1 (funcall aux -1))
      (setq pos2 (funcall aux arg))
      (transpose-subr-1 pos1 pos2)
      (goto-char (car pos2)))
     (t
      (setq pos1 (funcall aux -1))
      (goto-char (car pos1))
      (setq pos2 (funcall aux arg))
      (transpose-subr-1 pos1 pos2)))))

(defun transpose-subr-1 (pos1 pos2)
  (when (> (car pos1) (cdr pos1)) (setq pos1 (cons (cdr pos1) (car pos1))))
  (when (> (car pos2) (cdr pos2)) (setq pos2 (cons (cdr pos2) (car pos2))))
  (when (> (car pos1) (car pos2))
    (let ((swap pos1))
      (setq pos1 pos2 pos2 swap)))
  (if (> (cdr pos1) (car pos2)) (error "Don't have two things to transpose"))
  (atomic-change-group
   (let (word2)
     ;; FIXME: We first delete the two pieces of text, so markers that
     ;; used to point to after the text end up pointing to before it :-(
     (setq word2 (delete-and-extract-region (car pos2) (cdr pos2)))
     (goto-char (car pos2))
     (insert (delete-and-extract-region (car pos1) (cdr pos1)))
     (goto-char (car pos1))
     (insert word2))))

(defun backward-word (&optional arg)
  "Move backward until encountering the beginning of a word.
With argument ARG, do this that many times."
  (interactive "^p")
  (forward-word (- (or arg 1))))

(defun mark-word (&optional arg allow-extend)
  "Set mark ARG words away from point.
The place mark goes is the same place \\[forward-word] would
move to with the same argument.
Interactively, if this command is repeated
or (in Transient Mark mode) if the mark is active,
it marks the next ARG words after the ones already marked."
  (interactive "P\np")
  (cond ((and allow-extend
	      (or (and (eq last-command this-command) (mark t))
		  (region-active-p)))
	 (setq arg (if arg (prefix-numeric-value arg)
		     (if (< (mark) (point)) -1 1)))
	 (set-mark
	  (save-excursion
	    (goto-char (mark))
	    (forward-word arg)
	    (point))))
	(t
	 (push-mark
	  (save-excursion
	    (forward-word (prefix-numeric-value arg))
	    (point))
	  nil t))))

(defun kill-word (arg)
  "Kill characters forward until encountering the end of a word.
With argument ARG, do this that many times."
  (interactive "p")
  (kill-region (point) (progn (forward-word arg) (point))))

(defun backward-kill-word (arg)
  "Kill characters backward until encountering the beginning of a word.
With argument ARG, do this that many times."
  (interactive "p")
  (kill-word (- arg)))

(defun current-word (&optional strict really-word)
  "Return the symbol or word that point is on (or a nearby one) as a string.
The return value includes no text properties.
If optional arg STRICT is non-nil, return nil unless point is within
or adjacent to a symbol or word.  In all cases the value can be nil
if there is no word nearby.
The function, belying its name, normally finds a symbol.
If optional arg REALLY-WORD is non-nil, it finds just a word."
  (save-excursion
    (let* ((oldpoint (point)) (start (point)) (end (point))
	   (syntaxes (if really-word "w" "w_"))
	   (not-syntaxes (concat "^" syntaxes)))
      (skip-syntax-backward syntaxes) (setq start (point))
      (goto-char oldpoint)
      (skip-syntax-forward syntaxes) (setq end (point))
      (when (and (eq start oldpoint) (eq end oldpoint)
		 ;; Point is neither within nor adjacent to a word.
		 (not strict))
	;; Look for preceding word in same line.
	(skip-syntax-backward not-syntaxes (line-beginning-position))
	(if (bolp)
	    ;; No preceding word in same line.
	    ;; Look for following word in same line.
	    (progn
	      (skip-syntax-forward not-syntaxes (line-end-position))
	      (setq start (point))
	      (skip-syntax-forward syntaxes)
	      (setq end (point)))
	  (setq end (point))
	  (skip-syntax-backward syntaxes)
	  (setq start (point))))
      ;; If we found something nonempty, return it as a string.
      (unless (= start end)
	(buffer-substring-no-properties start end)))))

(defcustom fill-prefix nil
  "String for filling to insert at front of new line, or nil for none."
  :type '(choice (const :tag "None" nil)
		 string)
  :group 'fill)
(make-variable-buffer-local 'fill-prefix)
(put 'fill-prefix 'safe-local-variable 'string-or-null-p)

(defcustom auto-fill-inhibit-regexp nil
  "Regexp to match lines which should not be auto-filled."
  :type '(choice (const :tag "None" nil)
		 regexp)
  :group 'fill)

(defun do-auto-fill ()
  "The default value for `normal-auto-fill-function'.
This is the default auto-fill function, some major modes use a different one.
Returns t if it really did any work."
  (let (fc justify give-up
	   (fill-prefix fill-prefix))
    (if (or (not (setq justify (current-justification)))
	    (null (setq fc (current-fill-column)))
	    (and (eq justify 'left)
		 (<= (current-column) fc))
	    (and auto-fill-inhibit-regexp
		 (save-excursion (beginning-of-line)
				 (looking-at auto-fill-inhibit-regexp))))
	nil ;; Auto-filling not required
      (if (memq justify '(full center right))
	  (save-excursion (unjustify-current-line)))

      ;; Choose a fill-prefix automatically.
      (when (and adaptive-fill-mode
		 (or (null fill-prefix) (string= fill-prefix "")))
	(let ((prefix
	       (fill-context-prefix
		(save-excursion (fill-forward-paragraph -1) (point))
		(save-excursion (fill-forward-paragraph 1) (point)))))
	  (and prefix (not (equal prefix ""))
	       ;; Use auto-indentation rather than a guessed empty prefix.
	       (not (and fill-indent-according-to-mode
			 (string-match "\\`[ \t]*\\'" prefix)))
	       (setq fill-prefix prefix))))

      (while (and (not give-up) (> (current-column) fc))
	;; Determine where to split the line.
	(let* (after-prefix
	       (fill-point
		(save-excursion
		  (beginning-of-line)
		  (setq after-prefix (point))
		  (and fill-prefix
		       (looking-at (regexp-quote fill-prefix))
		       (setq after-prefix (match-end 0)))
		  (move-to-column (1+ fc))
		  (fill-move-to-break-point after-prefix)
		  (point))))

	  ;; See whether the place we found is any good.
	  (if (save-excursion
		(goto-char fill-point)
		(or (bolp)
		    ;; There is no use breaking at end of line.
		    (save-excursion (skip-chars-forward " ") (eolp))
		    ;; It is futile to split at the end of the prefix
		    ;; since we would just insert the prefix again.
		    (and after-prefix (<= (point) after-prefix))
		    ;; Don't split right after a comment starter
		    ;; since we would just make another comment starter.
		    (and comment-start-skip
			 (let ((limit (point)))
			   (beginning-of-line)
			   (and (re-search-forward comment-start-skip
						   limit t)
				(eq (point) limit))))))
	      ;; No good place to break => stop trying.
	      (setq give-up t)
	    ;; Ok, we have a useful place to break the line.  Do it.
	    (let ((prev-column (current-column)))
	      ;; If point is at the fill-point, do not `save-excursion'.
	      ;; Otherwise, if a comment prefix or fill-prefix is inserted,
	      ;; point will end up before it rather than after it.
	      (if (save-excursion
		    (skip-chars-backward " \t")
		    (= (point) fill-point))
		  (default-indent-new-line t)
		(save-excursion
		  (goto-char fill-point)
		  (default-indent-new-line t)))
	      ;; Now do justification, if required
	      (if (not (eq justify 'left))
		  (save-excursion
		    (end-of-line 0)
		    (justify-current-line justify nil t)))
	      ;; If making the new line didn't reduce the hpos of
	      ;; the end of the line, then give up now;
	      ;; trying again will not help.
	      (if (>= (current-column) prev-column)
		  (setq give-up t))))))
      ;; Justify last line.
      (justify-current-line justify t t)
      t)))

(defvar comment-line-break-function 'comment-indent-new-line
  "Mode-specific function which line breaks and continues a comment.
This function is called during auto-filling when a comment syntax
is defined.
The function should take a single optional argument, which is a flag
indicating whether it should use soft newlines.")

(defun default-indent-new-line (&optional soft)
  "Break line at point and indent.
If a comment syntax is defined, call `comment-indent-new-line'.

The inserted newline is marked hard if variable `use-hard-newlines' is true,
unless optional argument SOFT is non-nil."
  (interactive)
  (if comment-start
      (funcall comment-line-break-function soft)
    ;; Insert the newline before removing empty space so that markers
    ;; get preserved better.
    (if soft (insert-and-inherit ?\n) (newline 1))
    (save-excursion (forward-char -1) (delete-horizontal-space))
    (delete-horizontal-space)

    (if (and fill-prefix (not adaptive-fill-mode))
	;; Blindly trust a non-adaptive fill-prefix.
	(progn
	  (indent-to-left-margin)
	  (insert-before-markers-and-inherit fill-prefix))

      (cond
       ;; If there's an adaptive prefix, use it unless we're inside
       ;; a comment and the prefix is not a comment starter.
       (fill-prefix
	(indent-to-left-margin)
	(insert-and-inherit fill-prefix))
       ;; If we're not inside a comment, just try to indent.
       (t (indent-according-to-mode))))))

(defvar normal-auto-fill-function 'do-auto-fill
  "The function to use for `auto-fill-function' if Auto Fill mode is turned on.
Some major modes set this.")

(put 'auto-fill-function :minor-mode-function 'auto-fill-mode)
;; `functions' and `hooks' are usually unsafe to set, but setting
;; auto-fill-function to nil in a file-local setting is safe and
;; can be useful to prevent auto-filling.
(put 'auto-fill-function 'safe-local-variable 'null)

(define-minor-mode auto-fill-mode
  "Toggle automatic line breaking (Auto Fill mode).
With a prefix argument ARG, enable Auto Fill mode if ARG is
positive, and disable it otherwise.  If called from Lisp, enable
the mode if ARG is omitted or nil.

When Auto Fill mode is enabled, inserting a space at a column
beyond `current-fill-column' automatically breaks the line at a
previous space.

When `auto-fill-mode' is on, the `auto-fill-function' variable is
non-`nil'.

The value of `normal-auto-fill-function' specifies the function to use
for `auto-fill-function' when turning Auto Fill mode on."
  :variable (auto-fill-function
             . (lambda (v) (setq auto-fill-function
                            (if v normal-auto-fill-function)))))

;; This holds a document string used to document auto-fill-mode.
(defun auto-fill-function ()
  "Automatically break line at a previous space, in insertion of text."
  nil)

(defun turn-on-auto-fill ()
  "Unconditionally turn on Auto Fill mode."
  (auto-fill-mode 1))

(defun turn-off-auto-fill ()
  "Unconditionally turn off Auto Fill mode."
  (auto-fill-mode -1))

(custom-add-option 'text-mode-hook 'turn-on-auto-fill)

(defun set-fill-column (arg)
  "Set `fill-column' to specified argument.
Use \\[universal-argument] followed by a number to specify a column.
Just \\[universal-argument] as argument means to use the current column."
  (interactive
   (list (or current-prefix-arg
             ;; We used to use current-column silently, but C-x f is too easily
             ;; typed as a typo for C-x C-f, so we turned it into an error and
             ;; now an interactive prompt.
             (read-number "Set fill-column to: " (current-column)))))
  (if (consp arg)
      (setq arg (current-column)))
  (if (not (integerp arg))
      ;; Disallow missing argument; it's probably a typo for C-x C-f.
      (error "set-fill-column requires an explicit argument")
    (message "Fill column set to %d (was %d)" arg fill-column)
    (setq fill-column arg)))

(defun set-selective-display (arg)
  "Set `selective-display' to ARG; clear it if no arg.
When the value of `selective-display' is a number > 0,
lines whose indentation is >= that value are not displayed.
The variable `selective-display' has a separate value for each buffer."
  (interactive "P")
  (if (eq selective-display t)
      (error "selective-display already in use for marked lines"))
  (let ((current-vpos
	 (save-restriction
	   (narrow-to-region (point-min) (point))
	   (goto-char (window-start))
	   (vertical-motion (window-height)))))
    (setq selective-display
	  (and arg (prefix-numeric-value arg)))
    (recenter current-vpos))
  (set-window-start (selected-window) (window-start (selected-window)))
  (princ "selective-display set to " t)
  (prin1 selective-display t)
  (princ "." t))

(defvaralias 'indicate-unused-lines 'indicate-empty-lines)

(defun toggle-truncate-lines (&optional arg)
  "Toggle truncating of long lines for the current buffer.
When truncating is off, long lines are folded.
With prefix argument ARG, truncate long lines if ARG is positive,
otherwise fold them.  Note that in side-by-side windows, this
command has no effect if `truncate-partial-width-windows' is
non-nil."
  (interactive "P")
  (setq truncate-lines
	(if (null arg)
	    (not truncate-lines)
	  (> (prefix-numeric-value arg) 0)))
  (force-mode-line-update)
  (unless truncate-lines
    (let ((buffer (current-buffer)))
      (walk-windows (lambda (window)
		      (if (eq buffer (window-buffer window))
			  (set-window-hscroll window 0)))
		    nil t)))
  (message "Truncate long lines %s"
	   (if truncate-lines "enabled" "disabled")))

(defun toggle-word-wrap (&optional arg)
  "Toggle whether to use word-wrapping for continuation lines.
With prefix argument ARG, wrap continuation lines at word boundaries
if ARG is positive, otherwise wrap them at the right screen edge.
This command toggles the value of `word-wrap'.  It has no effect
if long lines are truncated."
  (interactive "P")
  (setq word-wrap
	(if (null arg)
	    (not word-wrap)
	  (> (prefix-numeric-value arg) 0)))
  (force-mode-line-update)
  (message "Word wrapping %s"
	   (if word-wrap "enabled" "disabled")))

(defvar overwrite-mode-textual (purecopy " Ovwrt")
  "The string displayed in the mode line when in overwrite mode.")
(defvar overwrite-mode-binary (purecopy " Bin Ovwrt")
  "The string displayed in the mode line when in binary overwrite mode.")

(define-minor-mode overwrite-mode
  "Toggle Overwrite mode.
With a prefix argument ARG, enable Overwrite mode if ARG is
positive, and disable it otherwise.  If called from Lisp, enable
the mode if ARG is omitted or nil.

When Overwrite mode is enabled, printing characters typed in
replace existing text on a one-for-one basis, rather than pushing
it to the right.  At the end of a line, such characters extend
the line.  Before a tab, such characters insert until the tab is
filled in.  \\[quoted-insert] still inserts characters in
overwrite mode; this is supposed to make it easier to insert
characters when necessary."
  :variable (overwrite-mode
             . (lambda (v) (setq overwrite-mode (if v 'overwrite-mode-textual)))))

(define-minor-mode binary-overwrite-mode
  "Toggle Binary Overwrite mode.
With a prefix argument ARG, enable Binary Overwrite mode if ARG
is positive, and disable it otherwise.  If called from Lisp,
enable the mode if ARG is omitted or nil.

When Binary Overwrite mode is enabled, printing characters typed
in replace existing text.  Newlines are not treated specially, so
typing at the end of a line joins the line to the next, with the
typed character between them.  Typing before a tab character
simply replaces the tab with the character typed.
\\[quoted-insert] replaces the text at the cursor, just as
ordinary typing characters do.

Note that Binary Overwrite mode is not its own minor mode; it is
a specialization of overwrite mode, entered by setting the
`overwrite-mode' variable to `overwrite-mode-binary'."
  :variable (overwrite-mode
             . (lambda (v) (setq overwrite-mode (if v 'overwrite-mode-binary)))))

(define-minor-mode line-number-mode
  "Toggle line number display in the mode line (Line Number mode).
With a prefix argument ARG, enable Line Number mode if ARG is
positive, and disable it otherwise.  If called from Lisp, enable
the mode if ARG is omitted or nil.

Line numbers do not appear for very large buffers and buffers
with very long lines; see variables `line-number-display-limit'
and `line-number-display-limit-width'."
  :init-value t :global t :group 'mode-line)

(define-minor-mode column-number-mode
  "Toggle column number display in the mode line (Column Number mode).
With a prefix argument ARG, enable Column Number mode if ARG is
positive, and disable it otherwise.

If called from Lisp, enable the mode if ARG is omitted or nil."
  :global t :group 'mode-line)

(define-minor-mode size-indication-mode
  "Toggle buffer size display in the mode line (Size Indication mode).
With a prefix argument ARG, enable Size Indication mode if ARG is
positive, and disable it otherwise.

If called from Lisp, enable the mode if ARG is omitted or nil."
  :global t :group 'mode-line)

(define-minor-mode auto-save-mode
  "Toggle auto-saving in the current buffer (Auto Save mode).
With a prefix argument ARG, enable Auto Save mode if ARG is
positive, and disable it otherwise.

If called from Lisp, enable the mode if ARG is omitted or nil."
  :variable ((and buffer-auto-save-file-name
                  ;; If auto-save is off because buffer has shrunk,
                  ;; then toggling should turn it on.
                  (>= buffer-saved-size 0))
             . (lambda (val)
                 (setq buffer-auto-save-file-name
                       (cond
                        ((null val) nil)
                        ((and buffer-file-name auto-save-visited-file-name
                              (not buffer-read-only))
                         buffer-file-name)
                        (t (make-auto-save-file-name))))))
  ;; If -1 was stored here, to temporarily turn off saving,
  ;; turn it back on.
  (and (< buffer-saved-size 0)
       (setq buffer-saved-size 0)))

(defgroup paren-blinking nil
  "Blinking matching of parens and expressions."
  :prefix "blink-matching-"
  :group 'paren-matching)

(defcustom blink-matching-paren t
  "Non-nil means show matching open-paren when close-paren is inserted."
  :type 'boolean
  :group 'paren-blinking)

(defcustom blink-matching-paren-on-screen t
  "Non-nil means show matching open-paren when it is on screen.
If nil, don't show it (but the open-paren can still be shown
when it is off screen).

This variable has no effect if `blink-matching-paren' is nil.
\(In that case, the open-paren is never shown.)
It is also ignored if `show-paren-mode' is enabled."
  :type 'boolean
  :group 'paren-blinking)

(defcustom blink-matching-paren-distance (* 100 1024)
  "If non-nil, maximum distance to search backwards for matching open-paren.
If nil, search stops at the beginning of the accessible portion of the buffer."
  :version "23.2"                       ; 25->100k
  :type '(choice (const nil) integer)
  :group 'paren-blinking)

(defcustom blink-matching-delay 1
  "Time in seconds to delay after showing a matching paren."
  :type 'number
  :group 'paren-blinking)

(defcustom blink-matching-paren-dont-ignore-comments nil
  "If nil, `blink-matching-paren' ignores comments.
More precisely, when looking for the matching parenthesis,
it skips the contents of comments that end before point."
  :type 'boolean
  :group 'paren-blinking)

(defun blink-matching-check-mismatch (start end)
  "Return whether or not START...END are matching parens.
END is the current point and START is the blink position.
START might be nil if no matching starter was found.
Returns non-nil if we find there is a mismatch."
  (let* ((end-syntax (syntax-after (1- end)))
         (matching-paren (and (consp end-syntax)
                              (eq (syntax-class end-syntax) 5)
                              (cdr end-syntax))))
    ;; For self-matched chars like " and $, we can't know when they're
    ;; mismatched or unmatched, so we can only do it for parens.
    (when matching-paren
      (not (and start
                (or
                 (eq (char-after start) matching-paren)
                 ;; The cdr might hold a new paren-class info rather than
                 ;; a matching-char info, in which case the two CDRs
                 ;; should match.
                 (eq matching-paren (cdr-safe (syntax-after start)))))))))

(defvar blink-matching-check-function #'blink-matching-check-mismatch
  "Function to check parentheses mismatches.
The function takes two arguments (START and END) where START is the
position just before the opening token and END is the position right after.
START can be nil, if it was not found.
The function should return non-nil if the two tokens do not match.")

(defun blink-matching-open ()
  "Move cursor momentarily to the beginning of the sexp before point."
  (interactive)
  (when (and (not (bobp))
	     blink-matching-paren)
    (let* ((oldpos (point))
	   (message-log-max nil) ; Don't log messages about paren matching.
	   (blinkpos
            (save-excursion
              (save-restriction
                (if blink-matching-paren-distance
                    (narrow-to-region
                     (max (minibuffer-prompt-end) ;(point-min) unless minibuf.
                          (- (point) blink-matching-paren-distance))
                     oldpos))
                (let ((parse-sexp-ignore-comments
                       (and parse-sexp-ignore-comments
                            (not blink-matching-paren-dont-ignore-comments))))
                  (condition-case ()
                      (progn
                        (forward-sexp -1)
                        ;; backward-sexp skips backward over prefix chars,
                        ;; so move back to the matching paren.
                        (while (and (< (point) (1- oldpos))
                                    (let ((code (syntax-after (point))))
                                      (or (eq (syntax-class code) 6)
                                          (eq (logand 1048576 (car code))
                                              1048576))))
                          (forward-char 1))
                        (point))
                    (error nil))))))
           (mismatch (funcall blink-matching-check-function blinkpos oldpos)))
      (cond
       (mismatch
        (if blinkpos
            (if (minibufferp)
                (minibuffer-message "Mismatched parentheses")
              (message "Mismatched parentheses"))
          (if (minibufferp)
              (minibuffer-message "No matching parenthesis found")
            (message "No matching parenthesis found"))))
       ((not blinkpos) nil)
       ((pos-visible-in-window-p blinkpos)
        ;; Matching open within window, temporarily move to blinkpos but only
        ;; if `blink-matching-paren-on-screen' is non-nil.
        (and blink-matching-paren-on-screen
             (not show-paren-mode)
             (save-excursion
               (goto-char blinkpos)
               (sit-for blink-matching-delay))))
       (t
        (save-excursion
          (goto-char blinkpos)
          (let ((open-paren-line-string
                 ;; Show what precedes the open in its line, if anything.
                 (cond
                  ((save-excursion (skip-chars-backward " \t") (not (bolp)))
                   (buffer-substring (line-beginning-position)
                                     (1+ blinkpos)))
                  ;; Show what follows the open in its line, if anything.
                  ((save-excursion
                     (forward-char 1)
                     (skip-chars-forward " \t")
                     (not (eolp)))
                   (buffer-substring blinkpos
                                     (line-end-position)))
                  ;; Otherwise show the previous nonblank line,
                  ;; if there is one.
                  ((save-excursion (skip-chars-backward "\n \t") (not (bobp)))
                   (concat
                    (buffer-substring (progn
                                        (skip-chars-backward "\n \t")
                                        (line-beginning-position))
                                      (progn (end-of-line)
                                             (skip-chars-backward " \t")
                                             (point)))
                    ;; Replace the newline and other whitespace with `...'.
                    "..."
                    (buffer-substring blinkpos (1+ blinkpos))))
                  ;; There is nothing to show except the char itself.
                  (t (buffer-substring blinkpos (1+ blinkpos))))))
            (message "Matches %s"
                     (substring-no-properties open-paren-line-string)))))))))

(defvar blink-paren-function 'blink-matching-open
  "Function called, if non-nil, whenever a close parenthesis is inserted.
More precisely, a char with closeparen syntax is self-inserted.")

(defun blink-paren-post-self-insert-function ()
  (when (and (eq (char-before) last-command-event) ; Sanity check.
             (memq (char-syntax last-command-event) '(?\) ?\$))
             blink-paren-function
             (not executing-kbd-macro)
             (not noninteractive)
	     ;; Verify an even number of quoting characters precede the close.
	     (= 1 (logand 1 (- (point)
			       (save-excursion
				 (forward-char -1)
				 (skip-syntax-backward "/\\")
				 (point))))))
    (funcall blink-paren-function)))

(add-hook 'post-self-insert-hook #'blink-paren-post-self-insert-function
          ;; Most likely, this hook is nil, so this arg doesn't matter,
          ;; but I use it as a reminder that this function usually
          ;; likes to be run after others since it does `sit-for'.
          'append)

;; This executes C-g typed while Emacs is waiting for a command.
;; Quitting out of a program does not go through here;
;; that happens in the QUIT macro at the C code level.
(defun keyboard-quit ()
  "Signal a `quit' condition.
During execution of Lisp code, this character causes a quit directly.
At top-level, as an editor command, this simply beeps."
  (interactive)
  ;; Avoid adding the region to the window selection.
  (setq saved-region-selection nil)
  (let (select-active-regions)
    (deactivate-mark))
  (if (fboundp 'kmacro-keyboard-quit)
      (kmacro-keyboard-quit))
  (setq defining-kbd-macro nil)
  (let ((debug-on-quit nil))
    (signal 'quit nil)))

(defvar buffer-quit-function nil
  "Function to call to \"quit\" the current buffer, or nil if none.
\\[keyboard-escape-quit] calls this function when its more local actions
\(such as canceling a prefix argument, minibuffer or region) do not apply.")

(defun keyboard-escape-quit ()
  "Exit the current \"mode\" (in a generalized sense of the word).
This command can exit an interactive command such as `query-replace',
can clear out a prefix argument or a region,
can get out of the minibuffer or other recursive edit,
cancel the use of the current buffer (for special-purpose buffers),
or go back to just one window (by deleting all but the selected window)."
  (interactive)
  (cond ((eq last-command 'mode-exited) nil)
	((region-active-p)
	 (deactivate-mark))
	((> (minibuffer-depth) 0)
	 (abort-recursive-edit))
	(current-prefix-arg
	 nil)
	((> (recursion-depth) 0)
	 (exit-recursive-edit))
	(buffer-quit-function
	 (funcall buffer-quit-function))
	((not (one-window-p t))
	 (delete-other-windows))
	((string-match "^ \\*" (buffer-name (current-buffer)))
	 (bury-buffer))))

(defun play-sound-file (file &optional volume device)
  "Play sound stored in FILE.
VOLUME and DEVICE correspond to the keywords of the sound
specification for `play-sound'."
  (interactive "fPlay sound file: ")
  (let ((sound (list :file file)))
    (if volume
	(plist-put sound :volume volume))
    (if device
	(plist-put sound :device device))
    (push 'sound sound)
    (play-sound sound)))


(defcustom read-mail-command 'rmail
  "Your preference for a mail reading package.
This is used by some keybindings which support reading mail.
See also `mail-user-agent' concerning sending mail."
  :type '(radio (function-item :tag "Rmail" :format "%t\n" rmail)
                (function-item :tag "Gnus" :format "%t\n" gnus)
                (function-item :tag "Emacs interface to MH"
                               :format "%t\n" mh-rmail)
                (function :tag "Other"))
  :version "21.1"
  :group 'mail)

(defcustom mail-user-agent 'message-user-agent
  "Your preference for a mail composition package.
Various Emacs Lisp packages (e.g. Reporter) require you to compose an
outgoing email message.  This variable lets you specify which
mail-sending package you prefer.

Valid values include:

  `message-user-agent'  -- use the Message package.
                           See Info node `(message)'.
  `sendmail-user-agent' -- use the Mail package.
                           See Info node `(emacs)Sending Mail'.
  `mh-e-user-agent'     -- use the Emacs interface to the MH mail system.
                           See Info node `(mh-e)'.
  `gnus-user-agent'     -- like `message-user-agent', but with Gnus
                           paraphernalia if Gnus is running, particularly
                           the Gcc: header for archiving.

Additional valid symbols may be available; check with the author of
your package for details.  The function should return non-nil if it
succeeds.

See also `read-mail-command' concerning reading mail."
  :type '(radio (function-item :tag "Message package"
			       :format "%t\n"
			       message-user-agent)
		(function-item :tag "Mail package"
			       :format "%t\n"
			       sendmail-user-agent)
		(function-item :tag "Emacs interface to MH"
			       :format "%t\n"
			       mh-e-user-agent)
		(function-item :tag "Message with full Gnus features"
			       :format "%t\n"
			       gnus-user-agent)
		(function :tag "Other"))
  :version "23.2"                       ; sendmail->message
  :group 'mail)

(defcustom compose-mail-user-agent-warnings t
  "If non-nil, `compose-mail' warns about changes in `mail-user-agent'.
If the value of `mail-user-agent' is the default, and the user
appears to have customizations applying to the old default,
`compose-mail' issues a warning."
  :type 'boolean
  :version "23.2"
  :group 'mail)

(defun rfc822-goto-eoh ()
  "If the buffer starts with a mail header, move point to the header's end.
Otherwise, moves to `point-min'.
The end of the header is the start of the next line, if there is one,
else the end of the last line.  This function obeys RFC822."
  (goto-char (point-min))
  (when (re-search-forward
	 "^\\([:\n]\\|[^: \t\n]+[ \t\n]\\)" nil 'move)
    (goto-char (match-beginning 0))))

;; Used by Rmail (e.g., rmail-forward).
(defvar mail-encode-mml nil
  "If non-nil, mail-user-agent's `sendfunc' command should mml-encode
the outgoing message before sending it.")

(defun compose-mail (&optional to subject other-headers continue
		     switch-function yank-action send-actions
		     return-action)
  "Start composing a mail message to send.
This uses the user's chosen mail composition package
as selected with the variable `mail-user-agent'.
The optional arguments TO and SUBJECT specify recipients
and the initial Subject field, respectively.

OTHER-HEADERS is an alist specifying additional
header fields.  Elements look like (HEADER . VALUE) where both
HEADER and VALUE are strings.

CONTINUE, if non-nil, says to continue editing a message already
being composed.  Interactively, CONTINUE is the prefix argument.

SWITCH-FUNCTION, if non-nil, is a function to use to
switch to and display the buffer used for mail composition.

YANK-ACTION, if non-nil, is an action to perform, if and when necessary,
to insert the raw text of the message being replied to.
It has the form (FUNCTION . ARGS).  The user agent will apply
FUNCTION to ARGS, to insert the raw text of the original message.
\(The user agent will also run `mail-citation-hook', *after* the
original text has been inserted in this way.)

SEND-ACTIONS is a list of actions to call when the message is sent.
Each action has the form (FUNCTION . ARGS).

RETURN-ACTION, if non-nil, is an action for returning to the
caller.  It has the form (FUNCTION . ARGS).  The function is
called after the mail has been sent or put aside, and the mail
buffer buried."
  (interactive
   (list nil nil nil current-prefix-arg))

  ;; In Emacs 23.2, the default value of `mail-user-agent' changed
  ;; from sendmail-user-agent to message-user-agent.  Some users may
  ;; encounter incompatibilities.  This hack tries to detect problems
  ;; and warn about them.
  (and compose-mail-user-agent-warnings
       (eq mail-user-agent 'message-user-agent)
       (let (warn-vars)
	 (dolist (var '(mail-mode-hook mail-send-hook mail-setup-hook
			mail-yank-hooks mail-archive-file-name
			mail-default-reply-to mail-mailing-lists
			mail-self-blind))
	   (and (boundp var)
		(symbol-value var)
		(push var warn-vars)))
	 (when warn-vars
	   (display-warning 'mail
			    (format "\
The default mail mode is now Message mode.
You have the following Mail mode variable%s customized:
\n  %s\n\nTo use Mail mode, set `mail-user-agent' to sendmail-user-agent.
To disable this warning, set `compose-mail-user-agent-warnings' to nil."
				    (if (> (length warn-vars) 1) "s" "")
				    (mapconcat 'symbol-name
					       warn-vars " "))))))

  (let ((function (get mail-user-agent 'composefunc)))
    (funcall function to subject other-headers continue switch-function
	     yank-action send-actions return-action)))

(defun compose-mail-other-window (&optional to subject other-headers continue
					    yank-action send-actions
					    return-action)
  "Like \\[compose-mail], but edit the outgoing message in another window."
  (interactive (list nil nil nil current-prefix-arg))
  (compose-mail to subject other-headers continue
		'switch-to-buffer-other-window yank-action send-actions
		return-action))

(defun compose-mail-other-frame (&optional to subject other-headers continue
					    yank-action send-actions
					    return-action)
  "Like \\[compose-mail], but edit the outgoing message in another frame."
  (interactive (list nil nil nil current-prefix-arg))
  (compose-mail to subject other-headers continue
		'switch-to-buffer-other-frame yank-action send-actions
		return-action))


(defvar set-variable-value-history nil
  "History of values entered with `set-variable'.

Maximum length of the history list is determined by the value
of `history-length', which see.")

(defun set-variable (variable value &optional make-local)
  "Set VARIABLE to VALUE.  VALUE is a Lisp object.
VARIABLE should be a user option variable name, a Lisp variable
meant to be customized by users.  You should enter VALUE in Lisp syntax,
so if you want VALUE to be a string, you must surround it with doublequotes.
VALUE is used literally, not evaluated.

If VARIABLE has a `variable-interactive' property, that is used as if
it were the arg to `interactive' (which see) to interactively read VALUE.

If VARIABLE has been defined with `defcustom', then the type information
in the definition is used to check that VALUE is valid.

With a prefix argument, set VARIABLE to VALUE buffer-locally."
  (interactive
   (let* ((default-var (variable-at-point))
          (var (if (custom-variable-p default-var)
		   (read-variable (format "Set variable (default %s): " default-var)
				  default-var)
		 (read-variable "Set variable: ")))
	  (minibuffer-help-form '(describe-variable var))
	  (prop (get var 'variable-interactive))
          (obsolete (car (get var 'byte-obsolete-variable)))
	  (prompt (format "Set %s %s to value: " var
			  (cond ((local-variable-p var)
				 "(buffer-local)")
				((or current-prefix-arg
				     (local-variable-if-set-p var))
				 "buffer-locally")
				(t "globally"))))
	  (val (progn
                 (when obsolete
                   (message (concat "`%S' is obsolete; "
                                    (if (symbolp obsolete) "use `%S' instead" "%s"))
                            var obsolete)
                   (sit-for 3))
                 (if prop
                     ;; Use VAR's `variable-interactive' property
                     ;; as an interactive spec for prompting.
                     (call-interactively `(lambda (arg)
                                            (interactive ,prop)
                                            arg))
                   (read
                    (read-string prompt nil
                                 'set-variable-value-history
				 (format "%S" (symbol-value var))))))))
     (list var val current-prefix-arg)))

  (and (custom-variable-p variable)
       (not (get variable 'custom-type))
       (custom-load-symbol variable))
  (let ((type (get variable 'custom-type)))
    (when type
      ;; Match with custom type.
      (require 'cus-edit)
      (setq type (widget-convert type))
      (unless (widget-apply type :match value)
	(error "Value `%S' does not match type %S of %S"
	       value (car type) variable))))

  (if make-local
      (make-local-variable variable))

  (set variable value)

  ;; Force a thorough redisplay for the case that the variable
  ;; has an effect on the display, like `tab-width' has.
  (force-mode-line-update))

;; Define the major mode for lists of completions.

(defvar completion-list-mode-map
  (let ((map (make-sparse-keymap)))
    (define-key map [mouse-2] 'mouse-choose-completion)
    (define-key map [follow-link] 'mouse-face)
    (define-key map [down-mouse-2] nil)
    (define-key map "\C-m" 'choose-completion)
    (define-key map "\e\e\e" 'delete-completion-window)
    (define-key map [left] 'previous-completion)
    (define-key map [right] 'next-completion)
    (define-key map "q" 'quit-window)
    (define-key map "z" 'kill-this-buffer)
    map)
  "Local map for completion list buffers.")

;; Completion mode is suitable only for specially formatted data.
(put 'completion-list-mode 'mode-class 'special)

(defvar completion-reference-buffer nil
  "Record the buffer that was current when the completion list was requested.
This is a local variable in the completion list buffer.
Initial value is nil to avoid some compiler warnings.")

(defvar completion-no-auto-exit nil
  "Non-nil means `choose-completion-string' should never exit the minibuffer.
This also applies to other functions such as `choose-completion'.")

(defvar completion-base-position nil
  "Position of the base of the text corresponding to the shown completions.
This variable is used in the *Completions* buffers.
Its value is a list of the form (START END) where START is the place
where the completion should be inserted and END (if non-nil) is the end
of the text to replace.  If END is nil, point is used instead.")

(defvar completion-list-insert-choice-function #'completion--replace
  "Function to use to insert the text chosen in *Completions*.
Called with three arguments (BEG END TEXT), it should replace the text
between BEG and END with TEXT.  Expected to be set buffer-locally
in the *Completions* buffer.")

(defvar completion-base-size nil
  "Number of chars before point not involved in completion.
This is a local variable in the completion list buffer.
It refers to the chars in the minibuffer if completing in the
minibuffer, or in `completion-reference-buffer' otherwise.
Only characters in the field at point are included.

If nil, Emacs determines which part of the tail end of the
buffer's text is involved in completion by comparing the text
directly.")
(make-obsolete-variable 'completion-base-size 'completion-base-position "23.2")

(defun delete-completion-window ()
  "Delete the completion list window.
Go to the window from which completion was requested."
  (interactive)
  (let ((buf completion-reference-buffer))
    (if (one-window-p t)
	(if (window-dedicated-p (selected-window))
	    (delete-frame (selected-frame)))
      (delete-window (selected-window))
      (if (get-buffer-window buf)
	  (select-window (get-buffer-window buf))))))

(defun previous-completion (n)
  "Move to the previous item in the completion list."
  (interactive "p")
  (next-completion (- n)))

(defun next-completion (n)
  "Move to the next item in the completion list.
With prefix argument N, move N items (negative N means move backward)."
  (interactive "p")
  (let ((beg (point-min)) (end (point-max)))
    (while (and (> n 0) (not (eobp)))
      ;; If in a completion, move to the end of it.
      (when (get-text-property (point) 'mouse-face)
	(goto-char (next-single-property-change (point) 'mouse-face nil end)))
      ;; Move to start of next one.
      (unless (get-text-property (point) 'mouse-face)
	(goto-char (next-single-property-change (point) 'mouse-face nil end)))
      (setq n (1- n)))
    (while (and (< n 0) (not (bobp)))
      (let ((prop (get-text-property (1- (point)) 'mouse-face)))
	;; If in a completion, move to the start of it.
	(when (and prop (eq prop (get-text-property (point) 'mouse-face)))
	  (goto-char (previous-single-property-change
		      (point) 'mouse-face nil beg)))
	;; Move to end of the previous completion.
	(unless (or (bobp) (get-text-property (1- (point)) 'mouse-face))
	  (goto-char (previous-single-property-change
		      (point) 'mouse-face nil beg)))
	;; Move to the start of that one.
	(goto-char (previous-single-property-change
		    (point) 'mouse-face nil beg))
	(setq n (1+ n))))))

(defun choose-completion (&optional event)
  "Choose the completion at point."
  (interactive (list last-nonmenu-event))
  ;; In case this is run via the mouse, give temporary modes such as
  ;; isearch a chance to turn off.
  (run-hooks 'mouse-leave-buffer-hook)
  (with-current-buffer (window-buffer (posn-window (event-start event)))
    (let ((buffer completion-reference-buffer)
          (base-size completion-base-size)
          (base-position completion-base-position)
          (insert-function completion-list-insert-choice-function)
          (choice
           (save-excursion
             (goto-char (posn-point (event-start event)))
             (let (beg end)
               (cond
                ((and (not (eobp)) (get-text-property (point) 'mouse-face))
                 (setq end (point) beg (1+ (point))))
                ((and (not (bobp))
                      (get-text-property (1- (point)) 'mouse-face))
                 (setq end (1- (point)) beg (point)))
                (t (error "No completion here")))
               (setq beg (previous-single-property-change beg 'mouse-face))
               (setq end (or (next-single-property-change end 'mouse-face)
                             (point-max)))
               (buffer-substring-no-properties beg end)))))

      (unless (buffer-live-p buffer)
        (error "Destination buffer is dead"))
      (quit-window nil (posn-window (event-start event)))

      (with-current-buffer buffer
        (choose-completion-string
         choice buffer
         (or base-position
             (when base-size
               ;; Someone's using old completion code that doesn't know
               ;; about base-position yet.
               (list (+ base-size (field-beginning))))
             ;; If all else fails, just guess.
             (list (choose-completion-guess-base-position choice)))
         insert-function)))))

;; Delete the longest partial match for STRING
;; that can be found before POINT.
(defun choose-completion-guess-base-position (string)
  (save-excursion
    (let ((opoint (point))
          len)
      ;; Try moving back by the length of the string.
      (goto-char (max (- (point) (length string))
                      (minibuffer-prompt-end)))
      ;; See how far back we were actually able to move.  That is the
      ;; upper bound on how much we can match and delete.
      (setq len (- opoint (point)))
      (if completion-ignore-case
          (setq string (downcase string)))
      (while (and (> len 0)
                  (let ((tail (buffer-substring (point) opoint)))
                    (if completion-ignore-case
                        (setq tail (downcase tail)))
                    (not (string= tail (substring string 0 len)))))
        (setq len (1- len))
        (forward-char 1))
      (point))))

(defun choose-completion-delete-max-match (string)
  (declare (obsolete choose-completion-guess-base-position "23.2"))
  (delete-region (choose-completion-guess-base-position string) (point)))

(defvar choose-completion-string-functions nil
  "Functions that may override the normal insertion of a completion choice.
These functions are called in order with four arguments:
CHOICE - the string to insert in the buffer,
BUFFER - the buffer in which the choice should be inserted,
MINI-P - non-nil if BUFFER is a minibuffer, and
BASE-SIZE - the number of characters in BUFFER before
the string being completed.

If a function in the list returns non-nil, that function is supposed
to have inserted the CHOICE in the BUFFER, and possibly exited
the minibuffer; no further functions will be called.

If all functions in the list return nil, that means to use
the default method of inserting the completion in BUFFER.")

(defun choose-completion-string (choice &optional
                                        buffer base-position insert-function)
  "Switch to BUFFER and insert the completion choice CHOICE.
BASE-POSITION, says where to insert the completion."

  ;; If BUFFER is the minibuffer, exit the minibuffer
  ;; unless it is reading a file name and CHOICE is a directory,
  ;; or completion-no-auto-exit is non-nil.

  ;; Some older code may call us passing `base-size' instead of
  ;; `base-position'.  It's difficult to make any use of `base-size',
  ;; so we just ignore it.
  (unless (consp base-position)
    (message "Obsolete `base-size' passed to choose-completion-string")
    (setq base-position nil))

  (let* ((buffer (or buffer completion-reference-buffer))
	 (mini-p (minibufferp buffer)))
    ;; If BUFFER is a minibuffer, barf unless it's the currently
    ;; active minibuffer.
    (if (and mini-p
             (not (and (active-minibuffer-window)
                       (equal buffer
			     (window-buffer (active-minibuffer-window))))))
	(error "Minibuffer is not active for completion")
      ;; Set buffer so buffer-local choose-completion-string-functions works.
      (set-buffer buffer)
      (unless (run-hook-with-args-until-success
	       'choose-completion-string-functions
               ;; The fourth arg used to be `mini-p' but was useless
               ;; (since minibufferp can be used on the `buffer' arg)
               ;; and indeed unused.  The last used to be `base-size', so we
               ;; keep it to try and avoid breaking old code.
	       choice buffer base-position nil)
        ;; This remove-text-properties should be unnecessary since `choice'
        ;; comes from buffer-substring-no-properties.
        ;;(remove-text-properties 0 (length choice) '(mouse-face nil) choice)
	;; Insert the completion into the buffer where it was requested.
        (funcall (or insert-function completion-list-insert-choice-function)
                 (or (car base-position) (point))
                 (or (cadr base-position) (point))
                 choice)
        ;; Update point in the window that BUFFER is showing in.
	(let ((window (get-buffer-window buffer t)))
	  (set-window-point window (point)))
	;; If completing for the minibuffer, exit it with this choice.
	(and (not completion-no-auto-exit)
             (minibufferp buffer)
	     minibuffer-completion-table
	     ;; If this is reading a file name, and the file name chosen
	     ;; is a directory, don't exit the minibuffer.
             (let* ((result (buffer-substring (field-beginning) (point)))
                    (bounds
                     (completion-boundaries result minibuffer-completion-table
                                            minibuffer-completion-predicate
                                            "")))
               (if (eq (car bounds) (length result))
                   ;; The completion chosen leads to a new set of completions
                   ;; (e.g. it's a directory): don't exit the minibuffer yet.
                   (let ((mini (active-minibuffer-window)))
                     (select-window mini)
                     (when minibuffer-auto-raise
                       (raise-frame (window-frame mini))))
                 (exit-minibuffer))))))))

(define-derived-mode completion-list-mode nil "Completion List"
  "Major mode for buffers showing lists of possible completions.
Type \\<completion-list-mode-map>\\[choose-completion] in the completion list\
 to select the completion near point.
Use \\<completion-list-mode-map>\\[mouse-choose-completion] to select one\
 with the mouse.

\\{completion-list-mode-map}"
  (set (make-local-variable 'completion-base-size) nil))

(defun completion-list-mode-finish ()
  "Finish setup of the completions buffer.
Called from `temp-buffer-show-hook'."
  (when (eq major-mode 'completion-list-mode)
    (setq buffer-read-only t)))

(add-hook 'temp-buffer-show-hook 'completion-list-mode-finish)


;; Variables and faces used in `completion-setup-function'.

(defcustom completion-show-help t
  "Non-nil means show help message in *Completions* buffer."
  :type 'boolean
  :version "22.1"
  :group 'completion)

;; This function goes in completion-setup-hook, so that it is called
;; after the text of the completion list buffer is written.
(defun completion-setup-function ()
  (let* ((mainbuf (current-buffer))
         (base-dir
          ;; When reading a file name in the minibuffer,
          ;; try and find the right default-directory to set in the
          ;; completion list buffer.
          ;; FIXME: Why do we do that, actually?  --Stef
          (if minibuffer-completing-file-name
              (file-name-as-directory
               (expand-file-name
                (substring (minibuffer-completion-contents)
                           0 (or completion-base-size 0)))))))
    (with-current-buffer standard-output
      (let ((base-size completion-base-size) ;Read before killing localvars.
            (base-position completion-base-position)
            (insert-fun completion-list-insert-choice-function))
        (completion-list-mode)
        (set (make-local-variable 'completion-base-size) base-size)
        (set (make-local-variable 'completion-base-position) base-position)
        (set (make-local-variable 'completion-list-insert-choice-function)
	     insert-fun))
      (set (make-local-variable 'completion-reference-buffer) mainbuf)
      (if base-dir (setq default-directory base-dir))
      ;; Maybe insert help string.
      (when completion-show-help
	(goto-char (point-min))
	(if (display-mouse-p)
	    (insert (substitute-command-keys
		     "Click \\[mouse-choose-completion] on a completion to select it.\n")))
	(insert (substitute-command-keys
		 "In this buffer, type \\[choose-completion] to \
select the completion near point.\n\n"))))))

(add-hook 'completion-setup-hook 'completion-setup-function)

(define-key minibuffer-local-completion-map [prior] 'switch-to-completions)
(define-key minibuffer-local-completion-map "\M-v"  'switch-to-completions)

(defun switch-to-completions ()
  "Select the completion list window."
  (interactive)
  (let ((window (or (get-buffer-window "*Completions*" 0)
		    ;; Make sure we have a completions window.
                    (progn (minibuffer-completion-help)
                           (get-buffer-window "*Completions*" 0)))))
    (when window
      (select-window window)
      ;; In the new buffer, go to the first completion.
      ;; FIXME: Perhaps this should be done in `minibuffer-completion-help'.
      (when (bobp)
	(next-completion 1)))))

;;; Support keyboard commands to turn on various modifiers.

;; These functions -- which are not commands -- each add one modifier
;; to the following event.

(defun event-apply-alt-modifier (_ignore-prompt)
  "\\<function-key-map>Add the Alt modifier to the following event.
For example, type \\[event-apply-alt-modifier] & to enter Alt-&."
  (vector (event-apply-modifier (read-event) 'alt 22 "A-")))
(defun event-apply-super-modifier (_ignore-prompt)
  "\\<function-key-map>Add the Super modifier to the following event.
For example, type \\[event-apply-super-modifier] & to enter Super-&."
  (vector (event-apply-modifier (read-event) 'super 23 "s-")))
(defun event-apply-hyper-modifier (_ignore-prompt)
  "\\<function-key-map>Add the Hyper modifier to the following event.
For example, type \\[event-apply-hyper-modifier] & to enter Hyper-&."
  (vector (event-apply-modifier (read-event) 'hyper 24 "H-")))
(defun event-apply-shift-modifier (_ignore-prompt)
  "\\<function-key-map>Add the Shift modifier to the following event.
For example, type \\[event-apply-shift-modifier] & to enter Shift-&."
  (vector (event-apply-modifier (read-event) 'shift 25 "S-")))
(defun event-apply-control-modifier (_ignore-prompt)
  "\\<function-key-map>Add the Ctrl modifier to the following event.
For example, type \\[event-apply-control-modifier] & to enter Ctrl-&."
  (vector (event-apply-modifier (read-event) 'control 26 "C-")))
(defun event-apply-meta-modifier (_ignore-prompt)
  "\\<function-key-map>Add the Meta modifier to the following event.
For example, type \\[event-apply-meta-modifier] & to enter Meta-&."
  (vector (event-apply-modifier (read-event) 'meta 27 "M-")))

(defun event-apply-modifier (event symbol lshiftby prefix)
  "Apply a modifier flag to event EVENT.
SYMBOL is the name of this modifier, as a symbol.
LSHIFTBY is the numeric value of this modifier, in keyboard events.
PREFIX is the string that represents this modifier in an event type symbol."
  (if (numberp event)
      (cond ((eq symbol 'control)
	     (if (and (<= (downcase event) ?z)
		      (>= (downcase event) ?a))
		 (- (downcase event) ?a -1)
	       (if (and (<= (downcase event) ?Z)
			(>= (downcase event) ?A))
		   (- (downcase event) ?A -1)
		 (logior (lsh 1 lshiftby) event))))
	    ((eq symbol 'shift)
	     (if (and (<= (downcase event) ?z)
		      (>= (downcase event) ?a))
		 (upcase event)
	       (logior (lsh 1 lshiftby) event)))
	    (t
	     (logior (lsh 1 lshiftby) event)))
    (if (memq symbol (event-modifiers event))
	event
      (let ((event-type (if (symbolp event) event (car event))))
	(setq event-type (intern (concat prefix (symbol-name event-type))))
	(if (symbolp event)
	    event-type
	  (cons event-type (cdr event)))))))

(define-key function-key-map [?\C-x ?@ ?h] 'event-apply-hyper-modifier)
(define-key function-key-map [?\C-x ?@ ?s] 'event-apply-super-modifier)
(define-key function-key-map [?\C-x ?@ ?m] 'event-apply-meta-modifier)
(define-key function-key-map [?\C-x ?@ ?a] 'event-apply-alt-modifier)
(define-key function-key-map [?\C-x ?@ ?S] 'event-apply-shift-modifier)
(define-key function-key-map [?\C-x ?@ ?c] 'event-apply-control-modifier)

;;;; Keypad support.

;; Make the keypad keys act like ordinary typing keys.  If people add
;; bindings for the function key symbols, then those bindings will
;; override these, so this shouldn't interfere with any existing
;; bindings.

;; Also tell read-char how to handle these keys.
(mapc
 (lambda (keypad-normal)
   (let ((keypad (nth 0 keypad-normal))
	 (normal (nth 1 keypad-normal)))
     (put keypad 'ascii-character normal)
     (define-key function-key-map (vector keypad) (vector normal))))
 '((kp-0 ?0) (kp-1 ?1) (kp-2 ?2) (kp-3 ?3) (kp-4 ?4)
   (kp-5 ?5) (kp-6 ?6) (kp-7 ?7) (kp-8 ?8) (kp-9 ?9)
   (kp-space ?\s)
   (kp-tab ?\t)
   (kp-enter ?\r)
   (kp-multiply ?*)
   (kp-add ?+)
   (kp-separator ?,)
   (kp-subtract ?-)
   (kp-decimal ?.)
   (kp-divide ?/)
   (kp-equal ?=)
   ;; Do the same for various keys that are represented as symbols under
   ;; GUIs but naturally correspond to characters.
   (backspace 127)
   (delete 127)
   (tab ?\t)
   (linefeed ?\n)
   (clear ?\C-l)
   (return ?\C-m)
   (escape ?\e)
   ))

;;;;
;;;; forking a twin copy of a buffer.
;;;;

(defvar clone-buffer-hook nil
  "Normal hook to run in the new buffer at the end of `clone-buffer'.")

(defvar clone-indirect-buffer-hook nil
  "Normal hook to run in the new buffer at the end of `clone-indirect-buffer'.")

(defun clone-process (process &optional newname)
  "Create a twin copy of PROCESS.
If NEWNAME is nil, it defaults to PROCESS' name;
NEWNAME is modified by adding or incrementing <N> at the end as necessary.
If PROCESS is associated with a buffer, the new process will be associated
  with the current buffer instead.
Returns nil if PROCESS has already terminated."
  (setq newname (or newname (process-name process)))
  (if (string-match "<[0-9]+>\\'" newname)
      (setq newname (substring newname 0 (match-beginning 0))))
  (when (memq (process-status process) '(run stop open))
    (let* ((process-connection-type (process-tty-name process))
	   (new-process
	    (if (memq (process-status process) '(open))
		(let ((args (process-contact process t)))
		  (setq args (plist-put args :name newname))
		  (setq args (plist-put args :buffer
					(if (process-buffer process)
					    (current-buffer))))
		  (apply 'make-network-process args))
	      (apply 'start-process newname
		     (if (process-buffer process) (current-buffer))
		     (process-command process)))))
      (set-process-query-on-exit-flag
       new-process (process-query-on-exit-flag process))
      (set-process-inherit-coding-system-flag
       new-process (process-inherit-coding-system-flag process))
      (set-process-filter new-process (process-filter process))
      (set-process-sentinel new-process (process-sentinel process))
      (set-process-plist new-process (copy-sequence (process-plist process)))
      new-process)))

;; things to maybe add (currently partly covered by `funcall mode'):
;; - syntax-table
;; - overlays
(defun clone-buffer (&optional newname display-flag)
  "Create and return a twin copy of the current buffer.
Unlike an indirect buffer, the new buffer can be edited
independently of the old one (if it is not read-only).
NEWNAME is the name of the new buffer.  It may be modified by
adding or incrementing <N> at the end as necessary to create a
unique buffer name.  If nil, it defaults to the name of the
current buffer, with the proper suffix.  If DISPLAY-FLAG is
non-nil, the new buffer is shown with `pop-to-buffer'.  Trying to
clone a file-visiting buffer, or a buffer whose major mode symbol
has a non-nil `no-clone' property, results in an error.

Interactively, DISPLAY-FLAG is t and NEWNAME is the name of the
current buffer with appropriate suffix.  However, if a prefix
argument is given, then the command prompts for NEWNAME in the
minibuffer.

This runs the normal hook `clone-buffer-hook' in the new buffer
after it has been set up properly in other respects."
  (interactive
   (progn
     (if buffer-file-name
	 (error "Cannot clone a file-visiting buffer"))
     (if (get major-mode 'no-clone)
	 (error "Cannot clone a buffer in %s mode" mode-name))
     (list (if current-prefix-arg
	       (read-buffer "Name of new cloned buffer: " (current-buffer)))
	   t)))
  (if buffer-file-name
      (error "Cannot clone a file-visiting buffer"))
  (if (get major-mode 'no-clone)
      (error "Cannot clone a buffer in %s mode" mode-name))
  (setq newname (or newname (buffer-name)))
  (if (string-match "<[0-9]+>\\'" newname)
      (setq newname (substring newname 0 (match-beginning 0))))
  (let ((buf (current-buffer))
	(ptmin (point-min))
	(ptmax (point-max))
	(pt (point))
	(mk (if mark-active (mark t)))
	(modified (buffer-modified-p))
	(mode major-mode)
	(lvars (buffer-local-variables))
	(process (get-buffer-process (current-buffer)))
	(new (generate-new-buffer (or newname (buffer-name)))))
    (save-restriction
      (widen)
      (with-current-buffer new
	(insert-buffer-substring buf)))
    (with-current-buffer new
      (narrow-to-region ptmin ptmax)
      (goto-char pt)
      (if mk (set-mark mk))
      (set-buffer-modified-p modified)

      ;; Clone the old buffer's process, if any.
      (when process (clone-process process))

      ;; Now set up the major mode.
      (funcall mode)

      ;; Set up other local variables.
      (mapc (lambda (v)
	      (condition-case ()	;in case var is read-only
		  (if (symbolp v)
		      (makunbound v)
		    (set (make-local-variable (car v)) (cdr v)))
		(error nil)))
	    lvars)

      ;; Run any hooks (typically set up by the major mode
      ;; for cloning to work properly).
      (run-hooks 'clone-buffer-hook))
    (if display-flag
        ;; Presumably the current buffer is shown in the selected frame, so
        ;; we want to display the clone elsewhere.
        (let ((same-window-regexps nil)
              (same-window-buffer-names))
          (pop-to-buffer new)))
    new))


(defun clone-indirect-buffer (newname display-flag &optional norecord)
  "Create an indirect buffer that is a twin copy of the current buffer.

Give the indirect buffer name NEWNAME.  Interactively, read NEWNAME
from the minibuffer when invoked with a prefix arg.  If NEWNAME is nil
or if not called with a prefix arg, NEWNAME defaults to the current
buffer's name.  The name is modified by adding a `<N>' suffix to it
or by incrementing the N in an existing suffix.  Trying to clone a
buffer whose major mode symbol has a non-nil `no-clone-indirect'
property results in an error.

DISPLAY-FLAG non-nil means show the new buffer with `pop-to-buffer'.
This is always done when called interactively.

Optional third arg NORECORD non-nil means do not put this buffer at the
front of the list of recently selected ones."
  (interactive
   (progn
     (if (get major-mode 'no-clone-indirect)
	 (error "Cannot indirectly clone a buffer in %s mode" mode-name))
     (list (if current-prefix-arg
	       (read-buffer "Name of indirect buffer: " (current-buffer)))
	   t)))
  (if (get major-mode 'no-clone-indirect)
      (error "Cannot indirectly clone a buffer in %s mode" mode-name))
  (setq newname (or newname (buffer-name)))
  (if (string-match "<[0-9]+>\\'" newname)
      (setq newname (substring newname 0 (match-beginning 0))))
  (let* ((name (generate-new-buffer-name newname))
	 (buffer (make-indirect-buffer (current-buffer) name t)))
    (with-current-buffer buffer
      (run-hooks 'clone-indirect-buffer-hook))
    (when display-flag
      (pop-to-buffer buffer norecord))
    buffer))


(defun clone-indirect-buffer-other-window (newname display-flag &optional norecord)
  "Like `clone-indirect-buffer' but display in another window."
  (interactive
   (progn
     (if (get major-mode 'no-clone-indirect)
	 (error "Cannot indirectly clone a buffer in %s mode" mode-name))
     (list (if current-prefix-arg
	       (read-buffer "Name of indirect buffer: " (current-buffer)))
	   t)))
  (let ((pop-up-windows t))
    (clone-indirect-buffer newname display-flag norecord)))


;;; Handling of Backspace and Delete keys.

(defcustom normal-erase-is-backspace 'maybe
  "Set the default behavior of the Delete and Backspace keys.

If set to t, Delete key deletes forward and Backspace key deletes
backward.

If set to nil, both Delete and Backspace keys delete backward.

If set to 'maybe (which is the default), Emacs automatically
selects a behavior.  On window systems, the behavior depends on
the keyboard used.  If the keyboard has both a Backspace key and
a Delete key, and both are mapped to their usual meanings, the
option's default value is set to t, so that Backspace can be used
to delete backward, and Delete can be used to delete forward.

If not running under a window system, customizing this option
accomplishes a similar effect by mapping C-h, which is usually
generated by the Backspace key, to DEL, and by mapping DEL to C-d
via `keyboard-translate'.  The former functionality of C-h is
available on the F1 key.  You should probably not use this
setting if you don't have both Backspace, Delete and F1 keys.

Setting this variable with setq doesn't take effect.  Programmatically,
call `normal-erase-is-backspace-mode' (which see) instead."
  :type '(choice (const :tag "Off" nil)
		 (const :tag "Maybe" maybe)
		 (other :tag "On" t))
  :group 'editing-basics
  :version "21.1"
  :set (lambda (symbol value)
	 ;; The fboundp is because of a problem with :set when
	 ;; dumping Emacs.  It doesn't really matter.
	 (if (fboundp 'normal-erase-is-backspace-mode)
	     (normal-erase-is-backspace-mode (or value 0))
	   (set-default symbol value))))

(defun normal-erase-is-backspace-setup-frame (&optional frame)
  "Set up `normal-erase-is-backspace-mode' on FRAME, if necessary."
  (unless frame (setq frame (selected-frame)))
  (with-selected-frame frame
    (unless (terminal-parameter nil 'normal-erase-is-backspace)
      (normal-erase-is-backspace-mode
       (if (if (eq normal-erase-is-backspace 'maybe)
               (and (not noninteractive)
                    (or (memq system-type '(ms-dos windows-nt))
			(memq window-system '(w32 ns))
                        (and (memq window-system '(x))
                             (fboundp 'x-backspace-delete-keys-p)
                             (x-backspace-delete-keys-p))
                        ;; If the terminal Emacs is running on has erase char
                        ;; set to ^H, use the Backspace key for deleting
                        ;; backward, and the Delete key for deleting forward.
                        (and (null window-system)
                             (eq tty-erase-char ?\^H))))
             normal-erase-is-backspace)
           1 0)))))

(define-minor-mode normal-erase-is-backspace-mode
  "Toggle the Erase and Delete mode of the Backspace and Delete keys.
With a prefix argument ARG, enable this feature if ARG is
positive, and disable it otherwise.  If called from Lisp, enable
the mode if ARG is omitted or nil.

On window systems, when this mode is on, Delete is mapped to C-d
and Backspace is mapped to DEL; when this mode is off, both
Delete and Backspace are mapped to DEL.  (The remapping goes via
`local-function-key-map', so binding Delete or Backspace in the
global or local keymap will override that.)

In addition, on window systems, the bindings of C-Delete, M-Delete,
C-M-Delete, C-Backspace, M-Backspace, and C-M-Backspace are changed in
the global keymap in accordance with the functionality of Delete and
Backspace.  For example, if Delete is remapped to C-d, which deletes
forward, C-Delete is bound to `kill-word', but if Delete is remapped
to DEL, which deletes backward, C-Delete is bound to
`backward-kill-word'.

If not running on a window system, a similar effect is accomplished by
remapping C-h (normally produced by the Backspace key) and DEL via
`keyboard-translate': if this mode is on, C-h is mapped to DEL and DEL
to C-d; if it's off, the keys are not remapped.

When not running on a window system, and this mode is turned on, the
former functionality of C-h is available on the F1 key.  You should
probably not turn on this mode on a text-only terminal if you don't
have both Backspace, Delete and F1 keys.

See also `normal-erase-is-backspace'."
  :variable ((eq (terminal-parameter nil 'normal-erase-is-backspace) 1)
             . (lambda (v)
                 (setf (terminal-parameter nil 'normal-erase-is-backspace)
                       (if v 1 0))))
  (let ((enabled (eq 1 (terminal-parameter
                        nil 'normal-erase-is-backspace))))

    (cond ((or (memq window-system '(x w32 ns pc))
	       (memq system-type '(ms-dos windows-nt)))
	   (let ((bindings
		  `(([M-delete] [M-backspace])
		    ([C-M-delete] [C-M-backspace])
		    ([?\e C-delete] [?\e C-backspace]))))

	     (if enabled
		 (progn
		   (define-key local-function-key-map [delete] [deletechar])
		   (define-key local-function-key-map [kp-delete] [?\C-d])
		   (define-key local-function-key-map [backspace] [?\C-?])
                   (dolist (b bindings)
                     ;; Not sure if input-decode-map is really right, but
                     ;; keyboard-translate-table (used below) only works
                     ;; for integer events, and key-translation-table is
                     ;; global (like the global-map, used earlier).
                     (define-key input-decode-map (car b) nil)
                     (define-key input-decode-map (cadr b) nil)))
	       (define-key local-function-key-map [delete] [?\C-?])
	       (define-key local-function-key-map [kp-delete] [?\C-?])
	       (define-key local-function-key-map [backspace] [?\C-?])
               (dolist (b bindings)
                 (define-key input-decode-map (car b) (cadr b))
                 (define-key input-decode-map (cadr b) (car b))))))
	  (t
	   (if enabled
	       (progn
		 (keyboard-translate ?\C-h ?\C-?)
		 (keyboard-translate ?\C-? ?\C-d))
	     (keyboard-translate ?\C-h ?\C-h)
	     (keyboard-translate ?\C-? ?\C-?))))

    (if (called-interactively-p 'interactive)
	(message "Delete key deletes %s"
		 (if (eq 1 (terminal-parameter nil 'normal-erase-is-backspace))
		     "forward" "backward")))))

(defvar vis-mode-saved-buffer-invisibility-spec nil
  "Saved value of `buffer-invisibility-spec' when Visible mode is on.")

(define-minor-mode read-only-mode
  "Change whether the current buffer is read-only.
With prefix argument ARG, make the buffer read-only if ARG is
positive, otherwise make it writable.  If buffer is read-only
and `view-read-only' is non-nil, enter view mode.

Do not call this from a Lisp program unless you really intend to
do the same thing as the \\[read-only-mode] command, including
possibly enabling or disabling View mode.  Also, note that this
command works by setting the variable `buffer-read-only', which
does not affect read-only regions caused by text properties.  To
ignore read-only status in a Lisp program (whether due to text
properties or buffer state), bind `inhibit-read-only' temporarily
to a non-nil value."
  :variable buffer-read-only
  (cond
   ((and (not buffer-read-only) view-mode)
    (View-exit-and-edit)
    (make-local-variable 'view-read-only)
    (setq view-read-only t))		; Must leave view mode.
   ((and buffer-read-only view-read-only
         ;; If view-mode is already active, `view-mode-enter' is a nop.
         (not view-mode)
         (not (eq (get major-mode 'mode-class) 'special)))
    (view-mode-enter))))

(define-minor-mode visible-mode
  "Toggle making all invisible text temporarily visible (Visible mode).
With a prefix argument ARG, enable Visible mode if ARG is
positive, and disable it otherwise.  If called from Lisp, enable
the mode if ARG is omitted or nil.

This mode works by saving the value of `buffer-invisibility-spec'
and setting it to nil."
  :lighter " Vis"
  :group 'editing-basics
  (when (local-variable-p 'vis-mode-saved-buffer-invisibility-spec)
    (setq buffer-invisibility-spec vis-mode-saved-buffer-invisibility-spec)
    (kill-local-variable 'vis-mode-saved-buffer-invisibility-spec))
  (when visible-mode
    (set (make-local-variable 'vis-mode-saved-buffer-invisibility-spec)
	 buffer-invisibility-spec)
    (setq buffer-invisibility-spec nil)))

;; Minibuffer prompt stuff.

;;(defun minibuffer-prompt-modification (start end)
;;  (error "You cannot modify the prompt"))
;;
;;
;;(defun minibuffer-prompt-insertion (start end)
;;  (let ((inhibit-modification-hooks t))
;;    (delete-region start end)
;;    ;; Discard undo information for the text insertion itself
;;    ;; and for the text deletion.above.
;;    (when (consp buffer-undo-list)
;;      (setq buffer-undo-list (cddr buffer-undo-list)))
;;    (message "You cannot modify the prompt")))
;;
;;
;;(setq minibuffer-prompt-properties
;;  (list 'modification-hooks '(minibuffer-prompt-modification)
;;	'insert-in-front-hooks '(minibuffer-prompt-insertion)))


;;;; Problematic external packages.

;; rms says this should be done by specifying symbols that define
;; versions together with bad values.  This is therefore not as
;; flexible as it could be.  See the thread:
;; http://lists.gnu.org/archive/html/emacs-devel/2007-08/msg00300.html
(defconst bad-packages-alist
  ;; Not sure exactly which semantic versions have problems.
  ;; Definitely 2.0pre3, probably all 2.0pre's before this.
  '((semantic semantic-version "\\`2\\.0pre[1-3]\\'"
              "The version of `semantic' loaded does not work in Emacs 22.
It can cause constant high CPU load.
Upgrade to at least Semantic 2.0pre4 (distributed with CEDET 1.0pre4).")
    ;; CUA-mode does not work with GNU Emacs version 22.1 and newer.
    ;; Except for version 1.2, all of the 1.x and 2.x version of cua-mode
    ;; provided the `CUA-mode' feature.  Since this is no longer true,
    ;; we can warn the user if the `CUA-mode' feature is ever provided.
    (CUA-mode t nil
"CUA-mode is now part of the standard GNU Emacs distribution,
so you can now enable CUA via the Options menu or by customizing `cua-mode'.

You have loaded an older version of CUA-mode which does not work
correctly with this version of Emacs.  You should remove the old
version and use the one distributed with Emacs."))
  "Alist of packages known to cause problems in this version of Emacs.
Each element has the form (PACKAGE SYMBOL REGEXP STRING).
PACKAGE is either a regular expression to match file names, or a
symbol (a feature name); see the documentation of
`after-load-alist', to which this variable adds functions.
SYMBOL is either the name of a string variable, or `t'.  Upon
loading PACKAGE, if SYMBOL is t or matches REGEXP, display a
warning using STRING as the message.")

(defun bad-package-check (package)
  "Run a check using the element from `bad-packages-alist' matching PACKAGE."
  (condition-case nil
      (let* ((list (assoc package bad-packages-alist))
             (symbol (nth 1 list)))
        (and list
             (boundp symbol)
             (or (eq symbol t)
                 (and (stringp (setq symbol (eval symbol)))
                      (string-match-p (nth 2 list) symbol)))
             (display-warning package (nth 3 list) :warning)))
    (error nil)))

(mapc (lambda (elem)
        (eval-after-load (car elem) `(bad-package-check ',(car elem))))
      bad-packages-alist)


(provide 'simple)

;;; simple.el ends here<|MERGE_RESOLUTION|>--- conflicted
+++ resolved
@@ -4151,18 +4151,6 @@
   :type 'boolean
   :group 'editing-basics)
 
-<<<<<<< HEAD
-=======
-(defcustom set-mark-default-inactive nil
-  "If non-nil, setting the mark does not activate it.
-This option does the same thing as disabling Transient Mark mode,
-and it will be removed in the near future."
-  :type 'boolean
-  :group 'editing-basics
-  :version "23.1")
-(make-obsolete-variable 'set-mark-default-inactive nil "24.3")
-
->>>>>>> f433306a
 (defun set-mark-command (arg)
   "Set the mark where point is, or jump to the mark.
 Setting the mark also alters the region, which is the text
