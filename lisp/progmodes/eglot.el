--- conflicted
+++ resolved
@@ -231,12 +231,8 @@
                                  . ,(eglot-alternatives '("digestif" "texlab")))
                                 (erlang-mode . ("erlang_ls" "--transport" "stdio"))
                                 ((yaml-ts-mode yaml-mode) . ("yaml-language-server" "--stdio"))
-<<<<<<< HEAD
-                                (nix-mode . ,(eglot-alternatives '("nil" "rnix-lsp")))
+                                (nix-mode . ,(eglot-alternatives '("nil" "rnix-lsp" "nixd")))
                                 (nickel-mode . ("nls"))
-=======
-                                (nix-mode . ,(eglot-alternatives '("nil" "rnix-lsp" "nixd")))
->>>>>>> d0147ff9
                                 (gdscript-mode . ("localhost" 6008))
                                 ((fortran-mode f90-mode) . ("fortls"))
                                 (futhark-mode . ("futhark" "lsp"))
