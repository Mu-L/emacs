;;; eglot.el --- Client for Language Server Protocol (LSP) servers  -*- lexical-binding: t; -*-

;; Copyright (C) 2018 Free Software Foundation, Inc.

;; Version: 0.8
;; Author: João Távora <joaotavora@gmail.com>
;; Maintainer: João Távora <joaotavora@gmail.com>
;; URL: https://github.com/joaotavora/eglot
;; Keywords: convenience, languages
;; Package-Requires: ((emacs "26.1"))

;; This program is free software; you can redistribute it and/or modify
;; it under the terms of the GNU General Public License as published by
;; the Free Software Foundation, either version 3 of the License, or
;; (at your option) any later version.

;; This program is distributed in the hope that it will be useful,
;; but WITHOUT ANY WARRANTY; without even the implied warranty of
;; MERCHANTABILITY or FITNESS FOR A PARTICULAR PURPOSE.  See the
;; GNU General Public License for more details.

;; You should have received a copy of the GNU General Public License
;; along with this program.  If not, see <http://www.gnu.org/licenses/>.

;;; Commentary:

;; Simply M-x eglot should be enough to get you started, but here's a
;; little info (see the accompanying README.md or the URL for more).
;;
;; M-x eglot starts a server via a shell-command guessed from
;; `eglot-server-programs', using the current major-mode (for whatever
;; language you're programming in) as a hint.  If it can't guess, it
;; prompts you in the mini-buffer for these things.  Actually, the
;; server needen't be locally started: you can connect to a running
;; server via TCP by entering a <host:port> syntax.
;;
;; Anyway, if the connection is successful, you should see an `eglot'
;; indicator pop up in your mode-line.  More importantly, this means
;; current *and future* file buffers of that major mode *inside your
;; current project* automatically become \"managed\" by the LSP
;; server, i.e.  information about their contents is exchanged
;; periodically to provide enhanced code analysis via
;; `xref-find-definitions', `flymake-mode', `eldoc-mode',
;; `completion-at-point', among others.
;;
;; To "unmanage" these buffers, shutdown the server with M-x
;; eglot-shutdown.
;;
;; You can also do:
;;
;;   (add-hook 'foo-mode-hook 'eglot-ensure)
;;
;; To attempt to start an eglot session automatically everytime a
;; foo-mode buffer is visited.
;;
;;; Code:

(require 'json)
(require 'cl-lib)
(require 'project)
(require 'url-parse)
(require 'url-util)
(require 'pcase)
(require 'compile) ; for some faces
(require 'warnings)
(require 'flymake)
(require 'xref)
(require 'subr-x)
(require 'jsonrpc)
(require 'filenotify)
(require 'ert)


;;; User tweakable stuff
(defgroup eglot nil
  "Interaction with Language Server Protocol servers"
  :prefix "eglot-"
  :group 'applications)

(defvar eglot-server-programs '((rust-mode . (eglot-rls "rls"))
                                (python-mode . ("pyls"))
                                (js-mode . ("javascript-typescript-stdio"))
                                (sh-mode . ("bash-language-server" "start"))
                                (c++-mode . (eglot-cquery "cquery"))
                                (c-mode . (eglot-cquery "cquery"))
                                (php-mode . ("php" "vendor/felixfbecker/\
language-server/bin/php-language-server.php")))
  "How the command `eglot' guesses the server to start.
An association list of (MAJOR-MODE . CONTACT) pair.  MAJOR-MODE
is a mode symbol.  CONTACT is:

* In the most common case, a list of strings (PROGRAM [ARGS...]).
PROGRAM is called with ARGS and is expected to serve LSP requests
over the standard input/output channels.

* A list (HOST PORT [ARGS...]) where HOST is a string and PORT is
a positive integer number for connecting to a server via TCP.
Remaining ARGS are passed to `open-network-stream' for upgrading
the connection with encryption or other capabilities.

* A cons (CLASS-NAME . INITARGS) where CLASS-NAME is a symbol
designating a subclass of `eglot-lsp-server', for representing
experimental LSP servers.  INITARGS is a keyword-value plist used
to initialize CLASS-NAME, or a plain list interpreted as the
previous descriptions of CONTACT, in which case it is converted
to produce a plist with a suitable :PROCESS initarg to
CLASS-NAME.  The class `eglot-lsp-server' descends
`jsonrpc-process-connection', which you should see for semantics
of the mandatory :PROCESS argument.")

(defface eglot-mode-line
  '((t (:inherit font-lock-constant-face :weight bold)))
  "Face for package-name in EGLOT's mode line.")

(defcustom eglot-autoreconnect 3
  "Control ability to reconnect automatically to the LSP server.
If t, always reconnect automatically (not recommended).  If nil,
never reconnect automatically after unexpected server shutdowns,
crashes or network failures.  A positive integer number says to
only autoreconnect if the previous successful connection attempt
lasted more than that many seconds."
  :type '(choice (boolean :tag "Whether to inhibit autoreconnection")
                 (integer :tag "Number of seconds")))


;;; API (WORK-IN-PROGRESS!)
;;;
(cl-defmacro eglot--with-live-buffer (buf &rest body)
  "Check BUF live, then do BODY in it." (declare (indent 1) (debug t))
  (let ((b (cl-gensym)))
    `(let ((,b ,buf)) (if (buffer-live-p ,b) (with-current-buffer ,b ,@body)))))

(cl-defmacro eglot--widening (&rest body)
  "Save excursion and restriction. Widen. Then run BODY." (declare (debug t))
  `(save-excursion (save-restriction (widen) ,@body)))

(cl-defgeneric eglot-handle-request (server method &rest params)
  "Handle SERVER's METHOD request with PARAMS.")

(cl-defgeneric eglot-handle-notification (server method id &rest params)
  "Handle SERVER's METHOD notification with PARAMS.")

(cl-defgeneric eglot-initialization-options (server)
  "JSON object to send under `initializationOptions'"
  (:method (_s) nil)) ; blank default

(cl-defgeneric eglot-client-capabilities (server)
  "What the EGLOT LSP client supports for SERVER."
  (:method (_s)
           (list
            :workspace (list
                        :applyEdit t
                        :executeCommand `(:dynamicRegistration :json-false)
                        :codeAction `(:dynamicRegistration :json-false)
                        :workspaceEdit `(:documentChanges :json-false)
                        :didChangeWatchesFiles `(:dynamicRegistration t)
                        :symbol `(:dynamicRegistration :json-false))
            :textDocument
            (list
             :synchronization (list
                               :dynamicRegistration :json-false
                               :willSave t :willSaveWaitUntil t :didSave t)
             :completion         `(:dynamicRegistration :json-false)
             :hover              `(:dynamicRegistration :json-false)
             :signatureHelp      `(:dynamicRegistration :json-false)
             :references         `(:dynamicRegistration :json-false)
             :definition         `(:dynamicRegistration :json-false)
             :documentSymbol     `(:dynamicRegistration :json-false)
             :documentHighlight  `(:dynamicRegistration :json-false)
             :rename             `(:dynamicRegistration :json-false)
             :publishDiagnostics `(:relatedInformation :json-false))
            :experimental (list))))

(defclass eglot-lsp-server (jsonrpc-process-connection)
  ((project-nickname
    :documentation "Short nickname for the associated project."
    :accessor eglot--project-nickname)
   (major-mode
    :documentation "Major mode symbol."
    :accessor eglot--major-mode)
   (capabilities
    :documentation "JSON object containing server capabilities."
    :accessor eglot--capabilities)
   (shutdown-requested
    :documentation "Flag set when server is shutting down."
    :accessor eglot--shutdown-requested)
   (project
    :documentation "Project associated with server."
    :accessor eglot--project)
   (spinner
    :documentation "List (ID DOING-WHAT DONE-P) representing server progress."
    :initform `(nil nil t) :accessor eglot--spinner)
   (inhibit-autoreconnect
    :documentation "Generalized boolean inhibiting auto-reconnection if true."
    :accessor eglot--inhibit-autoreconnect)
   (file-watches
    :documentation "Map ID to list of WATCHES for `didChangeWatchedFiles'."
    :initform (make-hash-table :test #'equal) :accessor eglot--file-watches)
   (managed-buffers
    :documentation "List of buffers managed by server."
    :accessor eglot--managed-buffers)
   (saved-initargs
    :documentation "Saved initargs for reconnection purposes"
    :accessor eglot--saved-initargs))
  :documentation
  "Represents a server. Wraps a process for LSP communication.")


;;; Process management
(defvar eglot--servers-by-project (make-hash-table :test #'equal)
  "Keys are projects.  Values are lists of processes.")

(defun eglot-shutdown (server &optional _interactive)
  "Politely ask SERVER to quit.
Forcefully quit it if it doesn't respond.  Don't leave this
function with the server still running."
  (interactive (list (eglot--current-server-or-lose) t))
  (eglot--message "Asking %s politely to terminate" (jsonrpc-name server))
  (unwind-protect
      (progn
        (setf (eglot--shutdown-requested server) t)
        (jsonrpc-request server :shutdown nil :timeout 3)
        ;; this one is supposed to always fail, because it asks the
        ;; server to exit itself. Hence ignore-errors.
        (ignore-errors (jsonrpc-request server :exit nil :timeout 1)))
    ;; Turn off `eglot--managed-mode' where appropriate.
    (dolist (buffer (eglot--managed-buffers server))
      (with-current-buffer buffer (eglot--managed-mode-onoff server -1)))
    ;; Now ask jsonrpc.el to shutdown server (which in normal
    ;; conditions should return immediately).
    (jsonrpc-shutdown server)))

(defun eglot--on-shutdown (server)
  "Called by jsonrpc.el when SERVER is already dead."
  ;; Turn off `eglot--managed-mode' where appropriate.
  (dolist (buffer (eglot--managed-buffers server))
    (with-current-buffer buffer (eglot--managed-mode-onoff server -1)))
  ;; Kill any expensive watches
  (maphash (lambda (_id watches)
             (mapcar #'file-notify-rm-watch watches))
           (eglot--file-watches server))
  ;; Sever the project/server relationship for `server'
  (setf (gethash (eglot--project server) eglot--servers-by-project)
        (delq server
              (gethash (eglot--project server) eglot--servers-by-project)))
  (cond ((eglot--shutdown-requested server)
         t)
        ((not (eglot--inhibit-autoreconnect server))
         (eglot--warn "Reconnecting after unexpected server exit.")
         (eglot-reconnect server))
        ((timerp (eglot--inhibit-autoreconnect server))
         (eglot--warn "Not auto-reconnecting, last one didn't last long."))))

(defun eglot--all-major-modes ()
  "Return all known major modes."
  (let ((retval))
    (mapatoms (lambda (sym)
                (when (plist-member (symbol-plist sym) 'derived-mode-parent)
                  (push sym retval))))
    retval))

<<<<<<< HEAD
=======
(defvar eglot-connect-hook nil "Hook run after connecting in `eglot--connect'.")

(defun eglot--connect (managed-major-mode project server-class contact)
  "Connect for PROJECT, MANAGED-MAJOR-MODE and CONTACT.
INTERACTIVE is t if inside interactive call.  Return an object of
class SERVER-CLASS."
  (let* ((nickname (file-name-base (directory-file-name
                                    (car (project-roots project)))))
         (name (format "EGLOT (%s/%s)" nickname managed-major-mode))
         (proc (eglot--make-process
                name (if (functionp contact) (funcall contact) contact)))
         server connect-success)
    (setq server
          (make-instance
           (or server-class 'eglot-lsp-server)
           :process proc :major-mode managed-major-mode
           :project project :contact contact
           :name name :project-nickname nickname
           :inhibit-autoreconnect
           (cond
            ((booleanp eglot-autoreconnect) (not eglot-autoreconnect))
            ((cl-plusp eglot-autoreconnect)
             (run-with-timer eglot-autoreconnect nil
                             (lambda ()
                               (setf (eglot--inhibit-autoreconnect server)
                                     (null eglot-autoreconnect))))))))
    (push server (gethash project eglot--servers-by-project))
    (process-put proc 'eglot-server server)
    (unwind-protect
        (cl-destructuring-bind (&key capabilities)
            (eglot--request
             server
             :initialize
             (list
              :processId (unless (eq (process-type proc) 'network) (emacs-pid))
              :capabilities (eglot-client-capabilities server)
              :rootPath  (expand-file-name (car (project-roots project)))
              :rootUri  (eglot--path-to-uri (car (project-roots project)))
              :initializationOptions (eglot-initialization-options server)))
          (setf (eglot--capabilities server) capabilities)
          (setf (eglot--status server) nil)
          (dolist (buffer (buffer-list))
            (with-current-buffer buffer
              (eglot--maybe-activate-editing-mode server)))
          (eglot--notify server :initialized `(:__dummy__ t))
          (run-hook-with-args 'eglot-connect-hook server)
          (setq connect-success server))
      (unless (or connect-success
                  (not (process-live-p proc)))
        (eglot-shutdown server)))))

>>>>>>> 1d61ff40
(defvar eglot--command-history nil
  "History of CONTACT arguments to `eglot'.")

(defun eglot--guess-contact (&optional interactive)
  "Helper for `eglot'.
Return (MANAGED-MODE PROJECT CONTACT CLASS).
If INTERACTIVE, maybe prompt user."
  (let* ((guessed-mode (if buffer-file-name major-mode))
         (managed-mode
          (cond
           ((or (>= (prefix-numeric-value current-prefix-arg) 16)
                (not guessed-mode))
            (intern
             (completing-read
              "[eglot] Start a server to manage buffers of what major mode? "
              (mapcar #'symbol-name (eglot--all-major-modes)) nil t
              (symbol-name guessed-mode) nil (symbol-name guessed-mode) nil)))
           (t guessed-mode)))
         (project (or (project-current) `(transient . ,default-directory)))
         (guess (cdr (assoc managed-mode eglot-server-programs)))
         (class (if (and (consp guess) (symbolp (car guess)))
                    (prog1 (car guess) (setq guess (cdr guess)))
                  'eglot-lsp-server))
         (program (and (listp guess) (stringp (car guess)) (car guess)))
         (base-prompt
          (and interactive
               "[eglot] Enter program to execute (or <host>:<port>): "))
         (prompt
          (and base-prompt
               (cond (current-prefix-arg base-prompt)
                     ((null guess)
                      (format "[eglot] Sorry, couldn't guess for `%s'!\n%s"
                              managed-mode base-prompt))
                     ((and program (not (executable-find program)))
                      (concat (format "[eglot] I guess you want to run `%s'"
                                      (combine-and-quote-strings guess))
                              (format ", but I can't find `%s' in PATH!" program)
                              "\n" base-prompt)))))
         (contact
          (if prompt
              (let ((s (read-shell-command
                        prompt
                        (if program (combine-and-quote-strings guess))
                        'eglot-command-history)))
                (if (string-match "^\\([^\s\t]+\\):\\([[:digit:]]+\\)$"
                                  (string-trim s))
                    (list (match-string 1 s) (string-to-number (match-string 2 s)))
                  (split-string-and-unquote s)))
            guess)))
<<<<<<< HEAD
    (list managed-mode project class contact t)))

;;;###autoload
(defun eglot (managed-major-mode project class contact &optional interactive)
=======
    (list managed-mode project class contact)))

;;;###autoload
(defun eglot (managed-major-mode project server-class command
                                 &optional interactive)
>>>>>>> 1d61ff40
  "Manage a project with a Language Server Protocol (LSP) server.

The LSP server of CLASS started (or contacted) via CONTACT.  If
this operation is successful, current *and future* file buffers
of MANAGED-MAJOR-MODE inside PROJECT automatically become
\"managed\" by the LSP server, meaning information about their
contents is exchanged periodically to provide enhanced
code-analysis via `xref-find-definitions', `flymake-mode',
`eldoc-mode', `completion-at-point', among others.

Interactively, the command attempts to guess MANAGED-MAJOR-MODE
from current buffer, CLASS and CONTACT from
`eglot-server-programs' and PROJECT from `project-current'.  If
it can't guess, the user is prompted.  With a single
\\[universal-argument] prefix arg, it always prompt for COMMAND.
With two \\[universal-argument] prefix args, also prompts for
MANAGED-MAJOR-MODE.

PROJECT is a project instance as returned by `project-current'.

CLASS is a subclass of symbol `eglot-lsp-server'.

CONTACT specifies how to contact the server.  It is a
keyword-value plist used to initialize CLASS or a plain list as
described in `eglot-server-programs', which see.

INTERACTIVE is t if called interactively."
<<<<<<< HEAD
  (interactive (eglot--interactive))
  (let* ((nickname (file-name-base (directory-file-name
                                    (car (project-roots project)))))
         (current-server (eglot--current-server))
         (live-p (and current-server (jsonrpc-running-p current-server))))
    (if (and live-p
             interactive
             (y-or-n-p "[eglot] Live process found, reconnect instead? "))
        (eglot-reconnect current-server interactive)
      (when live-p (ignore-errors (eglot-shutdown current-server)))
      (let ((server (eglot--connect project
                                    managed-major-mode
                                    (format "%s/%s" nickname managed-major-mode)
                                    nickname
                                    class
                                    contact)))
        (eglot--message "Connected! Process `%s' now \
=======
  (interactive (append (eglot--guess-contact t) '(t)))
  (let ((current-server (eglot--current-server)))
    (if (and current-server
             (process-live-p (eglot--process current-server))
             interactive
             (y-or-n-p "[eglot] Live process found, reconnect instead? "))
        (eglot-reconnect current-server interactive)
      (when (and current-server
                 (process-live-p (eglot--process current-server)))
        (ignore-errors (eglot-shutdown current-server)))
      (let ((server (eglot--connect managed-major-mode
                                    project
                                    server-class
                                    command)))
        (eglot--message "Connected! Server `%s' now \
>>>>>>> 1d61ff40
managing `%s' buffers in project `%s'."
                        (jsonrpc-name server) managed-major-mode
                        nickname)
        server))))

(defun eglot-reconnect (server &optional interactive)
  "Reconnect to SERVER.
INTERACTIVE is t if called interactively."
  (interactive (list (eglot--current-server-or-lose) t))
  (when (jsonrpc-running-p server)
    (ignore-errors (eglot-shutdown server interactive)))
<<<<<<< HEAD
  (eglot--connect (eglot--project server)
                  (eglot--major-mode server)
                  (jsonrpc-name server)
                  (eglot--project-nickname server)
                  (eieio-object-class-name server)
                  (eglot--saved-initargs server))
  (eglot--message "Reconnected!"))

(defun eglot-events-buffer (server)
  "Display events buffer for SERVER."
  (interactive (eglot--current-server-or-lose))
  (display-buffer (jsonrpc-events-buffer server)))
=======
  (eglot--connect (eglot--major-mode server)
                  (eglot--project server)
                  (eieio-object-class server)
                  (eglot--contact server))
  (eglot--message "Reconnected!"))

(defvar eglot--managed-mode) ;forward decl

(defun eglot-ensure ()
  "Start Eglot session for current buffer if there isn't one."
  (let ((buffer (current-buffer)))
    (cl-labels
        ((maybe-connect
          ()
          (remove-hook 'post-command-hook #'maybe-connect nil)
          (eglot--with-live-buffer buffer
            (if eglot--managed-mode
                (eglot--message "%s is already managed by existing `%s'"
                                buffer
                                (eglot--name (eglot--current-server)))
              (let ((server (apply #'eglot--connect (eglot--guess-contact))))
                (eglot--message
                 "Automatically started `%s' to manage `%s' buffers in project `%s'"
                 (eglot--name server)
                 major-mode
                 (eglot--project-nickname server)))))))
      (add-hook 'post-command-hook #'maybe-connect 'append nil))))

(defun eglot--process-sentinel (proc change)
  "Called when PROC undergoes CHANGE."
  (let ((server (process-get proc 'eglot-server)))
    (eglot--debug server "Process state changed: %s" change)
    (when (not (process-live-p proc))
      (with-current-buffer (eglot-events-buffer server)
        (let ((inhibit-read-only t))
          (insert "\n----------b---y---e---b---y---e----------\n")))
      ;; Cancel outstanding timers and file system watches
      (maphash (lambda (_id triplet)
                 (cl-destructuring-bind (_success _error timeout) triplet
                   (cancel-timer timeout)))
               (eglot--pending-continuations server))
      (maphash (lambda (_id watches)
                 (mapcar #'file-notify-rm-watch watches))
               (eglot--file-watches server))
      (unwind-protect
          ;; Call all outstanding error handlers
          (maphash (lambda (_id triplet)
                     (cl-destructuring-bind (_success error _timeout) triplet
                       (funcall error `(:code -1 :message "Server died"))))
                   (eglot--pending-continuations server))
        ;; Turn off `eglot--managed-mode' where appropriate.
        (dolist (buffer (eglot--managed-buffers server))
          (with-current-buffer buffer (eglot--managed-mode-onoff server -1)))
        ;; Forget about the process-project relationship
        (setf (gethash (eglot--project server) eglot--servers-by-project)
              (delq server
                    (gethash (eglot--project server) eglot--servers-by-project)))
        ;; Say last words
        (eglot--message "%s exited with status %s" (eglot--name server)
                        (process-exit-status
                         (eglot--process server)))
        (delete-process proc)
        ;; Consider autoreconnecting
        (cond ((eglot--shutdown-requested server)
               (setf (eglot--shutdown-requested server) :sentinel-done))
              ((not (eglot--inhibit-autoreconnect server))
               (eglot--warn "Reconnecting after unexpected server exit")
               (eglot-reconnect server))
              ((timerp (eglot--inhibit-autoreconnect server))
               (eglot--warn "Not auto-reconnecting, last on didn't last long.")))))))

(defun eglot--process-filter (proc string)
  "Called when new data STRING has arrived for PROC."
  (eglot--with-live-buffer (process-buffer proc)
    (let ((expected-bytes (process-get proc 'eglot-expected-bytes))
          (inhibit-read-only t) done)
      ;; Insert the text, advancing the process marker.
      ;;
      (save-excursion
        (goto-char (process-mark proc))
        (insert string)
        (set-marker (process-mark proc) (point)))
      ;; Loop (more than one message might have arrived)
      ;;
      (unwind-protect
          (while (not done)
            (cond ((not expected-bytes)
                   ;; Starting a new message
                   ;;
                   (setq expected-bytes
                         (and (search-forward-regexp
                               "\\(?:.*: .*\r\n\\)*Content-Length: \
*\\([[:digit:]]+\\)\r\n\\(?:.*: .*\r\n\\)*\r\n"
                               (+ (point) 100)
                               t)
                              (string-to-number (match-string 1))))
                   (unless expected-bytes
                     (setq done :waiting-for-new-message)))
                  (t
                   ;; Attempt to complete a message body
                   ;;
                   (let ((available-bytes (- (position-bytes (process-mark proc))
                                             (position-bytes (point)))))
                     (cond
                      ((>= available-bytes
                           expected-bytes)
                       (let* ((message-end (byte-to-position
                                            (+ (position-bytes (point))
                                               expected-bytes))))
                         (unwind-protect
                             (save-restriction
                               (narrow-to-region (point) message-end)
                               (let* ((json-object-type 'plist)
                                      (json-message (json-read)))
                                 ;; Process content in another buffer,
                                 ;; shielding buffer from tamper
                                 ;;
                                 (with-temp-buffer
                                   (eglot--server-receive
                                    (process-get proc 'eglot-server)
                                    json-message))))
                           (goto-char message-end)
                           (delete-region (point-min) (point))
                           (setq expected-bytes nil))))
                      (t
                       ;; Message is still incomplete
                       ;;
                       (setq done :waiting-for-more-bytes-in-this-message)))))))
        ;; Saved parsing state for next visit to this filter
        ;;
        (process-put proc 'eglot-expected-bytes expected-bytes)))))

(defun eglot-events-buffer (server &optional interactive)
  "Display events buffer for current LSP SERVER.
INTERACTIVE is t if called interactively."
  (interactive (list (eglot--current-server-or-lose) t))
  (let* ((probe (eglot--events-buffer server))
         (buffer (or (and (buffer-live-p probe) probe)
                     (let ((buffer (get-buffer-create
                                    (format "*%s events*"
                                            (eglot--name server)))))
                       (with-current-buffer buffer
                         (buffer-disable-undo)
                         (read-only-mode t)
                         (setf (eglot--events-buffer server) buffer))
                       buffer))))
    (when interactive (display-buffer buffer))
    buffer))
>>>>>>> 1d61ff40

(defun eglot-stderr-buffer (server)
  "Display stderr buffer for SERVER."
  (interactive (eglot--current-server-or-lose))
  (display-buffer (jsonrpc-stderr-buffer server)))

(defun eglot-forget-pending-continuations (server)
  "Forget pending requests for SERVER."
  (interactive (eglot--current-server-or-lose))
  (jsonrpc-forget-pending-continuations server))

(defvar eglot-connect-hook nil "Hook run after connecting in `eglot--connect'.")

(defun eglot--connect (project managed-major-mode name nickname
                               class contact)
  "Connect to PROJECT, MANAGED-MAJOR-MODE, NAME.
And don't forget NICKNAME and CLASS, CONTACT.  This docstring
appeases checkdoc, that's all."
  (let* ((readable-name (format "EGLOT (%s/%s)" nickname managed-major-mode))
         (initargs
          (cond ((keywordp (car contact)) contact)
                ((integerp (cadr contact))
                 `(:process ,(lambda ()
                               (apply #'open-network-stream
                                      readable-name nil
                                      (car contact) (cadr contact)
                                      (cddr contact)))))
                ((stringp (car contact))
                 `(:process ,(lambda ()
                               (make-process
                                :name readable-name
                                :command contact
                                :connection-type 'pipe
                                :coding 'utf-8-emacs-unix
                                :stderr (get-buffer-create
                                         (format "*%s stderr*" readable-name))))))))
         (spread
          (lambda (fn)
            (lambda (&rest args)
              (apply fn (append (butlast args) (car (last args)))))))
         (server
          (apply
           #'make-instance class
           :name name
           :notification-dispatcher (funcall spread #'eglot-handle-notification)
           :request-dispatcher (funcall spread #'eglot-handle-request)
           :on-shutdown #'eglot--on-shutdown
           initargs))
         success)
    (setf (eglot--saved-initargs server) initargs)
    (setf (eglot--project server) project)
    (setf (eglot--project-nickname server) nickname)
    (setf (eglot--major-mode server) managed-major-mode)
    (push server (gethash project eglot--servers-by-project))
    (run-hook-with-args 'eglot-connect-hook server)
    (unwind-protect
        (cl-destructuring-bind (&key capabilities)
            (jsonrpc-request
             server
             :initialize
             (list :processId (unless (eq (jsonrpc-process-type server) 'network)
                                (emacs-pid))
                   :rootPath  (expand-file-name
                               (car (project-roots project)))
                   :rootUri  (eglot--path-to-uri
                              (car (project-roots project)))
                   :initializationOptions (eglot-initialization-options server)
                   :capabilities (eglot-client-capabilities server)))
          (setf (eglot--capabilities server) capabilities)
          (dolist (buffer (buffer-list))
            (with-current-buffer buffer
              (eglot--maybe-activate-editing-mode server)))
          (jsonrpc-notify server :initialized `(:__dummy__ t))
          (setf (eglot--inhibit-autoreconnect server)
                (cond
                 ((booleanp eglot-autoreconnect) (not eglot-autoreconnect))
                 ((cl-plusp eglot-autoreconnect)
                  (run-with-timer eglot-autoreconnect nil
                                  (lambda ()
                                    (setf (eglot--inhibit-autoreconnect server)
                                          (null eglot-autoreconnect)))))))
          (setq success server))
      (when (and (not success) (jsonrpc-running-p server))
        (eglot-shutdown server)))))


;;; Helpers (move these to API?)
;;;
(defun eglot--error (format &rest args)
  "Error out with FORMAT with ARGS."
  (error "[eglot] %s" (apply #'format format args)))

(defun eglot--message (format &rest args)
  "Message out with FORMAT with ARGS."
  (message "[eglot] %s" (apply #'format format args)))

(defun eglot--warn (format &rest args)
  "Warning message with FORMAT and ARGS."
  (apply #'eglot--message (concat "(warning) " format) args)
  (let ((warning-minimum-level :error))
    (display-warning 'eglot (apply #'format format args) :warning)))

(defun eglot--pos-to-lsp-position (&optional pos)
  "Convert point POS to LSP position."
  (save-excursion
    (list :line (1- (line-number-at-pos pos t)) ; F!@&#$CKING OFF-BY-ONE
          :character (- (goto-char (or pos (point)))
                        (line-beginning-position)))))

(defun eglot--lsp-position-to-point (pos-plist &optional marker)
  "Convert LSP position POS-PLIST to Emacs point.
If optional MARKER, return a marker instead"
  (save-excursion (goto-char (point-min))
                  (forward-line (plist-get pos-plist :line))
                  (forward-char (min (plist-get pos-plist :character)
                                     (- (line-end-position)
                                        (line-beginning-position))))
                  (if marker (copy-marker (point-marker)) (point))))

(defun eglot--path-to-uri (path)
  "URIfy PATH."
  (url-hexify-string
   (concat "file://" (if (eq system-type 'windows-nt) "/") (file-truename path))
   url-path-allowed-chars))

(defun eglot--uri-to-path (uri)
  "Convert URI to a file path."
  (when (keywordp uri) (setq uri (substring (symbol-name uri) 1)))
  (let ((retval (url-filename (url-generic-parse-url (url-unhex-string uri)))))
    (if (eq system-type 'windows-nt) (substring retval 1) retval)))

(defconst eglot--kind-names
  `((1 . "Text") (2 . "Method") (3 . "Function") (4 . "Constructor")
    (5 . "Field") (6 . "Variable") (7 . "Class") (8 . "Interface")
    (9 . "Module") (10 . "Property") (11 . "Unit") (12 . "Value")
    (13 . "Enum") (14 . "Keyword") (15 . "Snippet") (16 . "Color")
    (17 . "File") (18 . "Reference")))

(defun eglot--format-markup (markup)
  "Format MARKUP according to LSP's spec."
  (pcase-let ((`(,string ,mode)
               (if (stringp markup) (list (string-trim markup)
                                          (intern "markdown-mode"))
                 (list (plist-get markup :value)
                       (intern (concat (plist-get markup :language) "-mode" ))))))
    (with-temp-buffer
      (ignore-errors (funcall mode))
      (insert string) (font-lock-ensure) (buffer-string))))

(defcustom eglot-ignored-server-capabilites (list)
  "LSP server capabilities that Eglot could use, but won't.
You could add, for instance, the symbol
`:documentHighlightProvider' to prevent automatic highlighting
under cursor."
  :type '(repeat symbol))

(defun eglot--server-capable (&rest feats)
  "Determine if current server is capable of FEATS."
  (unless (cl-some (lambda (feat)
                     (memq feat eglot-ignored-server-capabilites))
                   feats)
    (cl-loop for caps = (eglot--capabilities (eglot--current-server-or-lose))
             then (cadr probe)
             for feat in feats
             for probe = (plist-member caps feat)
             if (not probe) do (cl-return nil)
             if (eq (cadr probe) t) do (cl-return t)
             if (eq (cadr probe) :json-false) do (cl-return nil)
             finally (cl-return (or probe t)))))

(defun eglot--range-region (range &optional markers)
  "Return region (BEG . END) that represents LSP RANGE.
If optional MARKERS, make markers."
  (let* ((st (plist-get range :start))
         (beg (eglot--lsp-position-to-point st markers))
         (end (eglot--lsp-position-to-point (plist-get range :end) markers)))
    ;; Fallback to `flymake-diag-region' if server botched the range
    (if (/= beg end) (cons beg end) (flymake-diag-region
                                     (current-buffer) (plist-get st :line)
                                     (1- (plist-get st :character))))))


;;; Minor modes
;;;
(defvar eglot-mode-map (make-sparse-keymap))

(defvar-local eglot--current-flymake-report-fn nil
  "Current flymake report function for this buffer")

(define-minor-mode eglot--managed-mode
  "Mode for source buffers managed by some EGLOT project."
  nil nil eglot-mode-map
  (cond
   (eglot--managed-mode
    (add-hook 'after-change-functions 'eglot--after-change nil t)
    (add-hook 'before-change-functions 'eglot--before-change nil t)
    (add-hook 'flymake-diagnostic-functions 'eglot-flymake-backend nil t)
    (add-hook 'kill-buffer-hook 'eglot--signal-textDocument/didClose nil t)
    (add-hook 'before-revert-hook 'eglot--signal-textDocument/didClose nil t)
    (add-hook 'before-save-hook 'eglot--signal-textDocument/willSave nil t)
    (add-hook 'after-save-hook 'eglot--signal-textDocument/didSave nil t)
    (add-hook 'xref-backend-functions 'eglot-xref-backend nil t)
    (add-hook 'completion-at-point-functions #'eglot-completion-at-point nil t)
    (add-function :before-until (local 'eldoc-documentation-function)
                  #'eglot-eldoc-function)
    (add-function :around (local imenu-create-index-function) #'eglot-imenu))
   (t
    (remove-hook 'flymake-diagnostic-functions 'eglot-flymake-backend t)
    (remove-hook 'after-change-functions 'eglot--after-change t)
    (remove-hook 'before-change-functions 'eglot--before-change t)
    (remove-hook 'kill-buffer-hook 'eglot--signal-textDocument/didClose t)
    (remove-hook 'before-revert-hook 'eglot--signal-textDocument/didClose t)
    (remove-hook 'before-save-hook 'eglot--signal-textDocument/willSave t)
    (remove-hook 'after-save-hook 'eglot--signal-textDocument/didSave t)
    (remove-hook 'xref-backend-functions 'eglot-xref-backend t)
    (remove-hook 'completion-at-point-functions #'eglot-completion-at-point t)
    (remove-function (local 'eldoc-documentation-function)
                     #'eglot-eldoc-function)
    (remove-function (local imenu-create-index-function) #'eglot-imenu)
    (setq eglot--current-flymake-report-fn nil))))

(defun eglot--managed-mode-onoff (server arg)
  "Proxy for function `eglot--managed-mode' with ARG and SERVER."
  (eglot--managed-mode arg)
  (let ((buf (current-buffer)))
    (if eglot--managed-mode
        (cl-pushnew buf (eglot--managed-buffers server))
      (setf (eglot--managed-buffers server)
            (delq buf (eglot--managed-buffers server))))))

(add-hook 'eglot--managed-mode-hook 'flymake-mode)
(add-hook 'eglot--managed-mode-hook 'eldoc-mode)

(defun eglot--current-server ()
  "Find the current logical EGLOT server."
  (let* ((probe (or (project-current) `(transient . ,default-directory))))
    (cl-find major-mode (gethash probe eglot--servers-by-project)
             :key #'eglot--major-mode)))

(defun eglot--current-server-or-lose ()
  "Return current logical EGLOT server connection or error."
  (or (eglot--current-server)
      (jsonrpc-error "No current JSON-RPC connection")))

(defvar-local eglot--unreported-diagnostics nil
  "Unreported Flymake diagnostics for this buffer.")

(defun eglot--maybe-activate-editing-mode (&optional server)
  "Maybe activate mode function `eglot--managed-mode'.
If SERVER is supplied, do it only if BUFFER is managed by it.  In
that case, also signal textDocument/didOpen."
  ;; Called even when revert-buffer-in-progress-p
  (let* ((cur (and buffer-file-name (eglot--current-server)))
         (server (or (and (null server) cur) (and server (eq server cur) cur))))
    (when server
      (setq eglot--unreported-diagnostics `(:just-opened . nil))
      (eglot--managed-mode-onoff server 1)
      (eglot--signal-textDocument/didOpen))))

(add-hook 'find-file-hook 'eglot--maybe-activate-editing-mode)

(defun eglot-clear-status (server)
  "Clear the last JSONRPC error for SERVER."
  (interactive (list (eglot--current-server-or-lose)))
  (setf (jsonrpc-last-error server) nil))


;;; Mode-line, menu and other sugar
;;;
(defvar eglot--mode-line-format `(:eval (eglot--mode-line-format)))

(put 'eglot--mode-line-format 'risky-local-variable t)

(defun eglot--mouse-call (what)
  "Make an interactive lambda for calling WHAT from mode-line."
  (lambda (event)
    (interactive "e")
    (let ((start (event-start event))) (with-selected-window (posn-window start)
                                         (save-excursion
                                           (goto-char (or (posn-point start)
                                                          (point)))
                                           (call-interactively what)
                                           (force-mode-line-update t))))))

(defun eglot--mode-line-props (thing face defs &optional prepend)
  "Helper for function `eglot--mode-line-format'.
Uses THING, FACE, DEFS and PREPEND."
  (cl-loop with map = (make-sparse-keymap)
           for (elem . rest) on defs
           for (key def help) = elem
           do (define-key map `[mode-line ,key] (eglot--mouse-call def))
           concat (format "%s: %s" key help) into blurb
           when rest concat "\n" into blurb
           finally (return `(:propertize ,thing
                                         face ,face
                                         keymap ,map help-echo ,(concat prepend blurb)
                                         mouse-face mode-line-highlight))))

(defun eglot--mode-line-format ()
  "Compose the EGLOT's mode-line."
  (pcase-let* ((server (eglot--current-server))
               (nick (and server (eglot--project-nickname server)))
               (pending (and server (hash-table-count
                                     (jsonrpc--request-continuations server))))
               (`(,_id ,doing ,done-p ,detail) (and server (eglot--spinner server)))
               (last-error (and server (jsonrpc-last-error server))))
    (append
     `(,(eglot--mode-line-props "eglot" 'eglot-mode-line nil))
     (when nick
       `(":" ,(eglot--mode-line-props
               nick 'eglot-mode-line
               '((C-mouse-1 eglot-stderr-buffer "go to stderr buffer")
                 (mouse-1 eglot-events-buffer "go to events buffer")
                 (mouse-2 eglot-shutdown      "quit server")
                 (mouse-3 eglot-reconnect     "reconnect to server")))
         ,@(when last-error
             `("/" ,(eglot--mode-line-props
                     "error" 'compilation-mode-line-fail
                     '((mouse-3 eglot-clear-status  "clear this status"))
                     (format "An error occured: %s\n" (plist-get last-error
                                                                 :message)))))
         ,@(when (and doing (not done-p))
             `("/" ,(eglot--mode-line-props
                     (format "%s%s" doing
                             (if detail (format ":%s" detail) ""))
                     'compilation-mode-line-run '())))
         ,@(when (cl-plusp pending)
             `("/" ,(eglot--mode-line-props
                     (format "%d oustanding requests" pending) 'warning
                     '((mouse-3 eglot-forget-pending-continuations
                                "fahgettaboudit"))))))))))

(add-to-list 'mode-line-misc-info
             `(eglot--managed-mode (" [" eglot--mode-line-format "] ")))

(put 'eglot-note 'flymake-category 'flymake-note)
(put 'eglot-warning 'flymake-category 'flymake-warning)
(put 'eglot-error 'flymake-category 'flymake-error)

(defalias 'eglot--make-diag 'flymake-make-diagnostic)
(defalias 'eglot--diag-data 'flymake-diagnostic-data)

(dolist (type '(eglot-error eglot-warning eglot-note))
  (put type 'flymake-overlay-control
       `((mouse-face . highlight)
         (keymap . ,(let ((map (make-sparse-keymap)))
                      (define-key map [mouse-1]
                        (eglot--mouse-call 'eglot-code-actions))
                      map)))))


;;; Protocol implementation (Requests, notifications, etc)
;;;
(cl-defmethod eglot-handle-notification
  (_server (_method (eql window/showMessage)) &key type message)
  "Handle notification window/showMessage"
  (eglot--message (propertize "Server reports (type=%s): %s"
                              'face (if (<= type 1) 'error))
                  type message))

(cl-defmethod eglot-handle-request
  (_server (_method (eql window/showMessageRequest)) &key type message actions)
  "Handle server request window/showMessageRequest"
  (or (completing-read
       (concat
        (format (propertize "[eglot] Server reports (type=%s): %s"
                            'face (if (<= type 1) 'error))
                type message)
        "\nChoose an option: ")
       (or (mapcar (lambda (obj) (plist-get obj :title)) actions)
           '("OK"))
       nil t (plist-get (elt actions 0) :title))
      (jsonrpc-error :code -32800 :message "User cancelled")))

(cl-defmethod eglot-handle-notification
  (_server (_method (eql window/logMessage)) &key _type _message)
  "Handle notification window/logMessage") ;; noop, use events buffer

(cl-defmethod eglot-handle-notification
  (_server (_method (eql telemetry/event)) &rest _any)
  "Handle notification telemetry/event") ;; noop, use events buffer

(cl-defmethod eglot-handle-notification
  (server (_method (eql textDocument/publishDiagnostics)) &key uri diagnostics)
  "Handle notification publishDiagnostics"
  (if-let ((buffer (find-buffer-visiting (eglot--uri-to-path uri))))
      (with-current-buffer buffer
        (cl-loop
         for diag-spec across diagnostics
         collect (cl-destructuring-bind (&key range ((:severity sev)) _group
                                              _code source message)
                     diag-spec
                   (setq message (concat source ": " message))
                   (pcase-let ((`(,beg . ,end) (eglot--range-region range)))
                     (eglot--make-diag (current-buffer) beg end
                                       (cond ((<= sev 1) 'eglot-error)
                                             ((= sev 2)  'eglot-warning)
                                             (t          'eglot-note))
                                       message `((eglot-lsp-diag . ,diag-spec)))))
         into diags
         finally (cond ((and flymake-mode eglot--current-flymake-report-fn)
                        (funcall eglot--current-flymake-report-fn diags)
                        (setq eglot--unreported-diagnostics nil))
                       (t
                        (setq eglot--unreported-diagnostics (cons t diags))))))
    (jsonrpc--debug server "Diagnostics received for unvisited %s" uri)))

(cl-defun eglot--register-unregister (server things how)
  "Helper for `registerCapability'.
THINGS are either registrations or unregisterations."
  (cl-loop
   for thing in (cl-coerce things 'list)
   collect (cl-destructuring-bind (&key id method registerOptions) thing
             (apply (intern (format "eglot--%s-%s" how method))
                    server :id id registerOptions))
   into results
   finally return `(:ok ,@results)))

(cl-defmethod eglot-handle-request
  (server (_method (eql client/registerCapability)) &key registrations)
  "Handle server request client/registerCapability"
  (eglot--register-unregister server registrations 'register))

(cl-defmethod eglot-handle-request
  (server (_method (eql client/unregisterCapability))
          &key unregisterations) ;; XXX: "unregisterations" (sic)
  "Handle server request client/unregisterCapability"
  (eglot--register-unregister server unregisterations 'unregister))

(cl-defmethod eglot-handle-request
  (_server (_method (eql workspace/applyEdit)) &key _label edit)
  "Handle server request workspace/applyEdit"
  (eglot--apply-workspace-edit edit 'confirm))

(defun eglot--TextDocumentIdentifier ()
  "Compute TextDocumentIdentifier object for current buffer."
  `(:uri ,(eglot--path-to-uri buffer-file-name)))

(defvar-local eglot--versioned-identifier 0)

(defun eglot--VersionedTextDocumentIdentifier ()
  "Compute VersionedTextDocumentIdentifier object for current buffer."
  (append (eglot--TextDocumentIdentifier)
          `(:version ,eglot--versioned-identifier)))

(defun eglot--TextDocumentItem ()
  "Compute TextDocumentItem object for current buffer."
  (append
   (eglot--VersionedTextDocumentIdentifier)
   (list :languageId
         (if (string-match "\\(.*\\)-mode" (symbol-name major-mode))
             (match-string 1 (symbol-name major-mode))
           "unknown")
         :text
         (eglot--widening
          (buffer-substring-no-properties (point-min) (point-max))))))

(defun eglot--TextDocumentPositionParams ()
  "Compute TextDocumentPositionParams."
  (list :textDocument (eglot--TextDocumentIdentifier)
        :position (eglot--pos-to-lsp-position)))

(defvar-local eglot--recent-changes nil
  "Recent buffer changes as collected by `eglot--before-change'.")

(cl-defmethod jsonrpc-connection-ready-p ((_server eglot-lsp-server) _what)
  "Tell if SERVER is ready for WHAT in current buffer."
  (and (cl-call-next-method) (not eglot--recent-changes)))

(defvar-local eglot--change-idle-timer nil "Idle timer for didChange signals.")

(defun eglot--before-change (start end)
  "Hook onto `before-change-functions'.
Records START and END, crucially convert them into
LSP (line/char) positions before that information is
lost (because the after-change thingy doesn't know if newlines
were deleted/added)"
  (when (listp eglot--recent-changes)
    (push `(,(eglot--pos-to-lsp-position start)
            ,(eglot--pos-to-lsp-position end))
          eglot--recent-changes)))

(defun eglot--after-change (start end pre-change-length)
  "Hook onto `after-change-functions'.
Records START, END and PRE-CHANGE-LENGTH locally."
  (cl-incf eglot--versioned-identifier)
  (if (and (listp eglot--recent-changes)
           (null (cddr (car eglot--recent-changes))))
      (setf (cddr (car eglot--recent-changes))
            `(,pre-change-length ,(buffer-substring-no-properties start end)))
    (setf eglot--recent-changes :emacs-messup))
  (when eglot--change-idle-timer (cancel-timer eglot--change-idle-timer))
  (let ((buf (current-buffer)))
    (setq eglot--change-idle-timer
          (run-with-idle-timer
           0.5 nil (lambda () (eglot--with-live-buffer buf
                                (when eglot--managed-mode
                                  (eglot--signal-textDocument/didChange)
                                  (setq eglot--change-idle-timer nil))))))))

;; HACK! Launching a deferred sync request with outstanding changes is a
;; bad idea, since that might lead to the request never having a
;; chance to run, because `jsonrpc-connection-ready-p'.
(advice-add #'jsonrpc-request :before
            (cl-function (lambda (_proc _method _params &key deferred _timeout)
                           (when (and eglot--managed-mode deferred)
                             (eglot--signal-textDocument/didChange))))
            '((name . eglot--signal-textDocument/didChange)))

(defun eglot--signal-textDocument/didChange ()
  "Send textDocument/didChange to server."
  (when eglot--recent-changes
    (let* ((server (eglot--current-server-or-lose))
           (sync-kind (eglot--server-capable :textDocumentSync))
           (full-sync-p (or (eq sync-kind 1)
                            (eq :emacs-messup eglot--recent-changes))))
      (jsonrpc-notify
       server :textDocument/didChange
       (list
        :textDocument (eglot--VersionedTextDocumentIdentifier)
        :contentChanges
        (if full-sync-p
            (vector `(:text ,(eglot--widening
                              (buffer-substring-no-properties (point-min)
                                                              (point-max)))))
          (cl-loop for (beg end len text) in (reverse eglot--recent-changes)
                   vconcat `[,(list :range `(:start ,beg :end ,end)
                                    :rangeLength len :text text)]))))
      (setq eglot--recent-changes nil)
      (setf (eglot--spinner server) (list nil :textDocument/didChange t))
      (jsonrpc--call-deferred server))))

(defun eglot--signal-textDocument/didOpen ()
  "Send textDocument/didOpen to server."
  (setq eglot--recent-changes nil eglot--versioned-identifier 0)
  (jsonrpc-notify
   (eglot--current-server-or-lose)
   :textDocument/didOpen `(:textDocument ,(eglot--TextDocumentItem))))

(defun eglot--signal-textDocument/didClose ()
  "Send textDocument/didClose to server."
  (jsonrpc-notify
   (eglot--current-server-or-lose)
   :textDocument/didClose `(:textDocument ,(eglot--TextDocumentIdentifier))))

(defun eglot--signal-textDocument/willSave ()
  "Send textDocument/willSave to server."
  (let ((server (eglot--current-server-or-lose))
        (params `(:reason 1 :textDocument ,(eglot--TextDocumentIdentifier))))
    (jsonrpc-notify server :textDocument/willSave params)
    (when (eglot--server-capable :textDocumentSync :willSaveWaitUntil)
      (ignore-errors
        (eglot--apply-text-edits
         (jsonrpc-request server :textDocument/willSaveWaituntil params
                          :timeout 0.5))))))

(defun eglot--signal-textDocument/didSave ()
  "Send textDocument/didSave to server."
  (jsonrpc-notify
   (eglot--current-server-or-lose)
   :textDocument/didSave
   (list
    ;; TODO: Handle TextDocumentSaveRegistrationOptions to control this.
    :text (buffer-substring-no-properties (point-min) (point-max))
    :textDocument (eglot--TextDocumentIdentifier))))

(defun eglot-flymake-backend (report-fn &rest _more)
  "An EGLOT Flymake backend.
Calls REPORT-FN maybe if server publishes diagnostics in time."
  (setq eglot--current-flymake-report-fn report-fn)
  ;; Report anything unreported
  (when eglot--unreported-diagnostics
    (funcall report-fn (cdr eglot--unreported-diagnostics))
    (setq eglot--unreported-diagnostics nil)))

(defun eglot-xref-backend ()
  "EGLOT xref backend."
  (when (eglot--server-capable :definitionProvider) 'eglot))

(defvar eglot--xref-known-symbols nil)

(defun eglot--xref-reset-known-symbols (&rest _dummy)
  "Reset `eglot--xref-reset-known-symbols'.
DUMMY is ignored."
  (setq eglot--xref-known-symbols nil))

(advice-add 'xref-find-definitions :after #'eglot--xref-reset-known-symbols)
(advice-add 'xref-find-references :after #'eglot--xref-reset-known-symbols)

(defun eglot--xref-make (name uri position)
  "Like `xref-make' but with LSP's NAME, URI and POSITION."
  (cl-destructuring-bind (&key line character) position
    (xref-make name (xref-make-file-location
                     (eglot--uri-to-path uri)
                     ;; F!@(#*&#$)CKING OFF-BY-ONE again
                     (1+ line) character))))

(cl-defmethod xref-backend-identifier-completion-table ((_backend (eql eglot)))
  (when (eglot--server-capable :documentSymbolProvider)
    (let ((server (eglot--current-server-or-lose))
          (text-id (eglot--TextDocumentIdentifier)))
      (completion-table-with-cache
       (lambda (string)
         (setq eglot--xref-known-symbols
               (mapcar
                (jsonrpc-lambda
                    (&key name kind location containerName)
                  (propertize name
                              :textDocumentPositionParams
                              (list :textDocument text-id
                                    :position (plist-get
                                               (plist-get location :range)
                                               :start))
                              :locations (list location)
                              :kind kind
                              :containerName containerName))
                (jsonrpc-request server
                                 :textDocument/documentSymbol
                                 `(:textDocument ,text-id))))
         (all-completions string eglot--xref-known-symbols))))))

(cl-defmethod xref-backend-identifier-at-point ((_backend (eql eglot)))
  (when-let ((symatpt (symbol-at-point)))
    (propertize (symbol-name symatpt)
                :textDocumentPositionParams
                (eglot--TextDocumentPositionParams))))

(cl-defmethod xref-backend-definitions ((_backend (eql eglot)) identifier)
  (let* ((rich-identifier
          (car (member identifier eglot--xref-known-symbols)))
         (location-or-locations
          (if rich-identifier
              (get-text-property 0 :locations rich-identifier)
            (jsonrpc-request (eglot--current-server-or-lose)
                             :textDocument/definition
                             (get-text-property
                              0 :textDocumentPositionParams identifier)))))
    (mapcar (jsonrpc-lambda (&key uri range)
              (eglot--xref-make identifier uri (plist-get range :start)))
            location-or-locations)))

(cl-defmethod xref-backend-references ((_backend (eql eglot)) identifier)
  (unless (eglot--server-capable :referencesProvider)
    (cl-return-from xref-backend-references nil))
  (let ((params
         (or (get-text-property 0 :textDocumentPositionParams identifier)
             (let ((rich (car (member identifier eglot--xref-known-symbols))))
               (and rich (get-text-property 0 :textDocumentPositionParams rich))))))
    (unless params
      (eglot--error "Don' know where %s is in the workspace!" identifier))
    (mapcar
     (jsonrpc-lambda (&key uri range)
       (eglot--xref-make identifier uri (plist-get range :start)))
     (jsonrpc-request (eglot--current-server-or-lose)
                      :textDocument/references
                      (append
                       params
                       (list :context
                             (list :includeDeclaration t)))))))

(cl-defmethod xref-backend-apropos ((_backend (eql eglot)) pattern)
  (when (eglot--server-capable :workspaceSymbolProvider)
    (mapcar
     (jsonrpc-lambda (&key name location &allow-other-keys)
       (cl-destructuring-bind (&key uri range) location
         (eglot--xref-make name uri (plist-get range :start))))
     (jsonrpc-request (eglot--current-server-or-lose)
                      :workspace/symbol
                      `(:query ,pattern)))))

(defun eglot-completion-at-point ()
  "EGLOT's `completion-at-point' function."
  (let ((bounds (bounds-of-thing-at-point 'symbol))
        (server (eglot--current-server-or-lose)))
    (when (eglot--server-capable :completionProvider)
      (list
       (or (car bounds) (point))
       (or (cdr bounds) (point))
       (completion-table-with-cache
        (lambda (_ignored)
          (let* ((resp (jsonrpc-request server
                                        :textDocument/completion
                                        (eglot--TextDocumentPositionParams)
                                        :deferred :textDocument/completion))
                 (items (if (vectorp resp) resp (plist-get resp :items))))
            (mapcar
             (jsonrpc-lambda (&rest all &key label insertText &allow-other-keys)
               (let ((insert (or insertText label)))
                 (add-text-properties 0 1 all insert)
                 (put-text-property 0 1 'eglot--lsp-completion all insert)
                 insert))
             items))))
       :annotation-function
       (lambda (obj)
         (cl-destructuring-bind (&key detail documentation kind &allow-other-keys)
             (text-properties-at 0 obj)
           (concat " " (propertize
                        (or (and documentation
                                 (replace-regexp-in-string "\n.*" "" documentation))
                            detail (cdr (assoc kind eglot--kind-names)))
                        'face 'font-lock-function-name-face))))
       :display-sort-function
       (lambda (items)
         (sort items (lambda (a b)
                       (string-lessp
                        (or (get-text-property 0 :sortText a) "")
                        (or (get-text-property 0 :sortText b) "")))))
       :company-doc-buffer
       (lambda (obj)
         (let* ((documentation
                 (or (get-text-property 0 :documentation obj)
                     (and (eglot--server-capable :completionProvider
                                                 :resolveProvider)
                          (plist-get
                           (jsonrpc-request server :completionItem/resolve
                                            (get-text-property
                                             0 'eglot--lsp-completion obj))
                           :documentation)))))
           (when documentation
             (with-current-buffer (get-buffer-create " *eglot doc*")
               (insert (eglot--format-markup documentation))
               (current-buffer)))))
       :exit-function (lambda (_string _status)
                        (eglot--signal-textDocument/didChange)
                        (eglot-eldoc-function))))))

(defvar eglot--highlights nil "Overlays for textDocument/documentHighlight.")

(defun eglot--hover-info (contents &optional range)
  (let ((heading (and range (pcase-let ((`(,beg . ,end) (eglot--range-region range)))
                              (concat (buffer-substring beg end)  ": "))))
        (body (mapconcat #'eglot--format-markup
                         (append (cond ((vectorp contents) contents)
                                       ((stringp contents) (list contents)))) "\n")))
    (when (or heading (cl-plusp (length body))) (concat heading body))))

(defun eglot--sig-info (sigs active-sig active-param)
  (cl-loop
   for (sig . moresigs) on (append sigs nil) for i from 0
   concat (cl-destructuring-bind (&key label _documentation parameters) sig
            (let (active-doc)
              (concat
               (propertize (replace-regexp-in-string "(.*$" "(" label)
                           'face 'font-lock-function-name-face)
               (cl-loop
                for (param . moreparams) on (append parameters nil) for j from 0
                concat (cl-destructuring-bind (&key label documentation) param
                         (when (and (eql j active-param) (eql i active-sig))
                           (setq label (propertize
                                        label
                                        'face 'eldoc-highlight-function-argument))
                           (when documentation
                             (setq active-doc (concat label ": " documentation))))
                         label)
                if moreparams concat ", " else concat ")")
               (when active-doc (concat "\n" active-doc)))))
   when moresigs concat "\n"))

(defun eglot-help-at-point ()
  "Request \"hover\" information for the thing at point."
  (interactive)
  (cl-destructuring-bind (&key contents range)
      (jsonrpc-request (eglot--current-server-or-lose) :textDocument/hover
                       (eglot--TextDocumentPositionParams))
    (when (seq-empty-p contents) (eglot--error "No hover info here"))
    (let ((blurb (eglot--hover-info contents range)))
      (with-help-window "*eglot help*"
        (with-current-buffer standard-output (insert blurb))))))

(defun eglot-eldoc-function ()
  "EGLOT's `eldoc-documentation-function' function.
If SKIP-SIGNATURE, don't try to send textDocument/signatureHelp."
  (let* ((buffer (current-buffer))
         (server (eglot--current-server-or-lose))
         (position-params (eglot--TextDocumentPositionParams))
         sig-showing)
    (cl-macrolet ((when-buffer-window
                   (&body body) ; notice the exception when testing with `ert'
                   `(when (or (get-buffer-window buffer) (ert-running-test))
                      (with-current-buffer buffer ,@body))))
      (when (eglot--server-capable :signatureHelpProvider)
        (jsonrpc-async-request
         server :textDocument/signatureHelp position-params
         :success-fn
         (jsonrpc-lambda (&key signatures activeSignature
                               activeParameter)
           (when-buffer-window
            (when (cl-plusp (length signatures))
              (setq sig-showing t)
              (eldoc-message (eglot--sig-info signatures
                                              activeSignature
                                              activeParameter)))))
         :deferred :textDocument/signatureHelp))
      (when (eglot--server-capable :hoverProvider)
        (jsonrpc-async-request
         server :textDocument/hover position-params
         :success-fn (jsonrpc-lambda (&key contents range)
                       (unless sig-showing
                         (when-buffer-window
                          (when-let (info (eglot--hover-info contents range))
                            (eldoc-message info)))))
         :deferred :textDocument/hover))
      (when (eglot--server-capable :documentHighlightProvider)
        (jsonrpc-async-request
         server :textDocument/documentHighlight position-params
         :success-fn
         (lambda (highlights)
           (mapc #'delete-overlay eglot--highlights)
           (setq eglot--highlights
                 (when-buffer-window
                  (mapcar
                   (jsonrpc-lambda (&key range _kind _role)
                     (pcase-let ((`(,beg . ,end)
                                  (eglot--range-region range)))
                       (let ((ov (make-overlay beg end)))
                         (overlay-put ov 'face 'highlight)
                         (overlay-put ov 'evaporate t)
                         ov)))
                   highlights))))
         :deferred :textDocument/documentHighlight))))
  nil)

(defun eglot-imenu (oldfun)
  "EGLOT's `imenu-create-index-function' overriding OLDFUN."
  (if (eglot--server-capable :documentSymbolProvider)
      (let ((entries
             (mapcar
              (jsonrpc-lambda
                  (&key name kind location _containerName)
                (cons (propertize name :kind (cdr (assoc kind eglot--kind-names)))
                      (eglot--lsp-position-to-point
                       (plist-get (plist-get location :range) :start))))
              (jsonrpc-request (eglot--current-server-or-lose)
                               :textDocument/documentSymbol
                               `(:textDocument ,(eglot--TextDocumentIdentifier))))))
        (append
         (seq-group-by (lambda (e) (get-text-property 0 :kind (car e)))
                       entries)
         entries))
    (funcall oldfun)))

(defun eglot--apply-text-edits (edits &optional version)
  "Apply EDITS for current buffer if at VERSION, or if it's nil."
  (unless (or (not version) (equal version eglot--versioned-identifier))
    (jsonrpc-error "Edits on `%s' require version %d, we have %d"
                   (current-buffer) version eglot--versioned-identifier))
  (eglot--widening
   (mapc (pcase-lambda (`(,newText ,beg . ,end))
           (goto-char beg) (delete-region beg end) (insert newText))
         (mapcar (jsonrpc-lambda (&key range newText)
                   (cons newText (eglot--range-region range 'markers)))
                 edits)))
  (eglot--message "%s: Performed %s edits" (current-buffer) (length edits)))

(defun eglot--apply-workspace-edit (wedit &optional confirm)
  "Apply the workspace edit WEDIT.  If CONFIRM, ask user first."
  (cl-destructuring-bind (&key changes documentChanges) wedit
    (let ((prepared
           (mapcar (jsonrpc-lambda (&key textDocument edits)
                     (cl-destructuring-bind (&key uri version) textDocument
                       (list (eglot--uri-to-path uri) edits version)))
                   documentChanges))
          edit)
      (cl-loop for (uri edits) on changes by #'cddr
               do (push (list (eglot--uri-to-path uri) edits) prepared))
      (if (or confirm
              (cl-notevery #'find-buffer-visiting
                           (mapcar #'car prepared)))
          (unless (y-or-n-p
                   (format "[eglot] Server wants to edit:\n  %s\n Proceed? "
                           (mapconcat #'identity (mapcar #'car prepared) "\n  ")))
            (eglot--error "User cancelled server edit")))
      (while (setq edit (car prepared))
        (cl-destructuring-bind (path edits &optional version) edit
          (with-current-buffer (find-file-noselect path)
            (eglot--apply-text-edits edits version))
          (pop prepared))
        t)
      (unwind-protect
          (if prepared (eglot--warn "Caution: edits of files %s failed."
                                    (mapcar #'car prepared))
            (eglot-eldoc-function)
            (eglot--message "Edit successful!"))))))

(defun eglot-rename (newname)
  "Rename the current symbol to NEWNAME."
  (interactive
   (list (read-from-minibuffer (format "Rename `%s' to: " (symbol-at-point)))))
  (unless (eglot--server-capable :renameProvider)
    (eglot--error "Server can't rename!"))
  (eglot--apply-workspace-edit
   (jsonrpc-request (eglot--current-server-or-lose)
                    :textDocument/rename `(,@(eglot--TextDocumentPositionParams)
                                           :newName ,newname))
   current-prefix-arg))


(defun eglot-code-actions (&optional beg end)
  "Get and offer to execute code actions between BEG and END."
  (interactive
   (let (diags)
     (cond ((region-active-p) (list (region-beginning) (region-end)))
           ((setq diags (flymake-diagnostics (point)))
            (list (cl-reduce #'min (mapcar #'flymake-diagnostic-beg diags))
                  (cl-reduce #'max (mapcar #'flymake-diagnostic-end diags))))
           (t (list (point-min) (point-max))))))
  (unless (eglot--server-capable :codeActionProvider)
    (eglot--error "Server can't execute code actions!"))
  (let* ((server (eglot--current-server-or-lose))
         (actions (jsonrpc-request
                   server
                   :textDocument/codeAction
                   (list :textDocument (eglot--TextDocumentIdentifier)
                         :range (list :start (eglot--pos-to-lsp-position beg)
                                      :end (eglot--pos-to-lsp-position end))
                         :context
                         `(:diagnostics
                           [,@(mapcar (lambda (diag)
                                        (cdr (assoc 'eglot-lsp-diag
                                                    (eglot--diag-data diag))))
                                      (flymake-diagnostics beg end))]))))
         (menu-items (mapcar (jsonrpc-lambda (&key title command arguments)
                               `(,title . (:command ,command :arguments ,arguments)))
                             actions))
         (menu (and menu-items `("Eglot code actions:" ("dummy" ,@menu-items))))
         (command-and-args
          (and menu
               (if (listp last-nonmenu-event)
                   (x-popup-menu last-nonmenu-event menu)
                 (let ((never-mind (gensym)) retval)
                   (setcdr (cadr menu)
                           (cons `("never mind..." . ,never-mind) (cdadr menu)))
                   (if (eq (setq retval (tmm-prompt menu)) never-mind)
                       (keyboard-quit)
                     retval))))))
    (if command-and-args
        (jsonrpc-request server :workspace/executeCommand command-and-args)
      (eglot--message "No code actions here"))))



;;; Dynamic registration
;;;
(defun eglot--wildcard-to-regexp (wildcard)
  "(Very lame attempt to) convert WILDCARD to a Elisp regexp."
  (cl-loop
   with substs = '(("{" . "\\\\(")
                   ("}" . "\\\\)")
                   ("," . "\\\\|"))
   with string = (wildcard-to-regexp wildcard)
   for (pattern . rep) in substs
   for target = string then result
   for result = (replace-regexp-in-string pattern rep target)
   finally return result))

(cl-defun eglot--register-workspace/didChangeWatchedFiles (server &key id watchers)
  "Handle dynamic registration of workspace/didChangeWatchedFiles"
  (eglot--unregister-workspace/didChangeWatchedFiles server :id id)
  (let* (success
         (globs (mapcar (lambda (w) (plist-get w :globPattern)) watchers)))
    (cl-labels
        ((handle-event
          (event)
          (cl-destructuring-bind (desc action file &optional file1) event
            (cond
             ((and (memq action '(created changed deleted))
                   (cl-find file globs
                            :test (lambda (f glob)
                                    (string-match (eglot--wildcard-to-regexp
                                                   (expand-file-name glob))
                                                  f))))
              (jsonrpc-notify
               server :workspace/didChangeWatchedFiles
               `(:changes ,(vector `(:uri ,(eglot--path-to-uri file)
                                          :type ,(cl-case action
                                                   (created 1)
                                                   (changed 2)
                                                   (deleted 3)))))))
             ((eq action 'renamed)
              (handle-event desc 'deleted file)
              (handle-event desc 'created file1))))))
      (unwind-protect
          (progn (dolist (dir (delete-dups (mapcar #'file-name-directory globs)))
                   (push (file-notify-add-watch dir '(change) #'handle-event)
                         (gethash id (eglot--file-watches server))))
                 (setq
                  success
                  `(:message ,(format "OK, watching %s watchers"
                                      (length watchers)))))
        (unless success
          (eglot--unregister-workspace/didChangeWatchedFiles server :id id))))))

(cl-defun eglot--unregister-workspace/didChangeWatchedFiles (server &key id)
  "Handle dynamic unregistration of workspace/didChangeWatchedFiles"
  (mapc #'file-notify-rm-watch (gethash id (eglot--file-watches server)))
  (remhash id (eglot--file-watches server))
  (list t "OK"))


;;; Rust-specific
;;;
(defclass eglot-rls (eglot-lsp-server) () :documentation "Rustlang's RLS.")

(cl-defmethod jsonrpc-connection-ready-p ((server eglot-rls) what)
  "Except for :completion, RLS isn't ready until Indexing done."
  (and (cl-call-next-method)
       (or ;; RLS normally ready for this, even if building.
        (eq :textDocument/completion what)
        (pcase-let ((`(,_id ,what ,done ,_detail) (eglot--spinner server)))
          (and (equal "Indexing" what) done)))))

(cl-defmethod eglot-handle-notification
  ((server eglot-rls) (_method (eql window/progress))
   &key id done title message &allow-other-keys)
  "Handle notification window/progress"
  (setf (eglot--spinner server) (list id title done message)))


;;; cquery-specific
;;;
(defclass eglot-cquery (eglot-lsp-server) ()
  :documentation "cquery's C/C++ langserver.")

(cl-defmethod eglot-initialization-options ((server eglot-cquery))
  "Passes through required cquery initialization options"
  (let* ((root (car (project-roots (eglot--project server))))
         (cache (expand-file-name ".cquery_cached_index/" root)))
    (list :cacheDirectory (file-name-as-directory cache)
          :progressReportFrequencyMs -1)))

(cl-defmethod eglot-handle-notification
  ((_server eglot-cquery) (_method (eql $cquery/progress))
   &rest counts &key _activeThreads &allow-other-keys)
  "No-op for noisy $cquery/progress extension")

(cl-defmethod eglot-handle-notification
  ((_server eglot-cquery) (_method (eql $cquery/setInactiveRegions))
   &key _uri _inactiveRegions &allow-other-keys)
  "No-op for unsupported $cquery/setInactiveRegions extension")

(cl-defmethod eglot-handle-notification
  ((_server eglot-cquery) (_method (eql $cquery/publishSemanticHighlighting))
   &key _uri _symbols &allow-other-keys)
  "No-op for unsupported $cquery/publishSemanticHighlighting extension")


;; FIXME: A horrible hack of Flymake's insufficient API that must go
;; into Emacs master, or better, 26.2
(when (version< emacs-version "27.0")
  (cl-defstruct (eglot--diag (:include flymake--diag)
                             (:constructor eglot--make-diag-1))
    data-1)
  (defsubst eglot--make-diag (buffer beg end type text data)
    (let ((sym (alist-get type eglot--diag-error-types-to-old-types)))
      (eglot--make-diag-1 :buffer buffer :beg beg :end end :type sym
                          :text text :data-1 data)))
  (defsubst eglot--diag-data (diag)
    (and (eglot--diag-p diag) (eglot--diag-data-1 diag)))
  (defvar eglot--diag-error-types-to-old-types
    '((eglot-error . :error)
      (eglot-warning . :warning)
      (eglot-note . :note)))
  (advice-add
   'flymake--highlight-line :after
   (lambda (diag)
     (when (eglot--diag-p diag)
       (let ((ov (cl-find diag
                          (overlays-at (flymake-diagnostic-beg diag))
                          :key (lambda (ov)
                                 (overlay-get ov 'flymake-diagnostic))))
             (overlay-properties
              (get (car (rassoc (flymake-diagnostic-type diag)
                                eglot--diag-error-types-to-old-types))
                   'flymake-overlay-control)))
         (cl-loop for (k . v) in overlay-properties
                  do (overlay-put ov k v)))))
   '((name . eglot-hacking-in-some-per-diag-overlay-properties))))


(provide 'eglot)
;;; eglot.el ends here

;; Local Variables:
;; checkdoc-force-docstrings-flag: nil
;; End:<|MERGE_RESOLUTION|>--- conflicted
+++ resolved
@@ -262,60 +262,6 @@
                   (push sym retval))))
     retval))
 
-<<<<<<< HEAD
-=======
-(defvar eglot-connect-hook nil "Hook run after connecting in `eglot--connect'.")
-
-(defun eglot--connect (managed-major-mode project server-class contact)
-  "Connect for PROJECT, MANAGED-MAJOR-MODE and CONTACT.
-INTERACTIVE is t if inside interactive call.  Return an object of
-class SERVER-CLASS."
-  (let* ((nickname (file-name-base (directory-file-name
-                                    (car (project-roots project)))))
-         (name (format "EGLOT (%s/%s)" nickname managed-major-mode))
-         (proc (eglot--make-process
-                name (if (functionp contact) (funcall contact) contact)))
-         server connect-success)
-    (setq server
-          (make-instance
-           (or server-class 'eglot-lsp-server)
-           :process proc :major-mode managed-major-mode
-           :project project :contact contact
-           :name name :project-nickname nickname
-           :inhibit-autoreconnect
-           (cond
-            ((booleanp eglot-autoreconnect) (not eglot-autoreconnect))
-            ((cl-plusp eglot-autoreconnect)
-             (run-with-timer eglot-autoreconnect nil
-                             (lambda ()
-                               (setf (eglot--inhibit-autoreconnect server)
-                                     (null eglot-autoreconnect))))))))
-    (push server (gethash project eglot--servers-by-project))
-    (process-put proc 'eglot-server server)
-    (unwind-protect
-        (cl-destructuring-bind (&key capabilities)
-            (eglot--request
-             server
-             :initialize
-             (list
-              :processId (unless (eq (process-type proc) 'network) (emacs-pid))
-              :capabilities (eglot-client-capabilities server)
-              :rootPath  (expand-file-name (car (project-roots project)))
-              :rootUri  (eglot--path-to-uri (car (project-roots project)))
-              :initializationOptions (eglot-initialization-options server)))
-          (setf (eglot--capabilities server) capabilities)
-          (setf (eglot--status server) nil)
-          (dolist (buffer (buffer-list))
-            (with-current-buffer buffer
-              (eglot--maybe-activate-editing-mode server)))
-          (eglot--notify server :initialized `(:__dummy__ t))
-          (run-hook-with-args 'eglot-connect-hook server)
-          (setq connect-success server))
-      (unless (or connect-success
-                  (not (process-live-p proc)))
-        (eglot-shutdown server)))))
-
->>>>>>> 1d61ff40
 (defvar eglot--command-history nil
   "History of CONTACT arguments to `eglot'.")
 
@@ -365,18 +311,10 @@
                     (list (match-string 1 s) (string-to-number (match-string 2 s)))
                   (split-string-and-unquote s)))
             guess)))
-<<<<<<< HEAD
-    (list managed-mode project class contact t)))
+    (list managed-mode project class contact)))
 
 ;;;###autoload
 (defun eglot (managed-major-mode project class contact &optional interactive)
-=======
-    (list managed-mode project class contact)))
-
-;;;###autoload
-(defun eglot (managed-major-mode project server-class command
-                                 &optional interactive)
->>>>>>> 1d61ff40
   "Manage a project with a Language Server Protocol (LSP) server.
 
 The LSP server of CLASS started (or contacted) via CONTACT.  If
@@ -404,44 +342,22 @@
 described in `eglot-server-programs', which see.
 
 INTERACTIVE is t if called interactively."
-<<<<<<< HEAD
-  (interactive (eglot--interactive))
-  (let* ((nickname (file-name-base (directory-file-name
-                                    (car (project-roots project)))))
-         (current-server (eglot--current-server))
+  (interactive (append (eglot--guess-contact t) '(t)))
+  (let* ((current-server (eglot--current-server))
          (live-p (and current-server (jsonrpc-running-p current-server))))
     (if (and live-p
              interactive
              (y-or-n-p "[eglot] Live process found, reconnect instead? "))
         (eglot-reconnect current-server interactive)
       (when live-p (ignore-errors (eglot-shutdown current-server)))
-      (let ((server (eglot--connect project
-                                    managed-major-mode
-                                    (format "%s/%s" nickname managed-major-mode)
-                                    nickname
+      (let ((server (eglot--connect managed-major-mode
+                                    project
                                     class
                                     contact)))
         (eglot--message "Connected! Process `%s' now \
-=======
-  (interactive (append (eglot--guess-contact t) '(t)))
-  (let ((current-server (eglot--current-server)))
-    (if (and current-server
-             (process-live-p (eglot--process current-server))
-             interactive
-             (y-or-n-p "[eglot] Live process found, reconnect instead? "))
-        (eglot-reconnect current-server interactive)
-      (when (and current-server
-                 (process-live-p (eglot--process current-server)))
-        (ignore-errors (eglot-shutdown current-server)))
-      (let ((server (eglot--connect managed-major-mode
-                                    project
-                                    server-class
-                                    command)))
-        (eglot--message "Connected! Server `%s' now \
->>>>>>> 1d61ff40
 managing `%s' buffers in project `%s'."
                         (jsonrpc-name server) managed-major-mode
-                        nickname)
+                        (eglot--project-nickname server))
         server))))
 
 (defun eglot-reconnect (server &optional interactive)
@@ -450,27 +366,13 @@
   (interactive (list (eglot--current-server-or-lose) t))
   (when (jsonrpc-running-p server)
     (ignore-errors (eglot-shutdown server interactive)))
-<<<<<<< HEAD
-  (eglot--connect (eglot--project server)
-                  (eglot--major-mode server)
-                  (jsonrpc-name server)
-                  (eglot--project-nickname server)
+  (eglot--connect (eglot--major-mode server)
+                  (eglot--project server)
                   (eieio-object-class-name server)
                   (eglot--saved-initargs server))
   (eglot--message "Reconnected!"))
 
-(defun eglot-events-buffer (server)
-  "Display events buffer for SERVER."
-  (interactive (eglot--current-server-or-lose))
-  (display-buffer (jsonrpc-events-buffer server)))
-=======
-  (eglot--connect (eglot--major-mode server)
-                  (eglot--project server)
-                  (eieio-object-class server)
-                  (eglot--contact server))
-  (eglot--message "Reconnected!"))
-
-(defvar eglot--managed-mode) ;forward decl
+(defvar eglot--managed-mode) ; forward decl
 
 (defun eglot-ensure ()
   "Start Eglot session for current buffer if there isn't one."
@@ -483,136 +385,19 @@
             (if eglot--managed-mode
                 (eglot--message "%s is already managed by existing `%s'"
                                 buffer
-                                (eglot--name (eglot--current-server)))
+                                (eglot--project-nickname (eglot--current-server)))
               (let ((server (apply #'eglot--connect (eglot--guess-contact))))
                 (eglot--message
                  "Automatically started `%s' to manage `%s' buffers in project `%s'"
-                 (eglot--name server)
+                 (eglot--project-nickname server)
                  major-mode
                  (eglot--project-nickname server)))))))
       (add-hook 'post-command-hook #'maybe-connect 'append nil))))
 
-(defun eglot--process-sentinel (proc change)
-  "Called when PROC undergoes CHANGE."
-  (let ((server (process-get proc 'eglot-server)))
-    (eglot--debug server "Process state changed: %s" change)
-    (when (not (process-live-p proc))
-      (with-current-buffer (eglot-events-buffer server)
-        (let ((inhibit-read-only t))
-          (insert "\n----------b---y---e---b---y---e----------\n")))
-      ;; Cancel outstanding timers and file system watches
-      (maphash (lambda (_id triplet)
-                 (cl-destructuring-bind (_success _error timeout) triplet
-                   (cancel-timer timeout)))
-               (eglot--pending-continuations server))
-      (maphash (lambda (_id watches)
-                 (mapcar #'file-notify-rm-watch watches))
-               (eglot--file-watches server))
-      (unwind-protect
-          ;; Call all outstanding error handlers
-          (maphash (lambda (_id triplet)
-                     (cl-destructuring-bind (_success error _timeout) triplet
-                       (funcall error `(:code -1 :message "Server died"))))
-                   (eglot--pending-continuations server))
-        ;; Turn off `eglot--managed-mode' where appropriate.
-        (dolist (buffer (eglot--managed-buffers server))
-          (with-current-buffer buffer (eglot--managed-mode-onoff server -1)))
-        ;; Forget about the process-project relationship
-        (setf (gethash (eglot--project server) eglot--servers-by-project)
-              (delq server
-                    (gethash (eglot--project server) eglot--servers-by-project)))
-        ;; Say last words
-        (eglot--message "%s exited with status %s" (eglot--name server)
-                        (process-exit-status
-                         (eglot--process server)))
-        (delete-process proc)
-        ;; Consider autoreconnecting
-        (cond ((eglot--shutdown-requested server)
-               (setf (eglot--shutdown-requested server) :sentinel-done))
-              ((not (eglot--inhibit-autoreconnect server))
-               (eglot--warn "Reconnecting after unexpected server exit")
-               (eglot-reconnect server))
-              ((timerp (eglot--inhibit-autoreconnect server))
-               (eglot--warn "Not auto-reconnecting, last on didn't last long.")))))))
-
-(defun eglot--process-filter (proc string)
-  "Called when new data STRING has arrived for PROC."
-  (eglot--with-live-buffer (process-buffer proc)
-    (let ((expected-bytes (process-get proc 'eglot-expected-bytes))
-          (inhibit-read-only t) done)
-      ;; Insert the text, advancing the process marker.
-      ;;
-      (save-excursion
-        (goto-char (process-mark proc))
-        (insert string)
-        (set-marker (process-mark proc) (point)))
-      ;; Loop (more than one message might have arrived)
-      ;;
-      (unwind-protect
-          (while (not done)
-            (cond ((not expected-bytes)
-                   ;; Starting a new message
-                   ;;
-                   (setq expected-bytes
-                         (and (search-forward-regexp
-                               "\\(?:.*: .*\r\n\\)*Content-Length: \
-*\\([[:digit:]]+\\)\r\n\\(?:.*: .*\r\n\\)*\r\n"
-                               (+ (point) 100)
-                               t)
-                              (string-to-number (match-string 1))))
-                   (unless expected-bytes
-                     (setq done :waiting-for-new-message)))
-                  (t
-                   ;; Attempt to complete a message body
-                   ;;
-                   (let ((available-bytes (- (position-bytes (process-mark proc))
-                                             (position-bytes (point)))))
-                     (cond
-                      ((>= available-bytes
-                           expected-bytes)
-                       (let* ((message-end (byte-to-position
-                                            (+ (position-bytes (point))
-                                               expected-bytes))))
-                         (unwind-protect
-                             (save-restriction
-                               (narrow-to-region (point) message-end)
-                               (let* ((json-object-type 'plist)
-                                      (json-message (json-read)))
-                                 ;; Process content in another buffer,
-                                 ;; shielding buffer from tamper
-                                 ;;
-                                 (with-temp-buffer
-                                   (eglot--server-receive
-                                    (process-get proc 'eglot-server)
-                                    json-message))))
-                           (goto-char message-end)
-                           (delete-region (point-min) (point))
-                           (setq expected-bytes nil))))
-                      (t
-                       ;; Message is still incomplete
-                       ;;
-                       (setq done :waiting-for-more-bytes-in-this-message)))))))
-        ;; Saved parsing state for next visit to this filter
-        ;;
-        (process-put proc 'eglot-expected-bytes expected-bytes)))))
-
-(defun eglot-events-buffer (server &optional interactive)
-  "Display events buffer for current LSP SERVER.
-INTERACTIVE is t if called interactively."
-  (interactive (list (eglot--current-server-or-lose) t))
-  (let* ((probe (eglot--events-buffer server))
-         (buffer (or (and (buffer-live-p probe) probe)
-                     (let ((buffer (get-buffer-create
-                                    (format "*%s events*"
-                                            (eglot--name server)))))
-                       (with-current-buffer buffer
-                         (buffer-disable-undo)
-                         (read-only-mode t)
-                         (setf (eglot--events-buffer server) buffer))
-                       buffer))))
-    (when interactive (display-buffer buffer))
-    buffer))
->>>>>>> 1d61ff40
+(defun eglot-events-buffer (server)
+  "Display events buffer for SERVER."
+  (interactive (eglot--current-server-or-lose))
+  (display-buffer (jsonrpc-events-buffer server)))
 
 (defun eglot-stderr-buffer (server)
   "Display stderr buffer for SERVER."
@@ -626,12 +411,12 @@
 
 (defvar eglot-connect-hook nil "Hook run after connecting in `eglot--connect'.")
 
-(defun eglot--connect (project managed-major-mode name nickname
-                               class contact)
-  "Connect to PROJECT, MANAGED-MAJOR-MODE, NAME.
-And don't forget NICKNAME and CLASS, CONTACT.  This docstring
-appeases checkdoc, that's all."
-  (let* ((readable-name (format "EGLOT (%s/%s)" nickname managed-major-mode))
+(defun eglot--connect (managed-major-mode project class contact)
+  "Connect to MANAGED-MAJOR-MODE, PROJECT, CLASS and CONTACT.
+This docstring appeases checkdoc, that's all."
+  (let* ((nickname (file-name-base (directory-file-name
+                                    (car (project-roots project)))))
+         (readable-name (format "EGLOT (%s/%s)" nickname managed-major-mode))
          (initargs
           (cond ((keywordp (car contact)) contact)
                 ((integerp (cadr contact))
@@ -656,7 +441,7 @@
          (server
           (apply
            #'make-instance class
-           :name name
+           :name readable-name
            :notification-dispatcher (funcall spread #'eglot-handle-notification)
            :request-dispatcher (funcall spread #'eglot-handle-request)
            :on-shutdown #'eglot--on-shutdown
