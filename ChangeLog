<<<<<<< HEAD
2014-04-21  Daniel Colascione  <dancol@dancol.org>

	* .bzrignore: Add a.out to bzr ignore list (a test generates this
	file).

2014-04-19  Paul Eggert  <eggert@cs.ucla.edu>

	Link to glib-using libraries when checking for glib (Bug#17289).
	* configure.ac (XGSELOBJ): Include GTK_LIBS, RSVG_LIBS, etc.
	when testing whether Glib is linked in.  Similarly for CFLAGS.

2014-04-17  Paul Eggert  <eggert@cs.ucla.edu>

	* GNUmakefile: Speed up 'make bootstrap' in fresh checkout.
	(ORDINARY_GOALS): New macro, which excludes 'bootstrap'.
	(bootstrap, .PHONY): New rules.
	* INSTALL.REPO: Document current procedure better.
	Move copyright notice to just before license notice.

	* Makefile.in (FRC, force-info): Remove.
	All uses removed.  This hack is no longer needed here
	now that we can assume GNU Make's .PHONY feature works.
	(bootstrap): No need to make 'info', since 'all' now implies 'info'.
=======
2014-04-29  Glenn Morris  <rgm@gnu.org>

	* configure.ac: Treat MirBSD as OpenBSD.  (Bug#17339)
>>>>>>> 426b5daf

2014-04-16  Eli Zaretskii  <eliz@gnu.org>

	* config.bat: Update for Emacs 24.4.

2014-04-16  Paul Eggert  <eggert@cs.ucla.edu>

	Port to IRIX 6.5 (Bug#9684).
	This port requires IRIX cc, as I did not have time to get
	undump working with the old GCC on the system I had access to,
	but that's better than nothing.
	* configure.ac (gl_GCC_VERSION_IFELSE): Remove unused macro
	that wouldn't have worked anyway, with IRIX cc.
	(emacs_cv_clang, emacs_cv_sanitize_address)
	(ns_osx_have_104, ns_osx_have_105):
	Don't assume '#error' makes the compiler fail,
	as this doesn't work with IRIX cc.
	(CFLAGS, LIBS): Don't let the GnuTLS results infect later 'configure'
	checks.  This runs afoul of an IRIX configuration where GnuTLS is
	in an optional library that also contains getdelim, and causes
	a later 'configure' to incorrectly think getdelim is supported.

2014-04-16  Eli Zaretskii  <eliz@gnu.org>

	* configure.ac (LN_S_FILEONLY, LN_S): Use "/bin/ln" on MinGW, to
	ensure the MSYS ln.exe is invoked.

2014-04-15  Paul Eggert  <eggert@cs.ucla.edu>

	Remove DATA_SEG_BITS.
	* configure.ac (DATA_SEG_BITS): Remove.  All uses removed.

2014-04-14  Paul Eggert  <eggert@cs.ucla.edu>

	* autogen.sh: Use autoreconf's -f option (Bug#17258).

	Clean up configure-time library handling a bit.
	This patch was inspired by emacs-24 bzr 116961, which fixed
	a bug due to sloppy library handling in 'configure'.
	* configure.ac (LIB_MATH, LIB_PTHREAD, LIBXMU):
	Use AC_SEARCH_LIBS instead of AC_CHECK_LIB as per Autoconf manual.
	(LIB_MATH, LIB_PTHREAD, HAVE_X11, IMAGEMAGICK_LIBS, GTK_LIBS)
	(DBUS_LIBS, LIBXMU, XFT_LIBS, LIBXSM, LIBXML2_LIBS, LIBS_MAIL)
	(with_kerberos):
	Don't let the library choice infect $LIBS.
	(dnet_ntoa, cma_open): Remove obsolete tests.
	(emacs_pthread_function): Probe for pthread_kill, not pthread_self,
	as that's a bit more selective on GNU/Linux.
	(LIBXEXT): Remove.
	(touchlock): Test for existence when $LIBS_MAIL is in use.
	(AC_CHECK_FUNCS): Use only $LIB_MATH in addition to $LIBS
	when testing for typical functions like accept4, lrand48.
	(random, rint): Remove obsolete HP-UX 9 A.09.05 test.

2014-04-11  Glenn Morris  <rgm@gnu.org>

	* make-dist: Do not distribute generated admin/grammars/Makefile.
	Do distribute lib-src/update-game-score.exe.manifest.

2014-04-11  Ken Brown  <kbrown@cornell.edu>

	* configure.ac (EMACS_MANIFEST): Revert last change (but leave
	UPDATE_MANIFEST empty).

2014-04-07  Ken Brown  <kbrown@cornell.edu>

	* configure.ac (EMACS_MANIFEST, UPDATE_MANIFEST): Leave these
	variables empty on Cygwin.  (Bug#17176)

2014-04-03  Glenn Morris  <rgm@gnu.org>

	* make-dist: Further update AC_INIT regexp.

2014-04-02  Glenn Morris  <rgm@gnu.org>

	* configure.ac: Make the final "Does Emacs use Gsettings" message
	consistent with src/config.h.

2014-03-31  Jan Djärv  <jan.h.d@swipnet.se>

	* configure.ac: Fix errors from previous checkin (GSettings check).

2014-03-29  Jan Djärv  <jan.h.d@swipnet.se>

	* configure.ac: Add check that GSettings is in libgio (Bug#17118).

2014-03-28  Glenn Morris  <rgm@gnu.org>

	* configure.ac (AC_INIT): Add "GNU" in package, add bug address.
	(PACKAGE_BUGREPORT): Use it.
	(make-dist): Update AC_INIT regexp.

	* configure.ac (ACL_SUMMARY): Rename from acl_summary, for consistency.
	(EMACS_CONFIG_FEATURES): New define.

2014-03-27  Paul Eggert  <eggert@cs.ucla.edu>

	* configure.ac: Suggest './configure MAKE=gmake' in diagnostic.
	This tends to work better than 'MAKE=gmake ./configure' if later
	builds run config.status etc.

2014-03-27  Glenn Morris  <rgm@gnu.org>

	* configure.ac: Require GNU make.
	(HAVE_GNU_MAKE): Remove.

2014-03-26  Paul Eggert  <eggert@cs.ucla.edu>

	Merge from gnulib, incorporating:
	2014-03-26 strftime: wrap macros in "do {...} while(0)"
	* lib/strftime.c: Update from gnulib.

2014-03-26  Glenn Morris  <rgm@gnu.org>

	* configure.ac (CLASH_DETECTION): Remove option.  Every platform
	supports it, and the runtime option `create-lockfiles' replaces it.

2014-03-23  Daniel Colascione  <dancol@dancol.org>

	* configure.ac: (Bug#17069) Include GFILENOTIFY objects in glib check.

2014-03-22  Glenn Morris  <rgm@gnu.org>

	* make-dist: Do not distribute lib-src/testfile.

2014-03-21  Eli Zaretskii  <eliz@gnu.org>

	* configure.ac: Bump version to 24.4.50.

2014-03-21  Glenn Morris  <rgm@gnu.org>

	* Makefile.in (all): Depend on `info'.  (Bug#16626)

2014-03-07  Paul Eggert  <eggert@cs.ucla.edu>

	Merge from gnulib, incorporating:
	2014-03-04 stdint: fix missing SIZE_MAX on Android
	2013-03-02 sys_types: avoid autoconf warning about gl_SYS_TYPES_H
	* lib/gnulib.mk, m4/gnulib-comp.m4: Regenerate.
	* lib/stdint.in.h, lib/sys_types.in.h, m4/sys_types_h.m4:
	Update from gnulib.

2014-03-05  Glenn Morris  <rgm@gnu.org>

	* configure.ac: Tweak the "unported" error message.

2014-03-05  Paul Eggert  <eggert@cs.ucla.edu>

	Fix configuration bug on Solaris 2.5.1 (Bug#16905).
	* configure.ac: Fix a bug in shell pattern matching that caused
	'configure' to treat Solaris 2.5.1 as if it were Solaris 10 or later.

2014-02-25  Paul Eggert  <eggert@penguin.cs.ucla.edu>

	Merge from gnulib (Bug#16825).
	2014-02-25 unistd: port readlink to Mac OS X 10.3.9

2014-02-24  Paul Eggert  <eggert@cs.ucla.edu>

	Merge from gnulib, incorporating:
	2014-02-21 timer: fix uClibc detection of threading
	2014-02-21 maintainer-makefiles: provide AC_PROG_SED for older autoconf

2014-02-18  Mirek Kaim  <mirek.kaim@outlook.com>  (tiny change)

	* configure.ac [HAVE_W32]: Test for ImageMagick.  (Bug#16754)

2014-02-14  Paul Eggert  <eggert@cs.ucla.edu>

	* Makefile.in (install-arch-indep): Allow ' ' in destdir (Bug#16717).
	This fixes a bug in the previous change.  Also, use $(SHELL)
	rather than sh, as that's more likely to be portable.

2014-02-13  Paul Eggert  <eggert@cs.ucla.edu>

	* Makefile.in (install-arch-indep): Simplify (Bug#16717).
	This should make it more reliable, and hopefully more portable to
	non-GNU 'make' implementations such as HP-UX 'make'.

2014-02-13  Juanma Barranquero  <lekktu@gmail.com>

	* Makefile.in (install-nt): Also pass datadir.

2014-02-05  Paul Eggert  <eggert@cs.ucla.edu>

	Merge from gnulib, incorporating:
	2014-01-23 pthread: work around winpthread header pollution on mingw
	* lib/time.in.h: Update from gnulib.

2014-01-23  Paul Eggert  <eggert@cs.ucla.edu>

	Merge from gnulib, incorporating:
	2014-01-22 qacl: check for fchmod
	* m4/acl.m4: Update from gnulib.

2014-01-22  Paul Eggert  <eggert@cs.ucla.edu>

	Fix miscellaneous update-game-score bugs.
	* configure.ac (difftime): Remove.

2014-01-20  Paul Eggert  <eggert@cs.ucla.edu>

	Merge from gnulib, incorporating:
	2014-01-20 stdalign: port to HP-UX compilers
	2014-01-16 strtoimax: port to platforms lacking 'long long'
	2014-01-16 update from texinfo
	* lib/stdalign.in.h, lib/strtoimax.c: Update from gnulib.

2014-01-12  Glenn Morris  <rgm@gnu.org>

	* README: Replace reference to etc/MAILINGLISTS.

2014-01-11  Fabrice Popineau  <fabrice.popineau@gmail.com>

	* configure.ac: Read $srcdir/nt/mingw-cfg.site when $MSYSTEM is
	"MINGW64" as well.

2014-01-11  Paul Eggert  <eggert@cs.ucla.edu>

	Merge from gnulib, incorporating:
	2014-01-07 update from texinfo
	2014-01-06 md5, sha1, sha256, sha512: support older autoconf

2014-01-09  Eric S. Raymond  <esr@thyrsus.com>

	* INSTALL, configure.ac, etc/CONTRIBUTE, nt/INSTALL: Remove
	unnecessarily specific references to Bazaar that could better
	simply be to the repository.

2014-01-08  Eric S. Raymond  <esr@thyrsus.com>

	* INSTALL.BZR: Rename to INSTALL.REPO.  Remove refs to specific VCS.
	* INSTALL, autogen.sh: Update for above change.

2014-01-05  Paul Eggert  <eggert@cs.ucla.edu>

	Port to GNU/Linux with recent grsecurity/PaX patches (Bug#16343).
	Problem and proposed patch reported by Ulrich Mueller;
	this patch uses a somewhat-different approach.
	* configure.ac (SETFATTR): New variable.

2014-01-03  Paul Eggert  <eggert@cs.ucla.edu>

	Merge from gnulib, incorporating:
	2014-01-02 manywarnings: remove -Wmudflap
	This ports better to GCC 4.9-to-be.

2013-12-31  Fabrice Popineau  <fabrice.popineau@supelec.fr>

	* configure.ac (canonical, C_SWITCH_SYSTEM): Support a 64-bit
	MinGW64 build on MS-Windows.

2013-12-29  Jan Djärv  <jan.h.d@swipnet.se>

	* configure.ac (xcsdkdir): Only set if using xcrun.

2013-12-29  Paul Eggert  <eggert@cs.ucla.edu>

	* configure.ac (LIBXML2_CFLAGS): Fix xcrun-related quoting problem.
	Reported by YAMAMOTO Mitsuharu in:
	http://lists.gnu.org/archive/html/emacs-devel/2013-12/msg00995.html

2013-12-28  Jan Djärv  <jan.h.d@swipnet.se>

	* configure.ac: Fix CC detection for xcrun case.

2013-12-28  Paul Eggert  <eggert@cs.ucla.edu>

	Fix problem with MAKE and xcrun configuration.
	* configure.ac: Don't set MAKE unless 'make' doesn't work.
	Set it only in the environment, not in the makefile.
	Problem reported by Glenn Morris in:
	http://lists.gnu.org/archive/html/emacs-devel/2013-12/msg00969.html

2013-12-27  Paul Eggert  <eggert@cs.ucla.edu>

	Port xcrun configuration to GNU/Linux.
	* configure.ac (xcsdkdir): Default to empty.
	(XCRUN): Don't require Darwin for xcrun.  Move xcrun checking to
	just before AM_INIT_AUTOMAKE, to make the dependency between it
	and automake clearer.
	(CC): Don't use AC_PROG_CC twice; only the first use expands to the
	shell code that is wanted, which breaks 'configure' on non-Darwin
	platforms.  Instead, fix CC by hand if it's not found.

2013-12-27  Jan Djärv  <jan.h.d@swipnet.se>

	* configure.ac: Detect xcrun on OSX and use it for make, gcc and
	libxml.

2013-12-26  Paul Eggert  <eggert@cs.ucla.edu>

	Fix core dumps with gcc -fsanitize=address and GNU/Linux.
	* configure.ac: Check whether addresses are sanitized.
	(CANNOT_DUMP): Warn if addresses are sanitized and not CANNOT_DUMP.
	(DOUG_LEA_MALLOC): Do not define if addresses are sanitized.
	(SYSTEM_MALLOC): Define if addresses are sanitized.

2013-12-24  Paul Eggert  <eggert@cs.ucla.edu>

	Automate the procedure for updating copyright year.
	* build-aux/update-copyright: New file.
	* make-dist: Distribute it.
	* lib/gnulib.mk, m4/gnulib-comp.m4: Regenerate.

2013-12-23  Andreas Schwab  <schwab@linux-m68k.org>

	* configure.ac: Replace obsolete macro AC_CONFIG_HEADER by
	AC_CONFIG_HEADERS.

2013-12-19  Rüdiger Sonderfeld  <ruediger@c-plusplus.de>

	* .gitignore: Ignore refcard temporaries and info/*.info files.

2013-12-17  Paul Eggert  <eggert@cs.ucla.edu>

	Merge from gnulib, incorporating:
	2013-12-17 gettimeofday: port recent C++ fix to Emacs
	2013-12-17 gettimeofday: fix C++ crosscompilation
	2013-12-17 qacl: port to Windows better
	* lib/file-has-acl.c, lib/time.in.h, m4/gettimeofday.m4, m4/time_h.m4:
	Update from gnulib.
	* lib/gnulib.mk: Regenerate.

2013-12-16  Paul Eggert  <eggert@cs.ucla.edu>

	* INSTALL: Clarify treatment of image libraries.

2013-12-14  Paul Eggert  <eggert@cs.ucla.edu>

	Use bool for boolean, focusing on headers.
	* configure.ac (PTY_OPEN, GC_MARK_SECONDARY_STACK):
	Use bool for boolean.

2013-12-14  Dani Moncayo  <dmoncayo@gmail.com>

	* configure.ac (srcdir) [MINGW32]: If it is an absolute path,
	force the format "/c/foo/bar" to simplify conversions to native
	windows format.

2013-12-13  Glenn Morris  <rgm@gnu.org>

	* INSTALL: No longer mention load-path and site-init/site-load.

2013-12-12  Glenn Morris  <rgm@gnu.org>

	* Makefile.in (install-info): Handle missing info/dir.
	(info_dir_deps): New variable.
	(${srcdir}/info/dir): Depend on .texi files rather than .info files.
	(check-info): Update topics.
	* build-aux/make-info-dir: Use .texi files rather than .info files.
	Update topics.

	* Makefile.in (install-info): Remove some useless subshells.

	Stop keeping info/dir in the repository.
	* build-aux/dir_top: Move here from admin/.
	* build-aux/make-info-dir: New script.
	* Makefile.in (bootstrap-clean): Delete info/.
	(info-dir, ${srcdir}/info/dir): New rules.
	(info): Also make info-dir.
	(check-info): Rename from check-info-dir.
	Instead of info/dir entries, check @dircategory in info/*.info.
	* make-dist: Use `info' rule rather than `info-real'.
	No more info/COPYING (not even the right license for info/ files).
	Distribute new build-aux files.

	* info/: Remove from repository.

2013-12-11  Glenn Morris  <rgm@gnu.org>

	* info/dir: Add octave-mode.

2013-12-11  Paul Eggert  <eggert@cs.ucla.edu>

	Remove the option of using libcrypto.
	This scorches the earth and waits for spring;
	see Ted Zlatanov and Stefan Monnier in
	<http://lists.gnu.org/archive/html/emacs-devel/2013-12/msg00323.html>.
	* configure.ac (with_openssl_default, HAVE_LIB_CRYPTO): Remove.
	Do not say whether Emacs is configured to use a crypto library,
	since it's no longer an option.
	(gl_CRYPTO_CHECK): Define a dummy.
	* lib/gl_openssl.h, m4/gl-openssl.m4: Remove.

2013-12-10  Paul Eggert  <eggert@cs.ucla.edu>

	* configure.ac: Disable libcrypto by default.

	Merge from gnulib, incorporating:
	2013-12-07 md5, sha1, sha256, sha512: fix link error with partial lib
	* m4/gl-openssl.m4: Update from gnulib.

2013-12-08  Eli Zaretskii  <eliz@gnu.org>

	* configure.ac (HAVE_RSVG) [mingw32]: Don't link against librsvg
	statically.

2013-12-08  Paul Eggert  <eggert@cs.ucla.edu>

	* configure.ac: Simplify supression of GTK deprecation warning.
	Move -DGDK_DISABLE_DEPRECATION_WARNINGS out of the command line
	and into config.h, to shorten the command line when doing 'make'.
	Don't AC_SUBST GTK_CFLAGS, as this is not needed.

	Use libcrypto's checksum implementations if available, for speed.
	On commonly used platform libcrypto uses architecture-specific
	assembly code, which is significantly faster than the C code we
	were using.  See Pádraig Brady's note in
	<http://lists.gnu.org/archive/html/bug-gnulib/2013-12/msg00000.html>.
	Merge from gnulib, incorporating:
	2013-12-07 md5, sha1, sha256, sha512: add gl_SET_CRYPTO_CHECK_DEFAULT
	2013-12-07 md5, sha1, sha256, sha512: add 'auto', and set-default method
	2013-12-04 include_next: minimize code duplication
	2013-12-03 md5, sha1, sha256, sha512: support mandating use of openssl
	2013-12-02 md5, sha1, sha256, sha512: use openssl routines if available
	* configure.ac (--without-all): Set with_openssl_default too.
	Use gl_SET_CRYPTO_CHECK_DEFAULT to default to 'auto'.
	(HAVE_LIB_CRYPTO): New var.
	Say whether Emacs is configured to use a crypto library.
	* lib/gl_openssl.h, m4/absolute-header.m4, m4/gl-openssl.m4:
	New files, copied from gnulib.
	* lib/gnulib.mk, m4/gnulib-comp.m4: Regenerate.
	* lib/md5.c, lib/md5.h, lib/sha1.c, lib/sha1.h:
	* lib/sha256.c, lib/sha256.h, lib/sha512.c, lib/sha512.h:
	* m4/include_next.m4, m4/md5.m4, m4/sha1.m4, m4/sha256.m4, m4/sha512.m4:
	Update from gnulib.

2013-12-01  Dmitry Gutov  <dgutov@yandex.ru>

	* .dir-locals.el (log-edit-move): Add the "Author: " header.

2013-11-30  Dani Moncayo  <dmoncayo@gmail.com>

	* build-aux/msys-to-w32 (w32pathlist): Do not translate paths
	starting with %emacs_dir%.

2013-11-30  Glenn Morris  <rgm@gnu.org>

	Stop keeping (most) generated cedet grammar files in the repository.
	* configure.ac (SUBDIR_MAKEFILES, AC_CONFIG_FILES):
	Add admin/grammars Makefile.
	* Makefile.in (distclean, bootstrap-clean, maintainer-clean):
	Also clean admin/grammars, if present.

2013-11-29  Dani Moncayo  <dmoncayo@gmail.com>

	* Makefile.in (epaths-force-w32): Fix 2013-11-20 typo.

2013-11-29  Stefan Monnier  <monnier@iro.umontreal.ca>

	* configure.ac (HAVE_MENUS): Remove.

2013-11-28  Glenn Morris  <rgm@gnu.org>

	* configure.ac (PATH_SEP): Replace with pre-existing SEPCHAR.

2013-11-28  Eli Zaretskii  <eliz@gnu.org>

	* GNUmakefile (Makefile): Don't use $(CFG).
	(CFG): Don't compute.

	* configure.ac (PATH_SEP): Set and AC_SUBST.

2013-11-27  Paul Eggert  <eggert@cs.ucla.edu>

	Merge from gnulib, incorporating:
	2013-11-13 getgroups: work around _DARWIN_C_SOURCE problem
	* lib/getgroups.c: Update from gnulib.

2013-11-27  Glenn Morris  <rgm@gnu.org>

	Move ja-dic, quail, leim-list.el from leim to lisp/leim.
	* Makefile.in (abs_builddir, leimdir): Remove.
	(buildlisppath, SUBDIR, COPYDIR, COPYDESTS): No more leim directory.
	(epaths-force-w32): No longer set BLD.
	(leim): Remove.
	(install-arch-indep): No longer run or install leim.
	(mostlyclean, clean): No longer run leim rule.
	(bootstrap-clean): Change leim target.
	(maintainer-clean): Add leim.
	(check-declare): Remove leim.
	* README: Update for leim changes.
	* configure.ac (leimdir): Remove.
	(standardlisppath): No more leimdir.

	* make-dist: Update for files from leim/ now being in lisp/leim/.

2013-11-26  Glenn Morris  <rgm@gnu.org>

	Preload leim-list.el.
	* Makefile.in (abs_builddir): New, set by configure.
	(buildlisppath): Add leim/.
	(epaths-force-w32): Set BLD.

2013-11-21  Paul Eggert  <eggert@cs.ucla.edu>

	Fix some dependency problems that cause unnecessary recompiles.
	* configure.ac (OLDXMENU_TARGET, OLDXMENU, OLDXMENU_DEPS):
	Remove.
	(LIBXMENU): Now is always either empty or a file name,
	so that it can be used as a dependency.

2013-11-20  Glenn Morris  <rgm@gnu.org>

	* make-dist: Distribute build-aux/msys-to-w32.

2013-11-20  Dani Moncayo  <dmoncayo@gmail.com>

	* build-aux/msys-to-w32: New file.
	* Makefile.in (msys_to_w32, msys_lisppath_to_w32): Remove.
	(msys_w32prefix_subst): Rename from msys_prefix_subst.
	Operate on w32prefixpattern.
	(epaths-force-w32): Use build-aux/msys-to-w32.

2013-11-17  Paul Eggert  <eggert@cs.ucla.edu>

	* configure.ac (DEBUGGER_SEES_C_MACROS): Remove.
	It apparently doesn't work for GCC 3, and I suppose it's more
	trouble than it's worth to worry about this.

2013-11-15  Paul Eggert  <eggert@cs.ucla.edu>

	* configure.ac (DEBUGGER_SEES_C_MACROS): New macro.

2013-11-14  Paul Eggert  <eggert@cs.ucla.edu>

	Simplify, port and tune bool vector implementation.
	* configure.ac (BITSIZEOF_SIZE_T, SIZEOF_SIZE_T): Remove.

2013-11-13  Paul Eggert  <eggert@cs.ucla.edu>

	* Makefile.in (ACLOCAL_INPUTS): Add configure.ac.

2013-11-12  Dani Moncayo  <dmoncayo@gmail.com>

	* configure.ac [MINGW32]: Source nt/mingw-cfg.site.
	* make-dist: Don't distribute nt/msysconfig.sh.

	* Makefile.in (epaths-force-w32): Simplify w32srcdir computation.

2013-11-08  Paul Eggert  <eggert@cs.ucla.edu>

	Merge from gnulib, incorporating:
	2013-11-08 extern-inline: port better to OS X 10.9
	2013-11-08 fpending: fix regression on DragonFly BSD
	* lib/fpending.h, m4/extern-inline.m4, m4/fpending.m4:
	Update from gnulib.

2013-11-07  Paul Eggert  <eggert@cs.ucla.edu>

	Port to C11 aligned_alloc.
	* configure.ac (GMALLOC_OBJ): Initialize to empty if !system_malloc
	and doug_lea_malloc.
	(aligned_alloc): Test for existence if !GMALLOC_OBJ and not darwin.
	(posix_memalign): Test for existence only if !GMALLOC_OBJ and
	not darwin and !aligned_alloc.

2013-11-05  Glenn Morris  <rgm@gnu.org>

	* configure.ac (abs_srcdir) [MINGW32]: No point setting it here,
	config.status computes it.
	* Makefile.in (epaths-force-w32): Move srcdir tweak here.

	* autogen/: Remove directory.  Move update_autogen to admin/.
	* autogen.sh: Remove reference to copy_autogen.
	* GNUmakefile (configure):
	* Makefile.in (bootstrap): Do not try to run copy_autogen.
	* config.bat: Use msdos/autogen rather than autogen.

2013-11-05  Paul Eggert  <eggert@cs.ucla.edu>

	Simplify and port recent bool vector changes.
	* configure.ac (BITSIZEOF_SIZE_T, SIZEOF_SIZE_T):
	New symbols to configure.

2013-11-04  Eli Zaretskii  <eliz@gnu.org>

	* configure.ac: Don't disallow builds in non-ASCII directories.
	(Bug#15260)

2013-11-04  Paul Eggert  <eggert@cs.ucla.edu>

	Port to stricter C99 platforms.
	Merge from gnulib, incorporating:
	2013-11-03 intprops: port to Oracle Studio c99
	* lib/intprops.h: Update from gnulib.

2013-11-02  Glenn Morris  <rgm@gnu.org>

	* Makefile.in (check): Depend on all.

2013-10-31  Glenn Morris  <rgm@gnu.org>

	* configure.ac: Use [!...] rather than [^...], for ksh.  (Bug#15769)

2013-10-30  Glenn Morris  <rgm@gnu.org>

	* Makefile.in (distclean, bootstrap-clean, maintainer-clean):
	Also clean admin/unidata, if present.

2013-10-27  Glenn Morris  <rgm@gnu.org>

	* configure.ac: It seems installing in non-ASCII is not, in fact, ok.

2013-10-25  Glenn Morris  <rgm@gnu.org>

	* configure.ac: It seems _installing_ in non-ASCII is ok, not building.

2013-10-24  Glenn Morris  <rgm@gnu.org>

	* configure.ac:
	* Makefile.in (install-arch-indep, install-etcdoc, install-info):
	Avoid non-portable "`\" nesting.

	* configure.ac (CPPFLAGS) [mingw32]: Use abs_top_srcdir.

	* Makefile.in (abs_top_srcdir): New, set by configure.

2013-10-23  Glenn Morris  <rgm@gnu.org>

	* configure.ac: Explicit error for non-ASCII directories.  (Bug#15260)

	Progress towards allowing installation in directories with whitespace.
	* Makefile.in (COPYDESTS, write_subdir, install-arch-dep)
	(install-arch-indep, install-etcdoc, install-info, install-man)
	(install-etc, uninstall, install-nt, uninstall-nt):
	Quote entities that might contain whitespace.
	* build-aux/update-subdirs: Handle whitespace in argument.
	Check cd return value.

	Make building in directories with whitespace possible.  (Bug#15675)
	* configure.ac (srcdir): Don't make it absolute - abs_srcdir exists.
	(src/.gdbinit): Use ac_abs_top_srcdir.
	* Makefile.in (abs_srcdir): New, set by configure.
	(buildlisppath, epaths-force-w32): Use abs_srcdir.
	(install-arch-indep, install-etcdoc, install-info, install-man)
	(install-etc): Quote entities that might contain whitespace.

2013-10-23  Paul Eggert  <eggert@cs.ucla.edu>

	Merge from gnulib, incorporating:
	2013-10-14 acl: allow cross-compilation to Gentoo
	2013-10-18 extern-inline: make safe for -Wundef usage
	2013-09-30 fpending: use pure+const function attrs
	* lib/fpending.h, m4/acl.m4, m4/extern-inline.m4: Update from gnulib.

2013-10-13  Glenn Morris  <rgm@gnu.org>

	* configure.ac [alpha]: Explicit error in non-ELF case.  (Bug#15601)

2013-10-12  Paul Eggert  <eggert@cs.ucla.edu>

	Merge from gnulib, incorporating:
	2013-10-10 strtoumax: port to Solaris 8
	2013-10-09 strtoimax, strtoumax: port to HP-UX 11.11
	* lib/gnulib.mk, m4/gnulib-comp.m4: Regenerate.
	* lib/inttypes.in.h, lib/strtoimax.c, m4/inttypes.m4, m4/strtoimax.m4:
	* m4/strtoumax.m4:
	Update from gnulib.

2013-10-11  Stefan Monnier  <monnier@iro.umontreal.ca>

	* configure.ac (LIBGNUTLS): Don't set LIBGNUTLS_* back to the empty
	string when gnutls2 is installed but gnutls3 is not.

2013-10-11  Teodor Zlatanov  <tzz@lifelogs.com>

	* configure.ac: Define HAVE_GNUTLS3 if GnuTLS v3 is found.

2013-10-10  Barry Fishman  <barry_fishman@acm.org>  (tiny change)

	* configure.ac: Update for giflib 5.  (Bug#15531)

2013-10-08  Eli Zaretskii  <eliz@gnu.org>

	* configure.ac (HAVE_MENUS): Define unconditionally.

2013-10-07  Paul Eggert  <eggert@cs.ucla.edu>

	Improve support for popcount and counting trailing zeros (Bug#15550).
	Do this by using the Gnulib modules for this.
	This should generate faster code on non-GCC, non-MSC platforms,
	and make the code a bit more portable, at least in theory.
	* lib/count-one-bits.c, lib/count-one-bits.h:
	* lib/count-trailing-zeros.c, lib/count-trailing-zeros.h:
	* m4/count-one-bits.m4, m4/count-trailing-zeros.m4:
	New files, copied from gnulib.
	* lib/gnulib.mk, m4/gnulib-comp.m4: Regenerate.

2013-10-04  Paul Eggert  <eggert@cs.ucla.edu>

	Use hardware support for byteswapping on glibc x86 etc.
	* lib/byteswap.in.h, m4/byteswap.m4: New files, copied from Gnulib.
	* lib/gnulib.mk, m4/gnulib-comp.m4: Regenerate.

2013-10-03  Paul Eggert  <eggert@cs.ucla.edu>

	Merge from gnulib, incorporating:
	2013-10-02 verify: new macro 'assume'
	2013-09-26 dup2, dup3: work around another cygwin crasher
	2013-09-26 getdtablesize: work around cygwin issue

2013-09-25  Paul Eggert  <eggert@cs.ucla.edu>

	Merge from gnulib, incorporating:
	2013-09-24 manywarnings: enable nicer gcc warning messages
	2013-09-23 warnings: port --enable-gcc-warnings to Solaris Studio 12.3
	2013-09-21 timespec: use the new TIMESPEC_RESOLUTION elsewhere
	* configure.ac (WERROR_CFLAGS): Omit -fdiagnostics-show-option
	and -funit-at-a-time, since manywarnings does that for us now.

2013-09-23  Jan Djärv  <jan.h.d@swipnet.se>

	* configure.ac: With clang, check for and use -Wno-switch,
	-Wno-tautological-constant-out-of-range-compare and -Wno-pointer-sign.

2013-09-23  Daniel Colascione  <dancol@dancol.org>

	* configure.ac: Check for valgrind headers.

2013-09-20  Xue Fuqiao  <xfq.free@gmail.com>

	* INSTALL: New homepage of libtiff.

2013-09-20  Paul Eggert  <eggert@cs.ucla.edu>

	Work around performance bug on OS X 10.8 and earlier.
	Perhaps Apple will fix this bug some day.
	See the thread starting with Daniel Colascione's email in:
	http://lists.gnu.org/archive/html/emacs-devel/2013-09/msg00343.html
	* configure.ac (FORTIFY_SOUR): New verbatim section.

2013-09-19  Paul Eggert  <eggert@cs.ucla.edu>

	Merge from gnulib, incorporating:
	2013-09-19 stdio: OS X port of putc_unlocked + extern inline
	2013-09-19 signal: OS X port of sigaddset etc. + extern inline
	2013-09-19 extern-inline: do not always suppress extern inline on OS X
	2013-09-17 getgroups: statement without effect
	2013-08-28 headers: check that _GL_INLINE_HEADER_BEGIN is defined

2013-09-19  Eli Zaretskii  <eliz@gnu.org>

	* configure.ac <srcdir> [MINGW32]: Make sure the value of 'srcdir'
	is in the full /d/foo/bar form.  See the discussion in
	http://lists.gnu.org/archive/html/emacs-devel/2013-09/msg00210.html,
	and in particular
	http://lists.gnu.org/archive/html/emacs-devel/2013-09/msg00252.html
	and its followups, for the details.

2013-09-17  Dmitry Antipov  <dmantipov@yandex.ru>

	* configure.ac: Do not check for g_type_init because we
	require glib >= 2.28 for GTK3, glib >= 2.10 for GTK2,
	glib >= 2.26 for GSettings and glib >= 2.7.0 for GConf, so
	suitable glib should provide g_type_init unconditionally.

2013-09-15  Jan Djärv  <jan.h.d@swipnet.se>

	* configure.ac: Add check for OSX 10.5, required for macfont.o.

2013-09-09  Glenn Morris  <rgm@gnu.org>

	* configure.ac (LDFLAGS_NOCOMBRELOC): New variable.
	(LDFLAGS): Move nocombreloc option from here...
	(LD_SWITCH_SYSTEM_TEMACS): ... to here.

2013-09-08  Glenn Morris  <rgm@gnu.org>

	* configure.ac (--without-compress-install):
	Rename from --without-compress-info.  (Bug#9789)
	(GZIP_INFO): Remove.
	(GZIP_PROG): Allow --without-compress-install to disable it.
	* Makefile.in (GZIP_INFO): Remove all references.

	* info/dir: Tweak emacs-gnutls entry.

2013-09-07  Paul Eggert  <eggert@cs.ucla.edu>

	Port --without-x --enable-gcc-warnings to Fedora 19.
	* configure.ac (WERROR_CFLAGS): Omit redundant use of
	-Wmissing-field-initializers, -Wswitch, -Wtype-limits,
	-Wunused-parameter.  If there is no window system, also omit
	-Wsuggest-attribute=const and -Wsuggest-attribute=noreturn; this
	is needed for Fedora 19.

2013-09-05  Dmitry Antipov  <dmantipov@yandex.ru>

	Make --without-x compatible with --enable-gcc-warnings.
	* configure.ac: If both --without-x and --enable-gcc-warnings are
	specified, use -Wno-unused-variable, -Wno-unused-but-set-variable
	and -Wno-unused-but-set-parameter.

2013-09-04  Paul Eggert  <eggert@cs.ucla.edu>

	Makefile improvements.
	* Makefile.in (lib): Depend on am--refresh, to avoid a race.
	(src): Remove duplicate dependency on FRC.
	Invoke just one submake, not two.  Avoid the need for 'pwd'.

2013-09-02  Jan Djärv  <jan.h.d@swipnet.se>

	* configure.ac: Add ns_check_file.

2013-08-31  Glenn Morris  <rgm@gnu.org>

	* configure.ac (--with-sound): Rename ossaudio to bsd-ossaudio,
	and voxware to oss.

2013-08-31  Ulrich Müller  <ulm@gentoo.org>

	* configure.ac: Allow for --with-sound=voxware that will enable
	sound but otherwise disable ALSA.  This will use the OSS device,
	typically /dev/dsp, for sound output.  (Bug#15067)

2013-08-31  Glenn Morris  <rgm@gnu.org>

	* make-dist: Update for nt/INSTALL* changes.

2013-08-28  Paul Eggert  <eggert@cs.ucla.edu>

	* Makefile.in (SHELL): Now @SHELL@, not /bin/sh,
	for portability to hosts where /bin/sh has problems.

2013-08-28  Stefan Monnier  <monnier@iro.umontreal.ca>

	* configure.ac (DOCMISC_W32): New var to replace DOCMISC_*_W32.

2013-08-27  Paul Eggert  <eggert@cs.ucla.edu>

	Simplify EMACS_TIME-related code.
	Merge from gnulib, incorporating:
	2013-08-27 timespec: new convenience constants and function

2013-08-27  Dmitry Antipov  <dmantipov@yandex.ru>

	* configure.ac (DOCMISC_DVI_W32, DOCMISC_HTML_W32, DOCMISC_INFO_W32)
	(DOCMISC_PDF_W32, DOCMISC_PS_W32): No spaces!

2013-08-27  Glenn Morris  <rgm@gnu.org>

	* configure.ac (emacs_broken_SIGIO): No longer set on gnu-kfreebsd.

	* configure.ac (DOCMISC_DVI_W32, DOCMISC_HTML_W32, DOCMISC_INFO_W32)
	(DOCMISC_PDF_W32, DOCMISC_PS_W32): New output variables.
	* Makefile.in (check-info-dir): Ignore efaq-w32.

	* Makefile.in (mostlyclean, clean, distclean, bootstrap-clean)
	(maintainer-clean, check-declare): Remove pointless subshells.
	Check cd return value.

2013-08-26  Paul Eggert  <eggert@cs.ucla.edu>

	Minor merge from gnulib (mostly just for texinfo.tex).

2013-08-22  Paul Eggert  <eggert@cs.ucla.edu>

	* configure.ac (EMACS_CONFIG_OPTIONS): Quote systematically (Bug#13274).
	This improves on the patch already installed, by quoting options
	that contain spaces and suchlike systematically, so that
	EMACS_CONFIG_OPTIONS is no longer ambiguous when options contain
	these characters.

2013-08-21  Paul Eggert  <eggert@cs.ucla.edu>

	Port close-on-exec pty creation to FreeBSD 9.1-RELEASE (Bug#15129).
	* configure.ac (PTY_OPEN): If posix_openpt with O_CLOEXEC fails
	and reports EINVAL, try it again without O_CLOEXEC.  This should
	port PTY_OPEN to FreeBSD 9, which stupidly rejects O_CLOEXEC.
	What were they thinking?

2013-08-20  Paul Eggert  <eggert@cs.ucla.edu>

	* Makefile.in (distclean, bootstrap-clean, maintainer-clean):
	Fix shell-operator precedence problem in previous change.

2013-08-20  Glenn Morris  <rgm@gnu.org>

	* Makefile.in (distclean, bootstrap-clean, maintainer-clean):
	Clean test/automated if present.

2013-08-19  Paul Eggert  <eggert@cs.ucla.edu>

	Merge from gnulib, incorporating:
	2013-08-15 warnings: minor optimization
	2013-08-15 warnings: check -Wfoo rather than -Wno-foo

2013-08-15  Ken Brown  <kbrown@cornell.edu>

	* configure.ac (G_SLICE_ALWAYS_MALLOC): Update comment.

2013-08-15  Glenn Morris  <rgm@gnu.org>

	* make-dist: Do not distribute etc/refcards TeX intermediate files.
	* Makefile.in (install-arch-indep):
	Do not install etc/refcards TeX intermediate files.

2013-08-14  Ulrich Müller  <ulm@gentoo.org>

	* configure.ac (EMACS_CONFIGURATION): Escape backslashes.  (Bug#15091)

2013-08-12  Eli Zaretskii  <eliz@gnu.org>

	* configure.ac (HAVE_ZLIB): Don't use -lz on MinGW.

2013-08-12  Paul Eggert  <eggert@cs.ucla.edu>

	Minor zlib configuration tweaks.
	* configure.ac (HAVE_ZLIB): Don't assume zlib is linked if PNG is.

2013-08-12  Eli Zaretskii  <eliz@gnu.org>

	* configure.ac (LIBZ): Comment on w32 peculiarities regarding LIBZ.

2013-08-12  Paul Eggert  <eggert@cs.ucla.edu>

	Merge from gnulib, incorporating:
	2013-08-11 fpending: port to recent Cygwin change to stdio_ext.h
	2013-08-10 sys_time: port to OpenBSD

2013-08-12  Glenn Morris  <rgm@gnu.org>

	* configure.ac (etcdocdir): Rename from docdir, to avoid confusion
	with configure's standard --docdir argument.  All uses updated.
	* Makefile.in (etcdocdir): Rename from docdir.  All uses updated.
	(install-etcdoc): Rename from install-doc.  All uses updated.
	(uninstall): Run uninstall-doc.
	(PSS): Add misc-ps.
	(INSTALL_DVI, INSTALL_HTML, INSTALL_PDF, INSTALL_PS)
	(INSTALL_DOC, UNINSTALL_DVI, UNINSTALL_HTML, UNINSTALL_PDF)
	(UNINSTALL_PS, UNINSTALL_DOC): New variables.
	($(INSTALL_DOC), install-doc, install-dvi, install-html, install-pdf)
	(install-ps, $(UNINSTALL_DOC), uninstall-doc, uninstall-dvi)
	(uninstall-html, uninstall-pdf, uninstall-ps): New .PHONY rules.

2013-08-11  Paul Eggert  <eggert@cs.ucla.edu>

	Add --with-zlib to 'configure'.
	* configure.ac: Add --with-zlib option to 'configure', so that Emacs
	can be built without zlib.  Don't assume that -lz is needed on
	non-PNG hosts.  Mention zlib configuration status in 'configure' output.

2013-08-11  Lars Magne Ingebrigtsen  <larsi@gnus.org>

	* configure.ac: Test for zlib.

2013-08-10  Eli Zaretskii  <eliz@gnu.org>

	* configure.ac: Define and substitute UPDATE_MANIFEST.

2013-08-04  Stephen Berman  <stephen.berman@gmx.net>

	* info/dir: Add todo-mode.

2013-08-04  Paul Eggert  <eggert@cs.ucla.edu>

	Fix some minor races in hosts lacking mkostemp (Bug#15015).
	Gnulib's emulation of mkostemp doesn't have races that Emacs's does.
	* configure.ac (mkostemp): Remove check for this function;
	gnulib does the check now.
	(mkstemp): Remove check for this no-longer-used function.
	* lib/mkostemp.c, lib/secure_getenv.c, lib/tempname.c, lib/tempname.h:
	* m4/mkostemp.m4, m4/secure_getenv.m4, m4/tempname.m4:
	New files, copied from Gnulib.
	* lib/gnulib.mk, m4/gnulib-comp.m4: Regenerate.

2013-07-29  Michael Albinus  <michael.albinus@gmx.de>

	* INSTALL (DETAILED BUILDING AND INSTALLATION): Add
	--without-file-notification to --without-all.

2013-07-29  Xue Fuqiao  <xfq.free@gmail.com>

	* INSTALL: Fix description.

2013-07-27  Glenn Morris  <rgm@gnu.org>

	* configure.ac: Extend the --with-sound option to allow
	specification of OSS or ALSA (see bug#14812#64).

2013-07-25  Glenn Morris  <rgm@gnu.org>

	* info/dir: Add ido.

	* make-dist: Add a --tests option, to include test/.

2013-07-24  Glenn Morris  <rgm@gnu.org>

	* configure.ac: Use self-descriptive tags for AC_CONFIG_COMMANDS.

2013-07-23  Glenn Morris  <rgm@gnu.org>

	* configure.ac (etc, lisp): No need to create specially.
	Configure already creates lisp, src/Makefile now creates etc.

2013-07-23  Paul Eggert  <eggert@cs.ucla.edu>

	Port to GNU/Linux systems with tinfo but not ncurses.
	* configure.ac (USE_NCURSES): New symbol.

2013-07-20  Paul Eggert  <eggert@cs.ucla.edu>

	Fix array bounds violation when pty allocation fails.
	* configure.ac (PTY_TTY_NAME_SPRINTF): Use PTY_NAME_SIZE,
	not sizeof pty_name, since pty_name is now a pointer to the array.

2013-07-13  Paul Eggert  <eggert@cs.ucla.edu>

	* configure.ac: Simplify --with-file-notification handling.

2013-07-12  Glenn Morris  <rgm@gnu.org>

	* configure.ac: If with-file-notification=yes, if gfile not found,
	go on to try inotify (not on MS Windows or Nextstep).

2013-07-12  Paul Eggert  <eggert@cs.ucla.edu>

	Fix races with threads and file descriptors.
	* configure.ac (PTY_TTY_NAME_SPRINTF): Use emacs_close, not close.

2013-07-10  Paul Eggert  <eggert@cs.ucla.edu>

	* Makefile.in (removenullpaths): Remove adjacent null paths (Bug#14835).

2013-07-09  Peter Rosin  <peda@lysator.liu.se>  (tiny change>

	* configure.ac (HAVE_W32): Avoid nested functions (the second
	argument of AC_LANG_PROGRAM is already expanded inside a
	function).  (Bug#14830)

2013-07-09  Paul Eggert  <eggert@cs.ucla.edu>

	Port recent close-on-exec changes to Cygwin (Bug#14821).
	* lib/binary-io.c, lib/binary-io.h: New files.
	Merge from gnulib, incorporating:
	2013-07-09 accept4, dup3, pipe2: port to Cygwin
	* lib/pipe2.c: Update from gnulib, as part of this merge.
	* lib/gnulib.mk, m4/gnulib-comp.m4: Regenerate.

	Handle errno and exit status a bit more carefully.
	* lib/ignore-value.h: Remove this gnulib-imported file.
	* lib/gnulib.mk, m4/gnulib-comp.m4: Regenerate.

2013-07-08  Magnus Henoch  <magnus.henoch@gmail.com>  (tiny change)

	* configure.ac (HAVE_IMAGEMAGICK): Check on NS also (Bug#14798).

2013-07-08  Paul Eggert  <eggert@cs.ucla.edu>

	Try to fix FreeBSD 9.1 porting problem (Bug#14812).
	This incorporates the following merge from gnulib:
	2013-07-07 stdalign, verify: port to FreeBSD 9.1, to C11, and to C++11

2013-07-07  Paul Eggert  <eggert@cs.ucla.edu>

	Port to Ubuntu 10 (Bug#14803).
	* configure.ac (accept4): New function to check for.

	Make file descriptors close-on-exec when possible (Bug#14803).
	* configure.ac (mkostemp): New function to check for.
	(PTY_OPEN): Pass O_CLOEXEC to posix_openpt.
	* lib/fcntl.c, lib/getdtablesize.c, lib/pipe2.c, m4/fcntl.m4:
	* m4/getdtablesize.m4, m4/pipe2.m4: New files, taken from gnulib.
	* lib/gnulib.mk, m4/gnulib-comp.m4: Regenerate.

2013-07-03  Christoph Egger  <christoph@debian.org>  (tiny change)

	* configure.ac (emacs_broken_SIGIO): Set on gnu-kfreebsd to avoid hang.
	http://bugs.debian.org/712974

2013-07-02  Paul Eggert  <eggert@cs.ucla.edu>

	Remove some unused macros from 'configure'.
	* configure.ac (HAVE_SOUNDCARD_H, HAVE_LINUX_VERSION_H, HAVE_SPEED_T)
	(HAVE_GNUTLS_CALLBACK_CERTIFICATE_VERIFY)
	(HAVE_GNUTLS_CERTIFICATE_SET_VERIFY_FUNCTION, HAVE_UTIMES)
	(HAVE_LIBHESIOD, HAVE_LIBRESOLV, HAVE_LIBCOM_ERR, HAVE_LIBCRYPTO)
	(HAVE_LIBK5CRYPTO, HAVE_LIBKRB5, HAVE_LIBDES425, HAVE_LIBDES)
	(HAVE_LIBKRB4, HAVE_LIBKRB, HAVE_DES_H, HAVE_KERBEROSIV_DES_H)
	(HAVE_DEV_PTMX, DEVICE_SEP, USG5):
	Remove these macros, as they are not used.
	(sys_siglist): Remove macro; src/sysdep.c now does this.

	* configure.ac (GTK_COMPILES): Check API a bit more carefully.
	Also check that it links.  Say whether it compiled and linked.

2013-07-01  Paul Eggert  <eggert@cs.ucla.edu>

	Merge from gnulib, incorporating:
	2013-06-23 ignore-value: port to gcc -pedantic
	2013-06-21 extern-inline: port to gcc -std=c89

2013-06-30  Paul Eggert  <eggert@cs.ucla.edu>

	Do not use GTK 3 if it exists but cannot be compiled.
	* configure.ac: Leave GTK_OBJ and term_header alone if GTK 3
	exists but cannot be compiled.

2013-06-27  Juanma Barranquero  <lekktu@gmail.com>

	* Makefile.in (install-arch-indep): Do not create directories passed
	with --enable-locallisppath.

2013-06-24  Glenn Morris  <rgm@gnu.org>

	* configure.ac: Include X11/X.h when testing for Xft.h.  (Bug#14684)

2013-06-22  Juanma Barranquero  <lekktu@gmail.com>

	* .bzrignore: Add GNU idutils ID database file.

2013-06-21  YAMAMOTO Mitsuharu  <mituharu@math.s.chiba-u.ac.jp>

	* configure.ac (HAVE_LIBXML2): Try built-in libxml2 on OS X 10.8
	as a fallback.

2013-06-20  Stefan Monnier  <monnier@iro.umontreal.ca>

	* .bzrignore: Don't unignore cl-loaddefs.el.

2013-06-20  Rüdiger Sonderfeld  <ruediger@c-plusplus.de>

	* configure.ac (log2): Check for this function.

2013-06-19  Juanma Barranquero  <lekktu@gmail.com>

	* .bzrignore: Add GNU GLOBAL files.

2013-06-17  Paul Eggert  <eggert@cs.ucla.edu>

	Use functions, not macros, for XINT etc.  (Bug#11935).
	* configure.ac (WARN_CFLAGS): Remove -Wbad-function-cast,
	as it generates bogus warnings about reasonable casts of calls.

2013-06-16  Paul Eggert  <eggert@cs.ucla.edu>

	* configure.ac: Report ACL usage at the end (Bug#14612).

2013-06-11  Paul Eggert  <eggert@cs.ucla.edu>

	--without-all should imply --with-file-notification=no.  (Bug#14569)
	* configure.ac (with_file_notification): Default to $with_features.

2013-06-09  Paul Eggert  <eggert@cs.ucla.edu>

	Merge from gnulib, incorporating:
	2013-06-02 sig2str: port to C++
	2013-05-29 c-ctype, regex, verify: port to gcc -std=c90 -pedantic

2013-06-08  Jan Djärv  <jan.h.d@swipnet.se>

	* configure.ac (HAVE_GLIB): Only set XGSELOBJ if HAVE_NS = no.
	(with_file_notification): Don't set to gfile if with_ns = yes.

2013-06-07  Richard Copley  <rcopley@gmail.com>  (tiny change)

	* Makefile.in (msys_to_w32): Modify to support d:\foo file names.
	(msys_lisppath_to_w32, msys_prefix_subst, msys_sed_sh_escape):
	New variables.
	(epaths-force-w32): Use them.  (Bug#14513)

2013-06-03  Michael Albinus  <michael.albinus@gmx.de>

	* configure.ac (HAVE_GFILENOTIFY): Check for gio >= 2.24.

2013-06-03  Eli Zaretskii  <eliz@gnu.org>

	* configure.ac (HAVE_GFILENOTIFY): Do not change $LIBS.
	(GFILENOTIFY_CFLAGS, GFILENOTIFY_LIBS): Substitute.

2013-06-03  Jan Djärv  <jan.h.d@swipnet.se>

	* configure.ac (HAVE_GLIB): Add GLib check.  Set XGSELOBJ if GLib is
	used.  Remove xgselect.o from XOBJ.

2013-06-03  Michael Albinus  <michael.albinus@gmx.de>

	* configure.ac (file-notification): New option, replaces inotify option.
	(HAVE_W32): Remove w32notify.o.
	(with_file_notification): Add checks for glib and w32.  Adapt check
	for inotify.
	(Summary): Add entry for file notification.

	* autogen/config.in: Add entries for HAVE_GFILENOTIFY,
	HAVE_W32NOTIFY and USE_FILE_NOTIFY.

2013-06-02  Juanma Barranquero  <lekktu@gmail.com>

	* .bzrignore: Ignore dirs libexec/, share/ and var/.

2013-05-29  Xue Fuqiao  <xfq.free@gmail.com>

	* INSTALL: Fix description.

2013-05-27  YAMAMOTO Mitsuharu  <mituharu@math.s.chiba-u.ac.jp>

	* configure.ac (HAVE_XRANDR): Check availability of
	XRRGetScreenResources rather than that of XRRQueryExtension.

2013-05-18  Eli Zaretskii  <eliz@gnu.org>

	* make-dist (files): Add nt/msysconfig.sh, nt/mingw-cfg.site,
	nt/epaths.nt, and nt/INSTALL.MSYS.

2013-05-18  Paul Eggert  <eggert@cs.ucla.edu>

	Port --enable-gcc-warnings to clang.
	* configure.ac (nw): Remove obsolescent warnings.
	These aren't needed for clang, or for gcc for that matter.
	(emacs_cv_clang): New var, which tests for clang.
	Omit warnings that clang is too picky about.
	(GLIB_DISABLE_DEPRECATION_WARNINGS): Define this;
	needed for Ubuntu 13.04 + clang + --enable-gcc-warnings.

	* make-dist (files): Add nt/Makefile.in, nt/gnulib.mk.
	Otherwise, 'configure; make' fails on non-Windows builds.

2013-05-16  Eli Zaretskii  <eliz@gnu.org>

	* lib/Makefile.am: If building for MS-Windows, include
	nt/gnulib.mk instead of lib/gnulib.mk.

	* configure.ac: Adapt to MSYS build on MS-Windows.

	* Makefile.in (NTDIR): New variable, for the MSYS build on
	MS-Windows.
	(SUBDIR): Add $(NTDIR).
	(.PHONY): Add epaths-force-w32.
	(msys_to_w32): New variable.
	(epaths-force-w32, install-nt, uninstall-nt): New targets.
	(lib-src src): Add $(NTLIB) to prerequisites.
	(lib lib-src lisp leim nt): Add 'nt'.
	(config.status): Use $(CFG).
	(.PHONY): Add install-$(NTDIR) and uninstall-$(NTDIR).
	(install, install-arch-dep): Add install-$(NTDIR).
	(uninstall): Depend on uninstall-$(NTDIR).
	(mostlyclean, clean, distclean, bootstrap-clean): Add 'nt'.

	* GNUmakefile (CFG): New variable, uses mingw-cfg.site as
	CONFIG_SITE for the MSYS build on MS-Windows.
	(Makefile): Use $(CFG).

	* .bzrignore: Ignore *.res, *.tmp, and *.map.  Remove
	src/emacs.res.

2013-05-16  Paul Eggert  <eggert@cs.ucla.edu>

	Merge from gnulib, incorporating:
	2013-05-15 manywarnings: update for GCC 4.8.0
	2013-05-15 stdio: use __REDIRECT for fwrite, fwrite_unlocked
	2013-05-15 sig2str, stdio, warnings: port to clang

2013-05-15  Stefan Monnier  <monnier@iro.umontreal.ca>

	* Makefile.in (install-doc): DOC file is not version specific any more.
	* .bzrignore: Don't ignore DOC-* any more.

2013-05-13  Paul Eggert  <eggert@cs.ucla.edu>

	* configure.ac (LD_SWITCH_SYSTEM_TEMACS): OpenBSD needs -nopie.
	Reported privately by Han Boetes <han@boetes.org>.

2013-05-08  Juanma Barranquero  <lekktu@gmail.com>

	* lib/makefile.w32-in (ACL_H): New macro.
	($(BLD)/acl-errno-valid.$(O)): Update dependencies.

2013-05-07  Paul Eggert  <eggert@cs.ucla.edu>

	Use Gnulib ACL implementation, for benefit of Solaris etc.  (Bug#14295)
	* configure.ac: Remove -with-acl option, since Gnulib does that for
	us now.
	(LIBACL_LIBS): Remove; no longer needed.
	* lib/Makefile.am (CLEANFILES, SUFFIXES): New (empty) macros,
	for the benefit of the new ACL implementation.
	* lib/makefile.w32-in (GNULIBOBJS): Add $(BLD)/acl-errno-valid.$(O).
	($(BLD)/acl-errno-valid.$(O)): New rule.
	* lib/acl-errno-valid.c, lib/acl-internal.h, lib/acl.h:
	* lib/acl_entries.c, lib/errno.in.h, lib/file-has-acl.c:
	* lib/qcopy-acl.c, lib/qset-acl.c, m4/acl.m4, m4/errno_h.m4:
	New files, taken from gnulib.
	* lib/gnulib.mk, m4/gnulib-comp.m4: Regenerate.

2013-05-07  Jan Djärv  <jan.h.d@swipnet.se>

	* configure.ac (HAVE_XRANDR, HAVE_XINERAMA): Define if available.
	(XRANDR_LIBS, XINERAMA_LIBS): New AC_SUBSTs.

2013-05-06  Paul Eggert  <eggert@cs.ucla.edu>

	Merge from gnulib, incorporating:
	2013-04-30 utimens, utimensat: work around Solaris UTIME_OMIT bug

2013-05-01  Paul Eggert  <eggert@cs.ucla.edu>

	* make-dist: Keep necessary restrictions on file access.

2013-04-29  Paul Eggert  <eggert@cs.ucla.edu>

	Merge from gnulib, incorporating:
	2013-04-28 extern-inline: work around bug in Sun c99

2013-04-27  Paul Eggert  <eggert@cs.ucla.edu>

	Merge from gnulib, incorporating:
	2013-04-27 alignof, intprops, malloca: port better to IBM's C compiler

2013-04-26  Paul Eggert  <eggert@cs.ucla.edu>

	Port better to AIX (Bug#14258).
	* configure.ac (CFLAGS): Append -O if the user did not specify CFLAGS,
	we did not already infer an optimization option, and -O works.
	AIX xlc needs -O, otherwise garbage collection doesn't work.

2013-04-22  Paul Eggert  <eggert@cs.ucla.edu>

	* make-dist: Do not distribute admin/unidata/Makefile.
	It is generated by 'configure'.

	* build-aux/update-subdirs: Don't leave subdirs.el~ behind.
	It messes up 'make distclean', and contains no useful information
	because it's a copy of subdirs.el.

2013-04-18  John Marino  <gnugcc@marino.st>  (tiny change)

	* configure.ac: Add DragonFly BSD, mostly same as FreeBSD.  (Bug#14068)

2013-04-18  Glenn Morris  <rgm@gnu.org>

	* configure.ac (AC_PROG_LN_S): Remove, too restrictive.
	(LN_S_FILEONLY): New output variable.
	* Makefile.in (LN_S): Remove.
	(LN_S_FILEONLY): New, set by configure.
	(install-arch-dep): Use LN_S_FILEONLY rather than LN_S.

2013-04-12  Ken Brown  <kbrown@cornell.edu>

	* configure.ac (canonical): Adapt to 64-bit Cygwin, for which
	`canonical' is `x86_64-unknown-cygwin'.

2013-04-09  Ken Brown  <kbrown@cornell.edu>

	* configure.ac (W32_RES_LINK): Remove unneeded linker directive
	`-Wl,-bpe-i386', which is confusing in the 64-bit case.
	(Bug#12993)

2013-04-07  Paul Eggert  <eggert@cs.ucla.edu>

	Fix --enable-profiling bug introduced by 2013-02-25 change (Bug#13783).
	* configure.ac (LD_SWITCH_SYSTEM_TEMACS): Append -pg if profiling
	and if not on GNU/Linux or FreeBSD.
	* lib/Makefile.am (AM_CFLAGS): Add $(PROFILING_CFLAGS), so that
	lib/*.o is profiled too.

2013-03-30  Paul Eggert  <eggert@cs.ucla.edu>

	Merge from gnulib, incorporating:
	2013-03-29 stdalign: port to stricter ISO C11
	This helps to run 'configure' on MS-Windows; see Eli Zaretskii in
	<http://lists.gnu.org/archive/html/emacs-devel/2013-03/msg00999.html>.

2013-03-27  Paul Eggert  <eggert@cs.ucla.edu>

	* configure.ac (HAVE_XKBGETKEYBOARD): Remove.
	Subsumed by HAVE_XKB.  All uses changed.

2013-03-25  Jan Djärv  <jan.h.d@swipnet.se>

	* configure.ac (HAVE_XKB): Define if Xkb is present.

2013-03-24  Paul Eggert  <eggert@cs.ucla.edu>

	Merge from gnulib, incorporating:
	2013-03-21 sys_select, sys_time: port 2013-01-30 fix to Cygwin

2013-03-18  Paul Eggert  <eggert@cs.ucla.edu>

	Fix bug when building Emacs with a GNU Make submake (Bug#13962).
	* Makefile.in (QUIET_SUBMAKE): New macro.
	(install-info, uninstall): Use it.

	Emacs crashes with ImageMagick 6.8.2-3 through 6.8.3-9 (Bug#13867).
	* configure.ac (IMAGEMAGICK_MODULE): Reject 6.8.2.
	We want to reject 6.8.2-3 through 6.8.3-9, but there seems to be
	no way to do this in pkg-config, so make do with a reasonable
	approximation.

	Automate the build of ja-dic.el (Bug#13984).
	* .bzrignore: Add leim/ja-dic/.

2013-03-13  Paul Eggert  <eggert@cs.ucla.edu>

	File synchronization fixes (Bug#13944).
	* configure.ac (BSD_SYSTEM, BSD_SYSTEM_AHB): Remove; no longer needed.
	(fsync): Remove check; now done by gnulib.
	* lib/fdatasync.c, lib/fsync.c, m4/fdatasync.m4, m4/fsync.m4:
	New files, from gnulib.
	* lib/gnulib.mk, m4/gnulib-comp.m4: Regenerate.

	Merge from gnulib, incorporating:
	2013-03-13 putenv: port to Solaris 10
	2013-03-12 mktime: fix configure typo
	2013-03-11 regex: port to mingw's recent addition of undeclared alarm
	2013-03-11 putenv: avoid compilation warning on mingw
	2013-03-11 unistd: don't prevent Tru64 Unix from using gnulib strtod.

2013-03-11  Glenn Morris  <rgm@gnu.org>

	* Merge in all changes up to version 24.3 release.

2013-03-06  Paul Eggert  <eggert@cs.ucla.edu>

	* configure.ac (TERM_HEADER): Remove duplicate definition (Bug#13872).
	It can mess up 'configure' runs.

2013-03-05  Glenn Morris  <rgm@gnu.org>

	* Makefile.in (install-man): Ignore gzip exit status.

2013-03-03  Glenn Morris  <rgm@gnu.org>

	* make-dist: Remove lzma (it's replaced by xz).

2013-03-01  Paul Eggert  <eggert@cs.ucla.edu>

	Merge from gnulib, incorporating:
	2013-02-21 putenv: port better to native Windows
	2013-02-18 extern-inline: avoid compilation error with HP-UX cc
	2013-02-14 putenv: fix heap corruption with mixed putenv/_putenv

2013-02-28  Ken Brown  <kbrown@cornell.edu>

	* configure.ac (HAVE_DATA_START): Fix test.  (Bug#13818)

2013-02-25  Paul Eggert  <eggert@cs.ucla.edu>

	Simplify data_start configuration (Bug#13783).
	* configure.ac (CRT_DIR, LIB_STANDARD, START_FILES, DATA_START)
	(LD_FIRSTFLAG, ORDINARY_LINK, LIB_GCC): Remove.
	(AC_CHECK_HEADERS_ONCE): Remove sys/resource.h, as it's
	not always needed.
	(HAVE_DATA_START): New macro.

2013-02-21  Paul Eggert  <eggert@cs.ucla.edu>

	Parallelize documentation builds.
	This speeds up building of documentation on multiprocessor
	platforms, and is motivated by Texinfo 5.0, which is much slower.
	Add a toplevel rule 'make docs' to make all the documentation.
	* .bzrignore: Add .dvi, .html, .ps.
	* Makefile.in (DVIS, HTMLS, INFOS, PSS, DOCS): New macros.
	($(DOCS), docs, vi, html, pdf, ps): New rules.
	(info-real): Depend on $(INFOS) rather than doing it sequentially.
	(dvi): Depend on $(DVIS) rather than doing it sequentially.

2013-02-15  Paul Eggert  <eggert@cs.ucla.edu>

	Fix AIX port (Bug#13650).
	* configure.ac (DATA_START, DATA_SEG_BITS): Set to 0x20000000 on AIX.

2013-02-12  Eli Zaretskii  <eliz@gnu.org>

	* lib/makefile.w32-in (GNULIBOBJS): Add $(BLD)/memrchr.$(O).
	($(BLD)/memrchr.$(O)): New dependency.

2013-02-11  Paul Eggert  <eggert@cs.ucla.edu>

	Tune by using memchr and memrchr.
	* .bzrignore: Add string.h.
	* lib/gnulib.mk, m4/gnulib-comp.m4: Regenerate.
	* lib/memrchr.c, lib/string.in.h, m4/memrchr.m4, m4/string_h.m4:
	New files, from gnulib.

	Merge from gnulib, incorporating:
	2013-02-11 unsetenv etc.: port to Solaris 11 + GNU Emacs
	2013-02-09 secure_getenv: fix C++ declaration typo

2013-02-11  Glenn Morris  <rgm@gnu.org>

	* configure.ac (emacs_config_options): Record some env vars.

2013-02-10  Glenn Morris  <rgm@gnu.org>

	* configure.ac (emacs_config_options): Strip out the (internal)
	arguments --no-create and --no-recursion.

2013-02-08  Paul Eggert  <eggert@cs.ucla.edu>

	Merge from gnulib, incorporating:
	2013-02-08 careadlinkat: stop exporting careadlinkatcwd
	The MS-Windows port can remove careadlinkatcwd at its convenience.
	2013-02-08 extensions: port better to HP-UX
	2013-02-06 extensions: port better to MINIX 3, HP-UX, autoheader 2.62
	2013-02-06 unistd: avoid namespace pollution on non-glibc systems
	2013-02-04 secure_getenv: new module [module not used by Emacs]
	2013-01-30 sys_time: port to Solaris 2.6

2013-02-01  Paul Eggert  <eggert@cs.ucla.edu>

	Use fdopendir, fstatat and readlinkat, for efficiency (Bug#13539).
	On my host, this speeds up directory-files-and-attributes by a
	factor of 3, when applied to Emacs's src directory.
	These functions are standardized by POSIX and are common these
	days; fall back on a (slower) gnulib implementation if the host
	is too old to supply them.
	* .bzrignore: Add lib/dirent.h.
	* lib/Makefile.am (libgnu_a_SOURCES): Add openat-die.c, save-cwd.c.
	* lib/careadlinkat.c, lib/careadlinkat.h: Merge from gnulib,
	incorporating: 2013-01-29 careadlinkat: do not provide careadlinkatcwd.
	* lib/gnulib.mk, m4/gnulib-comp.m4: Regenerate.
	* lib/dirent.in.h, lib/fdopendir.c, lib/fstatat.c, lib/openat-priv.h:
	* lib/openat-proc.c, lib/openat.h, m4/dirent_h.m4, m4/fdopendir.m4:
	* m4/fstatat.m4: New files, from gnulib.
	* lib/openat-die.c, lib/save-cwd.c, lib/save-cwd.h: New files.
	These last three are specific to Emacs and are not copied from gnulib.
	They are simpler than the gnulib versions and are tuned for Emacs.

2013-02-01  Glenn Morris  <rgm@gnu.org>

	* make-dist: Only README files exist in lisp/ now, not README*.

2013-01-23  Giorgos Keramidas  <gkeramidas@gmail.com>  (tiny change)

	* .bzrignore: Add lib-src/blessmail.

2013-01-23  Paul Eggert  <eggert@cs.ucla.edu>

	Merge from gnulib, incorporating:
	2013-01-16 unistd: port to recent mingw

2013-01-19  Glenn Morris  <rgm@gnu.org>

	* Makefile.in (install-arch-indep): Put back a chmod that was
	removed 2012-05-19.  (Bug#13430)

2013-01-16  Paul Eggert  <eggert@cs.ucla.edu>

	Merge from gnulib, incorporating:
	2013-01-16 largefile: port better to Mac OS X 10.5
	2013-01-15 stdint: fix build with Android's Bionic fox x86

2013-01-16  Paul Eggert  <eggert@cs.ucla.edu>

	* configure.ac: Document that --enable-gcc-warnings emits errors.
	(Bug#13448)

2013-01-13  Glenn Morris  <rgm@gnu.org>

	* make-dist: Add options for xz compression and no compression.

2013-01-12  Paul Eggert  <eggert@cs.ucla.edu>

	Enable conservative stack scanning for all architectures.
	Suggested by Stefan Monnier in
	<http://lists.gnu.org/archive/html/emacs-devel/2013-01/msg00183.html>.
	* configure.ac (GC_MARK_STACK): Remove.

2013-01-11  Paul Eggert  <eggert@cs.ucla.edu>

	* lib/getopt_.h: Remove trailing CRs that crept in.

2013-01-11  Eli Zaretskii  <eliz@gnu.org>

	* lib/getopt_.h: Regenerate.

2013-01-10  Paul Eggert  <eggert@cs.ucla.edu>

	Merge from gnulib, incorporating:
	2013-01-09 stdlib: port to Solaris 2.6

2013-01-04  Glenn Morris  <rgm@gnu.org>

	* info/dir: Add htmlfontify.

2013-01-04  Paul Eggert  <eggert@cs.ucla.edu>

	Merge from gnulib, incorporating:
	2013-01-04 stdio: remove now-unnecessary stdio.c
	2013-01-04 fprintftime: depend on stdio, not ignore-value
	2013-01-04 fwrite: silence __wur only for older glibc versions
	2013-01-04 fwrite: silence __wur without using inline
	* lib/stdio.c: Remove.
	* lib/stdio.in.h, lib/strftime.c: Update from gnulib.
	* lib/gnulib.mk, m4/gnulib-comp.m4: Regenerate.

2013-01-02  Paul Eggert  <eggert@cs.ucla.edu>

	Merge from gnulib, incorporating copyright-date changes and:
	2012-12-31 dup2: work around cygwin bug

2012-12-30  Jan Djärv  <jan.h.d@swipnet.se>

	* configure.ac: Check for GtkHandlebox.
	Check for GtkTearoffMenuItem.
	New enable: --enable-gtk-deprecation-warnings, default off.
	(HAVE_GTK3): If above enable is off, add
	-DGDK_DISABLE_DEPRECATION_WARNINGS to GTK_CFLAGS.

2012-12-30  Andreas Schwab  <schwab@linux-m68k.org>

	* configure.ac (TEMACS_LDFLAGS2): Don't define.
	(LIBS_GNUSTEP): Set for GNUstep and substitute.
	(LD_SWITCH_SYSTEM_TEMACS): Don't set for GNUstep.

2012-12-27  Glenn Morris  <rgm@gnu.org>

	* configure.ac (emacs_config_options): New.
	Use $@ rather than undocumented $ac_configure_args.
	Replace any embedded double quotes.  (Bug#13274)

2012-12-27  Andreas Schwab  <schwab@linux-m68k.org>

	* configure.ac (SIGNALS_VIA_CHARACTERS): Also define for darwin.
	(Bug#13222)

2012-12-26  Paul Eggert  <eggert@cs.ucla.edu>

	Revert static checking of stack smashing.
	* configure.ac (WARN_CFLAGS): Omit -Wstack-protector when
	configured with --enable-gcc-warnings.  -Wstack-protector causes
	diagnostics to be issued on Ubuntu 12.10 x86-64.

2012-12-24  Paul Eggert  <eggert@cs.ucla.edu>

	Merge from gnulib, incorporating:
	2012-12-21 AC_PROG_MKDIR_P: port workaround to pre-2.62 Autoconf
	2012-12-20 AC_PROG_MKDIR_P: don't workaround if not buggy
	2012-12-17 filemode, sys_stat: Handle MPX files a la AIX.

2012-12-21  Akinori MUSHA  <knu@iDaemons.org>  (tiny change)

	* Makefile.in (install-arch-dep): Ignore chmod errors.  (Bug#13233)

2012-12-16  Romain Francoise  <romain@orebokech.com>

	* configure.ac (acl): New option.
	(HAVE_POSIX_ACL): Test for POSIX ACL support.  This is typically
	provided by libacl on GNU/Linux.

2012-12-14  Paul Eggert  <eggert@cs.ucla.edu>

	Fix permissions bugs with setgid directories etc.  (Bug#13125)
	* configure.ac (BSD4_2): Remove; no longer needed.

2012-12-13  Glenn Morris  <rgm@gnu.org>

	* info/dir: Add bovine, srecode, wisent.

2012-12-13  Andreas Schwab  <schwab@suse.de>

	* Makefile.in (install-info): Use `${MAKE} -s' for echo-info.
	(uninstall): Likewise.  (Bug#13143)

2012-12-11  Paul Eggert  <eggert@cs.ucla.edu>

	Merge from gnulib for 'inline' (Bug#13040), incorporating:
	2012-12-11 extern-inline: avoid incompatibility with Darwin Libc
	* m4/extern-inline.m4: Update from gnulib.

2012-12-11  Juanma Barranquero  <lekktu@gmail.com>

	* lib/makefile.w32-in (SIG2STR_H): New macro.
	($(BLD)/sig2str.$(O)): Update dependencies.

2012-12-10  Paul Eggert  <eggert@cs.ucla.edu>

	* configure.ac (HAVE_INOTIFY): Speed up configure-time test.
	There's no need to test for any of three inotify functions,
	since we use all three.  Check for just the first one.

2012-12-10  Daniel Colascione  <dancol@dancol.org>

	* .bzrignore: Add src/emacs.res.

	* configure.ac (W32_RES, W32_RES_LINK, WINDRES): Teach the cygw32
	build how to compile Windows resource files; use these variables
	to tell src/Makefile.in how and whether to compile resources.

2012-12-10  Rüdiger Sonderfeld  <ruediger@c-plusplus.de>

	* configure.ac (inotify): New option.
	(HAVE_INOTIFY): Test for inotify.

2012-12-09  Andreas Schwab  <schwab@linux-m68k.org>

	* configure.ac: Fix source command in .gdbinit.
	Don't quote $MAKEINFO.

2012-12-09  Paul Eggert  <eggert@cs.ucla.edu>

	Allow spaces in some configuration vars (Bug#13078).
	* configure.ac (srcdir): Don't assume $PWD lacks spaces.
	(srcdir, MAKEINFO, PKG_CONFIG, PKG_CONFIG_MIN_VERSION):
	All uses quoted, to allow spaces in these vars.

2012-12-08  Paul Eggert  <eggert@cs.ucla.edu>

	Use putenv+unsetenv instead of modifying environ directly (Bug#13070).
	* lib/putenv.c, lib/unsetenv.c, m4/putenv.m4, m4/setenv.m4:
	New files, copied automatically from gnulib.
	* lib/gnulib.mk, m4/gnulib-comp.m4: Regenerate.

2012-12-08  Eli Zaretskii  <eliz@gnu.org>

	* lib/makefile.w32-in ($(BLD)/sig2str.$(O)): New dependency.
	Remove a stray character at the beginning of the file.
	(Bug#13026)

2012-12-08  Paul Eggert  <eggert@cs.ucla.edu>

	Simplify get_lim_data.
	* configure.ac (ULIMIT_BREAK_VALUE): Remove.

	Assume POSIX 1003.1-1988 or later for signal.h (Bug#13026).
	* configure.ac (PTY_OPEN, PTY_TTY_NAME_SPRINTF):
	Use SIGCHLD rather than SIGCLD.
	* lib/sig2str.c, lib/sig2str.h, m4/sig2str.m4: New files, from gnulib.
	* lib/gnulib.mk, m4/gnulib-comp.m4: Regenerate.
	* lib/makefile.w32-in (GNULIBOBJS): Add $(BUILD)/sig2str.$(O).

2012-12-06  Glenn Morris  <rgm@gnu.org>

	* configure.ac: Handle info/ files with or without ".info" extension.

2012-11-30  Paul Eggert  <eggert@cs.ucla.edu>

	Merge from gnulib for 'inline' (Bug#13040), incorporating:
	2012-11-29 snippet/warn-on-use: no 'static inline'
	2012-11-29 ftruncate, fts, lstat, openat, raise: no 'static inline'
	2012-11-29 arctwo, md4, md5, sha1, sha256, sha512: no 'static inline'
	2012-11-29 fflush, stat: no 'static inline'
	2012-11-29 stdio: better 'inline'
	2012-11-29 sys_stat: no 'static inline'
	2012-11-29 unistd: better 'inline'
	2012-11-29 c-strtod, memcoll, readutmp: no 'static inline'
	2012-11-29 extern-inline: no 'static inline'
	2012-11-29 sys_socket: better 'inline'
	* lib/stdio.c, lib/unistd.c: New files, from gnulib.
	* build-aux/snippet/warn-on-use.h, lib/gnulib.mk, lib/lstat.c:
	* lib/md5.c, lib/sha1.c, lib/sha256.c, lib/sha512.c, lib/stat.c:
	* lib/stdio.in.h, lib/sys_stat.in.h, lib/unistd.in.h, m4/c-strtod.m4:
	* m4/extern-inline.m4, m4/gnulib-comp.m4, m4/lstat.m4, m4/md5.m4:
	* m4/sha1.m4, m4/sha256.m4, m4/sha512.m4, m4/stat.m4, m4/stdio_h.m4:
	* m4/sys_socket_h.m4, m4/sys_stat_h.m4, m4/unistd_h.m4:
	Update from gnulib.

2012-11-27  Eli Zaretskii  <eliz@gnu.org>

	* make-dist (nt): Adjust to changes in names of the *.manifest files.

2012-11-24  Ken Brown  <kbrown@cornell.edu>

	* configure.ac (HAVE_MOUSE): Remove.

2012-11-23  Paul Eggert  <eggert@cs.ucla.edu>

	Assume POSIX 1003.1-1988 or later for dirent.h (Bug#12958).
	* configure.ac: Do not check for dirent.h or closdir.

2012-11-21  Paul Eggert  <eggert@cs.ucla.edu>

	Assume POSIX 1003.1-1988 or later for unistd.h (Bug#12945).
	* configure.ac: Do not check for getcwd or getwd.

2012-11-21  Glenn Morris  <rgm@gnu.org>

	* configure.ac (--enable-profiling): Doc fix.

2012-11-20  Paul Eggert  <eggert@cs.ucla.edu>

	Improve static checking of integer overflow and stack smashing.
	* configure.ac (WARN_CFLAGS): Add -Wstack-protector
	if using GCC 4.7.2 or later on a platform with
	at least 64-bit long int.  This improves static checking on these
	platforms, when configured with --enable-gcc-warnings.

2012-11-17  Paul Eggert  <eggert@cs.ucla.edu>

	Assume POSIX 1003.1-1988 or later for fcntl.h (Bug#12881).
	* configure.ac: Do not check for fcntl.h.
	* lib/gnulib.mk: Regenerate.

2012-11-16  Paul Eggert  <eggert@cs.ucla.edu>

	Remove no-longer-used pty_max_bytes variable.
	* configure.ac (fpathconf): Remove unnecessary check.

2012-11-14  Paul Eggert  <eggert@cs.ucla.edu>

	Use faccessat, not access, when checking file permissions (Bug#12632).
	* .bzrignore: Add lib/fcntl.h.
	* configure.ac (euidaccess): Remove check; gnulib does this for us now.
	(gl_FCNTL_O_FLAGS): Define a dummy version.
	* lib/at-func.c, lib/euidaccess.c, lib/faccessat.c, lib/fcntl.in.h:
	* lib/getgroups.c, lib/group-member.c, lib/root-uid.h:
	* lib/xalloc-oversized.h, m4/euidaccess.m4, m4/faccessat.m4:
	* m4/fcntl_h.m4, m4/getgroups.m4, m4/group-member.m4:
	New files, from gnulib.
	* lib/gnulib.mk, m4/gnulib-comp.m4: Regenerate.

2012-11-05  Paul Eggert  <eggert@cs.ucla.edu>

	Assume at least POSIX.1-1988 for getpgrp, setpgid, setsid (Bug#12800).
	* configure.ac (setpgid, setsid): Assume their existence.
	(AC_FUNC_GETPGRP, SETPGRP_RELEASES_CTTY): Remove; obsolete.

	Simplify by assuming __fpending.
	Now that Emacs is using the gnulib fpending module,
	there's no need for Emacs to have a separate implementation.
	* configure.ac (stdio_ext.h, __fpending): Remove now-duplicate checks.
	(PENDING_OUTPUT_COUNT, DISPNEW_NEEDS_STDIO_EXT): Remove.

2012-11-03  Eli Zaretskii  <eliz@gnu.org>

	* lib/makefile.w32-in (GNULIBOBJS): Add $(BLD)/fpending.$(O) and
	$(BLD)/close-stream.$(O).
	($(BLD)/close-stream.$(O))
	($(BLD)/fpending.$(O)): New dependencies.

2012-11-03  Paul Eggert  <eggert@cs.ucla.edu>

	Fix data-loss with --batch (Bug#9574).
	* lib/close-stream.c, lib/close-stream.h, lib/fpending.c
	* lib/fpending.h, m4/close-stream.m4, m4/fpending.m4:
	New files, from gnulib.
	* lib/gnulib.mk, m4/gnulib-comp.m4: Regenerate.

2012-11-03  Eli Zaretskii  <eliz@gnu.org>

	* config.bat: Copy lib/execinfo.in.h to lib/execinfo.in-h if needed.

2012-11-02  Glenn Morris  <rgm@gnu.org>

	* Makefile.in (EMACS_ICON): New variable.
	(install-etc): Use EMACS_ICON to allow choice of icon.

2012-10-26  Glenn Morris  <rgm@gnu.org>

	* Makefile.in (EMACS_NAME): New variable.
	(EMACS, install-etc, uninstall): Use $EMACS_NAME.

	* Makefile.in (EMACS, EMACSFULL): Transformations should not be
	applied to $EXEEXT.

	* Makefile.in (uninstall): Don't abort if some directories are missing.
	Apply transformation rules to manual pages, desktop and icon files.
	No more emacs22 icons to uninstall.

2012-10-24  Glenn Morris  <rgm@gnu.org>

	* Makefile.in (install-etc, install-man):
	Don't apply program transform to standard file suffixes.

2012-10-23  Paul Eggert  <eggert@cs.ucla.edu>

	* configure.ac (_FORTIFY_SOURCE): Do not multiply define (Bug#12714).
	This ports to Gentoo.  Problem originally reported against coreutils,
	but Emacs has it too.

2012-10-23  Glenn Morris  <rgm@gnu.org>

	* Makefile.in (emacs_transform): Remove.
	(install-man): Revert 2012-10-21 change.  (Bug#12713)

2012-10-21  Glenn Morris  <rgm@gnu.org>

	* Makefile.in (install-etc): Don't install emacs22 icons.

	* Makefile.in (emacs_transform): New variable.
	(install-etc): Prefer a make variable to a shell variable.

2012-10-18  Stefan Monnier  <monnier@iro.umontreal.ca>

	* Makefile.in ($(MAKEFILE_NAME)): Depend on src/lisp.mk as well.

2012-10-15  Glenn Morris  <rgm@gnu.org>

	* Makefile.in (install-man, install-etc):
	Apply $TRANSFORM.  (Bug#12536#34)
	(clean): Delete etc/emacs.tmpdesktop.

2012-10-11  Kenichi Handa  <handa@gnu.org>

	* .bzrignore: Add several files under admin/charsets.

2012-10-08  Daniel Colascione  <dancol@dancol.org>

	* configure.ac: Add --with-w32 as a window system option.
	Limit it to Cygwin for now.  Integrate w32 into the refactored window
	system configuration and set TERM_HEADER to w32term.h when w32 is
	configured.

	(CYGWIN_OBJ): Add cygw32.o.

2012-10-07  Jan Djärv  <jan.h.d@swipnet.se>

	* configure.ac: Check that OSX is 10.4 or newer.

2012-10-07  Paul Eggert  <eggert@cs.ucla.edu>

	Improve sys_siglist detection.
	* configure.ac (sys_siglist): Look for its decl in <signal.h>.
	Otherwise, it's not found in either Fedora 17 or Solaris 11.

2012-10-04  Paul Eggert  <eggert@cs.ucla.edu>

	Merge from gnulib, incorporating:
	2012-10-02 pselect: reject invalid file descriptors
	2012-10-02 ptsname: reject invalid file descriptors
	2012-10-02 manywarnings: cater to more gcc infelicities
	2012-09-30 sockets, sys_stat: restore AC_C_INLINE
	* lib/pselect.c, lib/stdlib.in.h, m4/manywarnings.m4, m4/pselect.m4:
	* m4/stdlib_h.m4, m4/sys_stat_h.m4: Update from gnulib.
	* lib/gnulib.mk, m4/gnulib-comp.m4: Regenerate.

2012-09-30  Paul Eggert  <eggert@cs.ucla.edu>

	Merge from gnulib, incorporating:
	2012-09-28 extern-inline: provide a -Wundef safe config.h

2012-09-27  Paul Eggert  <eggert@cs.ucla.edu>

	Check more robustly for timer_settime.
	This should fix an OS X build problem reported by Ivan Andrus in
	<http://lists.gnu.org/archive/html/emacs-devel/2012-09/msg00671.html>.
	* configure.ac (gl_THREADLIB): Define to empty, since Emacs
	does threads its own way.
	* lib/gnulib.mk, m4/gnulib-comp.m4: Regenerate.

2012-09-23  Paul Eggert  <eggert@cs.ucla.edu>

	* Makefile.in (bootstrap): Set MAKEFILE_NAME when building Makefile,
	to avoid problems with recursion when using GNU make.

2012-09-22  Paul Eggert  <eggert@cs.ucla.edu>

	* Makefile.in (bootstrap): Simplify build procedure.
	Suggested by Wolfgang Jenker in
	<http://lists.gnu.org/archive/html/emacs-devel/2012-09/msg00456.html>.

	Merge from gnulib, incorporating:
	2012-09-22 sockets, sys_stat: remove AC_C_INLINE in MSVC-only cases

2012-09-18  Jan Djärv  <jan.h.d@swipnet.se>

	* configure.ac (HAVE_GTK): Mention if we use GTK2 or GTK3.

2012-09-17  Andreas Schwab  <schwab@linux-m68k.org>

	* Makefile.in (bootstrap): Revert last change.  Run config.status
	after config.status --recheck, run configure from $(srcdir).
	(config.status): Run configure from $(srcdir).

2012-09-17  Paul Eggert  <eggert@cs.ucla.edu>

	* Makefile.in: Fix build error on FreeBSD.
	($(MAKEFILE_NAME)): Pass MAKE='$(MAKE)' to config.status's env.
	Suggested by Wolfgang Jenker in
	<http://lists.gnu.org/archive/html/emacs-devel/2012-09/msg00430.html>.
	(MAKE_CONFIG_STATUS): Remove.  Remaining use expanded.
	This undoes part of the 2012-09-10 patch.
	(bootstrap): Run ./configure, rather than trying to run config.status
	if it exists.  That builds src/epaths.h more reliably.
	Run autogen/copy_autogen if autogen.sh fails,
	to create 'configure'; problem reported by Andreas Schwab in
	<http://lists.gnu.org/archive/html/emacs-devel/2012-09/msg00438.html>.
	* autogen.sh: Exit with status 1 when failing due to missing tools,
	reverting the 2012-09-10 change to this file.
	* autogen/copy_autogen: Fail if one of the subsidiary actions fail.
	Use 'cp -f' for the build-aux files, since the destinations are
	typically read-only.

	Remove no-longer-needed Solaris 2.4 vfork bug workaround.
	* configure.ac (ac_cv_func_vfork_works): Default to 'no' on
	Solaris 2.4, so that AC_FUNC_VFORK doesn't think vfork works.

2012-09-17  Glenn Morris  <rgm@gnu.org>

	* configure.ac (copyright): New output variable.
	(COPYRIGHT): New AC_DEFINE.

2012-09-16  Paul Eggert  <eggert@cs.ucla.edu>

	Remove configure's --without-sync-input option (Bug#12450).
	* configure.ac (SYNC_INPUT, BROKEN_SA_RESTART): Remove.

2012-09-16  Glenn Morris  <rgm@gnu.org>

	Increase compartmentalization of Nextstep builds rules,
	and store Emacs version number in fewer versioned files.
	* configure.ac (ns_appsrc): Use relative names.
	(ns_frag): Remove.
	(Info-gnustep.plist, Emacs.desktop, Info.plist, InfoPlist.strings)
	(nextstep/Makefile): Generate these nextstep files.
	(SUBDIR_MAKEFILES): Add nextstep.
	* Makefile.in (clean, distclean, bootstrap-clean): Add nextstep.
	* make-dist (nextstep/templates): Add directory.
	(nextstep/Cocoa/Emacs.base/Contents/Resources/English.lproj): Remove.
	(nextstep/Cocoa/Emacs.base/Contents)
	(nextstep, nextstep/GNUstep/Emacs.base/Resources): Update contents.

2012-09-15  Paul Eggert  <eggert@cs.ucla.edu>

	Port better to POSIX hosts lacking _setjmp (Bug#12446).
	* configure.ac (HAVE__SETJMP, HAVE_SIGSETJMP): New symbols.
	(_setjmp, _longjmp): Remove.

2012-09-14  Paul Eggert  <eggert@cs.ucla.edu>

	* configure.ac (--without-sync-input): Fix typo in usage message.

	* configure.ac: Port to hosts lacking gtk.
	(PKG_CHECK_MODULES): Capture pkg-config diagnostics
	better, in particular, problems in invoking pkg-config itself.
	This is useful on hosts that don't have pkg-config.
	(GTK_MODULES): Do not exit 'configure' simply because gtk3
	and gtk2 are both missing.  Problem found on Solaris 8.

2012-09-13  Jan Djärv  <jan.h.d@swipnet.se>

	* configure.ac: Reorder Xaw3d messages.
	Report Gtk+ 3 as GTK.

2012-09-13  Paul Eggert  <eggert@cs.ucla.edu>

	Simplify SIGIO usage (Bug#12408).
	* configure.ac (NO_TERMIO, BROKEN_FIONREAD, BROKEN_SIGAIO)
	(BROKEN_SIGPOLL, BROKEN_SIGPTY): Remove.
	(USABLE_FIONREAD, USABLE_SIGIO): New symbols.  All uses of
	'defined SIGIO' replaced with 'defined USABLE_SIGIO', with no need
	to #undef SIGIO now (which was error-prone).  Likewise, all uses
	of 'defined FIONREAD' replaced with 'defined USABLE_FIONREAD'.

2012-09-12  Jan Djärv  <jan.h.d@swipnet.se>

	* configure.ac: No --with-x-toolkit given: Try gtk3 toolkit first
	and then gtk2 if not found.
	--with-x-toolkit=gtk|yes: As above, but fail if gtk2 or gt3 not found.
	--with-x-toolkit=gtk2: Only try gtk2, fail if not found.
	--with-x-toolkit=gtk3: Only try gtk3, fail if not found.

2012-09-11  Glenn Morris  <rgm@gnu.org>

	* Makefile.in (install-arch-dep, install-arch-indep, install-doc):
	Be more explicit about dependencies, for parallel `make install'.

2012-09-11  Paul Eggert  <eggert@cs.ucla.edu>

	Simplify, document, and port floating-point (Bug#12381).
	* configure.ac (logb, cbrt): Do not check for these functions,
	as they are not being used.

2012-09-10  Paul Eggert  <eggert@cs.ucla.edu>

	Improve robustness of 'make bootstrap' (Bug#12376).
	Run autogen.sh after bootstrap-clean, to avoid bzr pull issues.
	* INSTALL, README: Document autogen.sh.
	* Makefile.in (Makefile): Mark it as precious, since it's updated
	atomically.
	(MAKE_CONFIG_STATUS): New macro.
	(config.status, bootstrap): Use it.  This causes 'make bootstrap'
	to run config.status with the --recheck option, which is more
	appropriate for a bootstrap.
	(bootstrap): Run autogen.sh right after cleaning.  Don't worry
	about failures due to missing tools.
	* autogen.sh: Exit with status 101 when failing due to missing tools.
	* make-dist: Distribute autogen.sh.

2012-09-09  Paul Eggert  <eggert@cs.ucla.edu>

	Assume C89 or later for math functions (Bug#12381).
	* configure.ac (frexp, fmod): Remove checks for these functions,
	as we now assume them.
	(FLOAT_CHECK_DOMAIN, HAVE_INVERSE_HYPERBOLIC, NO_MATHERR)
	(HAVE_EXCEPTION):
	Remove; no longer needed.

2012-09-07  Paul Eggert  <eggert@cs.ucla.edu>

	More signal-handler cleanup (Bug#12327).
	* configure.ac (FLOAT_CHECK_DOMAIN): Comment fix (Bug#12327).

2012-09-06  Paul Eggert  <eggert@cs.ucla.edu>

	Signal-handler cleanup (Bug#12327).
	* configure.ac (PTY_OPEN, PTY_TTY_NAME_SPRINTF):
	Adjust to syssignal.h changes.
	(SIGNAL_H_AB): Remove; no longer needed.

2012-09-04  Paul Eggert  <eggert@cs.ucla.edu>

	Simplify redefinition of 'abort' (Bug#12316).
	* configure.ac (NO_ABRT): Remove.

	* configure.ac (_setjmp, _longjmp): Check by compiling
	instead of by guessing.  The guesses were wrong for
	recent versions of Solaris, such as Solaris 11.

2012-09-03  Paul Eggert  <eggert@cs.ucla.edu>

	* configure.ac (WARN_CFLAGS): Omit -Wjump-misses-init.
	It generates false alarms in doc.c, regex.c, xdisp.c.  See
	<http://lists.gnu.org/archive/html/emacs-devel/2012-09/msg00040.html>.

	Merge from gnulib, incorporating:
	2012-08-29 stdbool: be more compatible with mixed C/C++ compiles
	2011-11-30 manywarnings: update the list of "all" warnings

2012-09-02  Jan Djärv  <jan.h.d@swipnet.se>

	* configure.ac (HAVE_GOBJECT): Check for gobject-2.0 (Bug#12332).

2012-09-01  Paul Eggert  <eggert@cs.ucla.edu>

	* configure.ac (_FORTIFY_SOURCE): Define only when optimizing.
	This ports to glibc 2.15 or later, when configured with
	--enable-gcc-warnings.  See Eric Blake in
	<http://lists.gnu.org/archive/html/bug-grep/2012-09/msg00000.html>.

2012-09-01  Daniel Colascione  <dan.colascione@gmail.com>

	* configure.ac: Introduce term_header variable, which holds the
	value which will become TERM_HEADER in code.  We effect our choice
	of window system by setting term_header and WINDOW_SYSTEM_OBJ
	instead of using ad-hoc variables and flags for each window
	system.

2012-08-26  Paul Eggert  <eggert@cs.ucla.edu>

	* configure.ac (CFLAGS): Prefer -g3 to -g if -g3 works
	and if the user has not specified CFLAGS.  -g3 simplifies
	debugging, since it makes macros visible to the debugger.

2012-08-25  Juanma Barranquero  <lekktu@gmail.com>

	* lib/makefile.w32-in ($(BLD)/execinfo.$(O)): Update dependencies.

2012-08-25  Eli Zaretskii  <eliz@gnu.org>

	* lib/makefile.w32-in ($(BLD)/execinfo.$(O), execinfo.h): New targets.
	(GNULIBOBJS): Add $(BLD)/execinfo.$(O).

2012-08-24  Paul Eggert  <eggert@cs.ucla.edu>

	On assertion failure, print backtrace if available.
	Merge from gnulib, incorporating:
	2012-08-24 execinfo: port to FreeBSD
	2012-08-22 execinfo: new module
	* lib/gnulib.mk, m4/gnulib-comp.m4: Regenerate.
	* lib/execinfo.c, lib/execinfo.in.h, m4/execinfo.m4: New files.

2012-08-22  Glenn Morris  <rgm@gnu.org>

	* Makefile.in (install-arch-dep): If NO_BIN_LINK is non-null,
	do not create the bin/emacs link.  (Bug#12011)

2012-08-21  Paul Eggert  <eggert@cs.ucla.edu>

	Merge from gnulib, incorporating:
	2012-08-20 extern-inline: support old GCC 'inline'

2012-08-20  Glenn Morris  <rgm@gnu.org>

	* configure.ac (AC_PROG_LN_S): Test for ln.
	* Makefile.in (LN_S): New, set by configure.
	(install-arch-dep): Use $LN_S.

2012-08-19  Paul Eggert  <eggert@cs.ucla.edu>

	Merge from gnulib, incorporating:
	2012-08-19 ignore-value, stat-time, timespec: omit AC_C_INLINE
	2012-08-19 mktime, sys_select: avoid 'static inline'
	2012-08-19 gnulib-tool: Fix indentation.

2012-08-18  Paul Eggert  <eggert@cs.ucla.edu>

	* lib/sigprocmask.c, m4/signalblocking.m4: Remove.
	These files have been unused since the 2012-06-22 patch that
	introduced high-resolution time stamps.

2012-08-17  Jan Beich  <jbeich@tormail.org>  (tiny change)

	* configure.ac (PTY_OPEN): Try posix_openpt on gnu-linux,
	gnu-kfreebsd, freebsd, and netbsd.  (Bug#12040)

2012-08-14  Paul Eggert  <eggert@cs.ucla.edu>

	Merge from gnulib, incorporating:
	2012-08-05 extern-inline: also ignore -Wmissing-declarations

2012-08-10  Juanma Barranquero  <lekktu@gmail.com>

	* lib/makefile.w32-in (STAT_TIME_H): New macro.
	(FTOASTR_C, $(BLD)/stat-time.$(O), $(BLD)/timespec.$(O))
	($(BLD)/u64.$(O)): Update dependencies.

2012-08-10  Glenn Morris  <rgm@gnu.org>

	* configure.ac (DIRECTORY_SEP): Move here from src/lisp.h.

2012-08-08  Dmitry Antipov  <dmantipov@yandex.ru>

	* configure.ac (--disable-features): Rename to --without-all.
	(OPTION_DEFAULT_ON): Change to use with_features.
	* INSTALL: Fix description.

2012-08-07  Dmitry Antipov  <dmantipov@yandex.ru>

	* configure.ac: New option --disable-features.
	(OPTION_DEFAULT_ON): Change to use enable_features.
	* INSTALL: Explain --disable-features.

2012-08-07  Glenn Morris  <rgm@gnu.org>

	* configure.ac: Require automake 1.11 (fairly arbitrarily).
	* autogen.sh (automake_min): Get it from configure.ac.

2012-08-06  Glenn Morris  <rgm@gnu.org>

	* configure.ac (BROKEN_GETWD) [unixware]: New define.

	* configure.ac (GNU_LIBRARY_PENDING_OUTPUT_COUNT): Remove.
	(PENDING_OUTPUT_COUNT): Absorb GNU_LIBRARY_PENDING_OUTPUT_COUNT.
	(DISPNEW_NEEDS_STDIO_EXT): New define.

2012-08-05  Michael Albinus  <michael.albinus@gmx.de>

	* INSTALL: Explain how to completely disable D-Bus.  (Bug#12112)

2012-08-05  Ulrich Müller  <ulm@gentoo.org>

	* configure.ac: Disable paxctl if binaries don't have a
	PT_PAX_FLAGS program header.  (Bug#11979)

2012-08-03  Eli Zaretskii  <eliz@gnu.org>

	* lib/makefile.w32-in (GNULIBOBJS): Add $(BLD)/stat-time.$(O),
	$(BLD)/timespec.$(O), and $(BLD)/u64.$(O).
	(SHA512_H): Don't mention u64.h twice.
	($(BLD)/stat-time.$(O), ($(BLD)/timespec.$(O), ($(BLD)/u64.$(O)):
	New targets.

2012-08-03  Paul Eggert  <eggert@cs.ucla.edu>

	Merge from gnulib, incorporating:
	2012-08-02 stat-time, timespec, u64: support naive out-of-dir builds

2012-08-02  YAMAMOTO Mitsuharu  <mituharu@math.s.chiba-u.ac.jp>

	* lib/Makefile.am (DEFAULT_INCLUDES): Add -I$(top_srcdir)/lib for
	out-of-tree build.

2012-08-02  Glenn Morris  <rgm@gnu.org>

	* make-dist: Remove src/s.

	* lib/makefile.w32-in (MS_W32_H): Update for new ms-w32.h location.

2012-08-02  Paul Eggert  <eggert@cs.ucla.edu>

	Merge from gnulib (Bug#12116), incorporating:
	2012-08-01 extern-inline: new module
	2012-08-01 stat-time, timespec, u64, utimens: use extern-inline
	* lib/stat-time.c, lib/timespec.c, lib/u64.c, m4/extern-inline.m4:
	New files.  The new .c files are for instantiating extern inline
	functions.

	Port to Solaris 8.
	Without this change, 'configure' fails because the recently-added
	wait3 prototype in config.h messes up later 'configure' tests.
	Fix this problem by droping wait3 and WRETCODE, as they're
	no longer needed on hosts that are current porting targets.
	* configure.ac (wait3, WRETCODE): Remove, fixing a FIXME.
	All uses changed to waitpid and WEXITSTATUS.

	Avoid needless autoheader after autogen.sh.
	* .bzrignore: Add src/stamp-h.in.
	* autogen.sh: Create src/stamp-h.in.

2012-08-01  Glenn Morris  <rgm@gnu.org>

	* configure.ac (DOS_NT, MSDOS): New system type templates.

2012-08-01  Ulrich Müller  <ulm@gentoo.org>

	* configure.ac (LIB_STANDARD, START_FILES) [FreeBSD]:
	Don't include crtbegin.o and crtend.o.  (Bug#12047)

2012-08-01  Glenn Morris  <rgm@gnu.org>

	* configure.ac (FLOAT_CHECK_DOMAIN, HAVE_INVERSE_HYPERBOLIC)
	(INTERNAL_TERMINAL): New.

	* configure.ac (DEVICE_SEP, IS_DEVICE_SEP, IS_DIRECTORY_SEP)
	(IS_ANY_SEP): Move here from src/lisp.h.

2012-08-01  Juanma Barranquero  <lekktu@gmail.com>

	* lib/makefile.w32-in (CONFIG_H): Update dependencies.
	(CONF_POST_H): New macro.

2012-07-31  Glenn Morris  <rgm@gnu.org>

	* configure.ac (S_FILE): Remove output variable.

	* configure.ac (opsysfile): Use AH_TEMPLATE.  Doc fix.

	* configure.ac (NULL_DEVICE, SEPCHAR, USER_FULL_NAME):
	Move here from src.

	* configure.ac (AMPERSAND_FULL_NAME, subprocesses):
	Move here from conf_post.h.

2012-07-31  Dmitry Antipov  <dmantipov@yandex.ru>

	Improve OpenMotif detection on GNU/Linux systems.
	* configure.ac (MOTIF): Check for /usr/include/openmotif
	and /usr/(lib|lib64)/openmotif if --with-x-toolkit=motif.

2012-07-31  Andreas Schwab  <schwab@linux-m68k.org>

	* Makefile.in (install-arch-indep): Avoid eval.

2012-07-31  Glenn Morris  <rgm@gnu.org>

	* configure.ac (opsysfile, S_FILE): Now they are always empty.

	* configure.ac (opsysfile): Forgot to set it to empty on sol2-10
	when removing src/s/sol2-6.h yesterday.

	* configure.ac (USG5_4): Reintroduce this.
	(opsysfile): Set to empty on irix6-5, sol2*, and unixware.

	* configure.ac (wait3, WRETCODE): Move here from src/s/usg5-4-common.h.

	* configure.ac (opsysfile): Set to empty on hpux*, darwin;
	and to s/usg5-4-common.h on irix6-5.

2012-07-30  Glenn Morris  <rgm@gnu.org>

	* configure.ac (AH_BOTTOM): Use an include file, so that the
	contents do not get processed by autoheader.

2012-07-30  Paul Eggert  <eggert@cs.ucla.edu>

	Do not overwrite config.status while executing it (Bug#11214).
	* Makefile.in (MAKEFILE_NAME): New macro.
	($(MAKEFILE_NAME)): Rename rule from Makefile.
	* configure.ac (epaths): Set MAKEFILE_NAME to a bogus value,
	so that GNU 'make' isn't tempted to make the Makefile and then
	regenerate config.status while config.status is running.

	Update .PHONY listings in makefiles.
	* Makefile.in (.PHONY): Add all, ${SUBDIR}, blessmail, epath-force,
	FRC, install-arch-dep, install-arch-indep, install-doc,
	install-info, install-man, install-etc, install-strip, uninstall,
	bootstrap-clean, TAGS, tags, info-real, force-info, check-info-dir.
	(.RECURSIVE): Remove; hasn't been needed for years.

2012-07-30  Glenn Morris  <rgm@gnu.org>

	* configure.ac (SIGNAL_H_AHB): New hack macro.
	(opsysfile): Set to empty on netbsd, openbsd.
	(AH_BOTTOM): Include signal.h if SIGNAL_H_AHB is defined.

	* configure.ac (_longjmp, _setjmp, TIOCSIGSEND): Move here from src/s.

2012-07-30  Jan Djärv  <jan.h.d@swipnet.se>

	* Makefile.in (install-arch-indep): Remove sh -x.

2012-07-30  Glenn Morris  <rgm@gnu.org>

	* configure.ac (opsysfile): Tweak message for null case.

	* configure.ac (opsysfile): Set to empty on aix4-2, freebsd,
	gnu-linux, gnu-kfreebsd; and to usg5-4-common.h on sol2*, unixware.

2012-07-29  Jan Djärv  <jan.h.d@swipnet.se>

	* Makefile.in (install-arch-indep): Handle space in locallisppath.

2012-07-28  Paul Eggert  <eggert@cs.ucla.edu>

	Use Gnulib environ module (Bug#9772).
	* m4/environ.m4: New file, from gnulib.
	* lib/gnulib.mk, m4/gnulib-comp.m4: Regenerate.

	Use Gnulib stdalign module (Bug#9772, Bug#9960).
	This should improve portability of macros like alignof and DECL_ALIGN.
	* lib/stdalign.in.h, m4/stdalign.m4: New files, from gnulib.
	* .bzrignore: Add lib/stdalign.h.
	* config.bat: Do not set NO_DECL_ALIGN; no longer needed.
	Copy lib/stdalign.in.h to lib/stdalign.in-h as needed.
	* configure.ac (HAVE_ATTRIBUTE_ALIGNED): Remove the code that
	fiddles with this, as gnulib now does this for us.

2012-07-17  Dmitry Antipov  <dmantipov@yandex.ru>

	Fix toolkit configuration report.
	* configure.ac (USE_X_TOOLKIT): Report toolkit as GTK3 if
	--with-x-toolkit=gtk3 is used.

2012-07-17  Paul Eggert  <eggert@cs.ucla.edu>

	Fix regression with pthread_sigmask on FreeBSD (Bug#11884).
	* configure.ac: Configure gnulib at the end, not before running
	pkg-config.  This restores the behavior before 2012-06-22, when
	higher-resolution time stamps were added, and fixes a bug whereby
	LIB_PTHREAD was not used and gnulib's part of 'configure'
	therefore incorrectly assumed that pthread_sigmask wasn't working.
	Fix the problem with -lrt and clock_gettime a different way.
	This should complete the fix for Bug#11884.
	(pre_PKG_CONFIG_CFLAGS, pre_PKG_CONFIG_LIBS): New shell vars.

2012-07-15  Paul Eggert  <eggert@cs.ucla.edu>

	Merge from gnulib, incorporating:
	2012-07-15 pthread_sigmask: fix bug on FreeBSD 9 (Bug#11884)
	2012-07-11 gettext: do not assume '#define ... defined ...' behavior

2012-07-14  Glenn Morris  <rgm@gnu.org>

	* configure.ac (GC_SETJMP_WORKS, GC_MARK_STACK): Move here from src/s.
	(AH_BOTTOM): Move GC_SETJMP_WORKS GCC fallback to main body.

2012-07-13  Glenn Morris  <rgm@gnu.org>

	* configure.ac (opsysfile): Set to empty on gnu, cygwin.

	* configure.ac (BSD4_2, BSD_SYSTEM, USG, USG5, _AIX, CYGWIN)
	(DARWIN_OS, GNU_LINUX, HPUX, IRIX6_5, SOLARIS2):
	Move "system type" macros here from src/s.
	(BSD_SYSTEM_AHB): New hack macro.
	(AH_BOTTOM): Set BSD_SYSTEM, using BSD_SYSTEM_AHB.

	* configure.ac (NSIG_MINIMUM, ULIMIT_BREAK_VALUE, SETUP_SLAVE_PTY)
	(GC_MARK_SECONDARY_STACK): Move here from src/s.

2012-07-12  Glenn Morris  <rgm@gnu.org>

	* configure.ac (AH_BOTTOM) [DARWIN_OS]: Move SYSTEM_PURESIZE_EXTRA
	setting here from src/s/darwin.h.

	* configure.ac (NO_MATHERR): Unconditionally define for Darwin;
	as src/s/darwin.h used to.

	* configure.ac (NARROWPROTO, NO_ABORT, BROKEN_GET_CURRENT_DIR_NAME)
	(BROKEN_FIONREAD, BROKEN_PTY_READ_AFTER_EAGAIN, BROKEN_SIGAIO)
	(BROKEN_SIGPOLL, BROKEN_SIGPTY, FIRST_PTY_LETTER, NO_EDITRES)
	(G_SLICE_ALWAYS_MALLOC, PREFER_VSUSP, PTY_ITERATION, PTY_OPEN)
	(PTY_NAME_SPRINTF, PTY_TTY_NAME_SPRINTF, RUN_TIME_REMAP)
	(SETPGRP_RELEASES_CTTY, TAB3, TABDLY, RUN_TIME_REMAP, UNIX98_PTYS)
	(XOS_NEEDS_TIME_H): Move here from src/s.

2012-07-11  Glenn Morris  <rgm@gnu.org>

	* configure.ac (INTERRUPT_INPUT): Move here from src/s.
	(HAVE_PTYS, HAVE_SOCKETS): Define unconditionally.

2012-07-11  Paul Eggert  <eggert@cs.ucla.edu>

	* configure.ac (tzset): Remove check that's redundant with gnulib.

2012-07-11  Glenn Morris  <rgm@gnu.org>

	* configure.ac (CLASH_DETECTION): Define unconditionally.

	* configure.ac (opsysfile): Use bsd-common on gnu systems.

	* configure.ac (GNU_LIBRARY_PENDING_OUTPUT_COUNT)
	(SIGNALS_VIA_CHARACTERS): Move here from src/s.

2012-07-11  Paul Eggert  <eggert@cs.ucla.edu>

	Assume mkdir, rename, rmdir, strerror.
	* configure.ac (mkdir, rename, rmdir, strerror): Remove check.

2012-07-11  Glenn Morris  <rgm@gnu.org>

	* configure.ac (DONT_REOPEN_PTY): Move here from src/s.

	* configure.ac (DEFAULT_SOUND_DEVICE): New definition.

2012-07-10  Paul Eggert  <eggert@cs.ucla.edu>

	Remove "#define unix" that is no longer needed (Bug#11905).
	Merge from gnulib to make "#define unix" unnecessary, incorporating:
	2012-07-10 getloadavg: clean out old Emacs and Autoconf cruft
	2012-07-09 getopt: Simplify after Emacs changed.

2012-07-10  Glenn Morris  <rgm@gnu.org>

	* configure.ac (DATA_START, DATA_SEG_BITS, PENDING_OUTPUT_COUNT):
	Move here from src/s.

2012-07-09  Andreas Schwab  <schwab@linux-m68k.org>

	* configure.ac (PNG_DEPSTRUCT): Define this instead of
	PNG_DEPRECATED.

2012-07-09  Paul Eggert  <eggert@cs.ucla.edu>

	Add GCC-style 'const' attribute to functions that can use it.
	* configure.ac (WARN_CFLAGS): Add -Wsuggest-attribute=const.
	(ATTRIBUTE_CONST): New macro, in config.h.

2012-07-09  Juanma Barranquero  <lekktu@gmail.com>

	* lib/makefile.w32-in: Rework dependencies.
	(GNU_LIB, NT_INC, C_CTYPE_H, MS_W32_H, CONFIG_H, FILEMODE_H)
	(FTOASTR_H, FTOASTR_C, GETOPT_INT_H, MD5_H, SHA1_H, SHA256_H)
	(U64_H, SHA512_H): New macros.
	(SRC): Redefine to point to src/, not current directory.
	($(BLD)/c-ctype.$(O), $(BLD)/c-strcasecmp.$(O))
	($(BLD)/c-strncasecmp.$(O), $(BLD)/dtoastr.$(O))
	($(BLD)/dtotimespec.$(O), $(BLD)/getopt.$(O), $(BLD)/getopt1.$(O))
	($(BLD)/gettime.$(O), $(BLD)/strftime.$(O), $(BLD)/time_r.$(O))
	($(BLD)/timespec-add.$(O), $(BLD)/timespec-sub.$(O), $(BLD)/md5.$(O))
	($(BLD)/sha1.$(O), $(BLD)/sha256.$(O), $(BLD)/sha512.$(O))
	($(BLD)/filemode.$(O)): Update dependencies.

2012-07-09  Paul Eggert  <eggert@cs.ucla.edu>

	Merge from gnulib, incorporating:
	2012-07-09 timespec: mark functions with const attributes

	Rename configure.in to configure.ac (Bug#11603).
	The name 'configure.in' has been obsolescent for quite some time,
	and the next release of Autoconf will generate warnings for it.
	See commit 'v2.69-4-g560f16b' of 2012-05-06, "general: deprecate
	'configure.in' as autoconf input" in the Autoconf git repository.
	* configure.ac: Rename from configure.in.
	* INSTALL, INSTALL.BZR, README, make-dist:
	* Makefile.in (AUTOCONF_INPUTS):
	* autogen.sh (autoconf_min):
	* autogen/update_autogen (sources):
	Adjust to reflect new name.

2012-07-08  Paul Eggert  <eggert@cs.ucla.edu>

	Restore deprecation warnings, except for older libpng.
	* configure.in (WARN_CFLAGS): Remove -Wno-deprecated-declarations.
	(HAVE_LIBPNG_PNG_H): Don't bother checking for this if we have png.h.
	(PNG_DEPRECATED): Define when compiling with older PNG versions.

2012-07-07  Andreas Schwab  <schwab@linux-m68k.org>

	* configure.in (WARN_CFLAGS): Add -Wno-deprecated-declarations.

2012-07-07  Paul Eggert  <eggert@cs.ucla.edu>

	Improve static checking when configured --with-ns.
	See Samuel Bronson's remarks in
	<http://lists.gnu.org/archive/html/emacs-devel/2012-07/msg00146.html>.
	* configure.in (WARN_CFLAGS): Omit -Wunreachable-code, as it's
	a no-op with recent GCC and harmful in earlier ones.
	Omit -Wsync-nand, as it's irrelevant to Emacs and provokes a
	warning when compiling with ObjC.  Always omit
	-Wunsafe-loop-optimizations, as we don't mind when optimization is
	being done correctly.

2012-07-07  Glenn Morris  <rgm@gnu.org>

	* configure.in (BROKEN_SA_RESTART): Doc fix.

	* configure.in: Rather than checking for things then undef'ing
	them on some platforms, simply don't check for them.
	(getwd): Don't check for it on unixware.
	(random, rint): Don't check for these on hpux.
	(res_init, libresolv): Don't check for these on darwin.

2012-07-07  Juanma Barranquero  <lekktu@gmail.com>

	* lib/makefile.w32-in (GNULIBOBJS): Add $(BLD)/c-ctype.$(O),
	$(BLD)/c-strcasecmp.$(O) and $(BLD)/c-strncasecmp.$(O).
	($(BLD)/c-ctype.$(O), $(BLD)/c-strcasecmp.$(O))
	($(BLD)/c-strncasecmp.$(O)): New dependencies.

2012-07-06  Paul Eggert  <eggert@cs.ucla.edu>

	* configure.in: Document --enable-gcc-warnings better.

	Use c_strcasecmp for ASCII case-insensitive comparison (Bug#11786).
	This is safer than strcasecmp, which has unspecified behavior
	outside the POSIX locale and in practice sometimes does not work
	in multibyte locales.  Similarly for c_strncasecmp and strncasecmp.
	* configure.in (strcasecmp, strncasecmp): Remove checks.

	* lib/c-ctype.c, lib/c-ctype.h, lib/c-strcase.h, lib/c-strcasecmp.c:
	* lib/c-strncasecmp.c: New files, taken from gnulib.
	* lib/gnulib.mk, m4/gnulib-comp.m4: Regenerate.

	Merge from gnulib, incorporating:
	2012-07-06 timespec-sub: avoid duplicate include
	Reported by Juanma Barranquero.

2012-07-06  Glenn Morris  <rgm@gnu.org>

	* make-dist [update]: Let autoreconf figure out what needs updating.
	Use `make info-real'.  leim/leim-list.el should always exist.
	Check cd return value.

2012-07-06  Paul Eggert  <eggert@cs.ucla.edu>

	Merge from gnulib.  This is for OpenBSD 5.1 amd64.
	* m4/sys_time_h.m4: New version from gnulib, incorporating:
	2012-07-05 sys_time: allow too-wide tv_sec

2012-07-04  Paul Eggert  <eggert@cs.ucla.edu>

	Merge from gnulib.
	* lib/alloca.in.h: New version from gnulib, incorporating:
	2012-07-03 alloca: add support for HP NonStop TNS/E native

2012-07-04  Dmitry Antipov  <dmantipov@yandex.ru>

	* configure.in: If --enable-gcc-warnings, disable
	-Wunsafe-loop-optimizations for -O1 optimization level.

2012-06-30  Glenn Morris  <rgm@gnu.org>

	* configure.in (standardlisppath): New output variable.
	(lisppath): Use standardlisppath.
	* Makefile.in (standardlisppath): New, set by configure.
	(epaths-force): Use standardlisppath and locallisppath rather than
	lisppath.

2012-06-28  Dmitry Antipov  <dmantipov@yandex.ru>

	* configure.in: Fix previous change.  Remove --enable-asserts.
	(CPPFLAGS): Remove conditional -DXASSERTS=1.
	Add --enable-link-time-optimization.
	* INSTALL: Mention this.

2012-06-28  Dmitry Antipov  <dmantipov@yandex.ru>

	* configure.in: Add glyphs category to --enable-checking option.
	(GLYPH_DEBUG): Define if glyphs debugging is enabled.

2012-06-28  Dmitry Antipov  <dmantipov@yandex.ru>

	* configure.in (ENABLE_CHECKING): Update comment.

2012-06-28  Paul Eggert  <eggert@cs.ucla.edu>

	* configure.in: Don't check for sys/select.h, sys/time.h, utime.h.
	Emacs proper no longer uses these headers, and can rely on Gnulib
	for these checks.

	Merge from gnulib.
	* m4/getopt.m4: Copy new version from gnulib, incorporating:
	getopt-posix: No longer guarantee that option processing is resettable.

2012-06-27  Glenn Morris  <rgm@gnu.org>

	* configure.in: Only check for paxctl on gnu-linux.  (Bug#11398#26)

	* INSTALL: Remove references to paths.el.

2012-06-26  Eli Zaretskii  <eliz@gnu.org>

	* lib/makefile.w32-in ($(GNULIBOBJS)): Depend on stamp_BLD.
	This replaces separate dependency for each object file, which required
	the same object file to be mentioned twice, causing failures in
	parallel builds.

2012-06-26  Paul Eggert  <eggert@cs.ucla.edu>

	Clean out last vestiges of the old HAVE_CONFIG_H stuff.
	* lib/makefile.w32-in (LOCAL_FLAGS): Remove -DHAVE_CONFIG_H.

2012-06-25  Dmitry Antipov  <dmantipov@yandex.ru>

	* configure.in (AC_CHECK_FUNCS): Detect library functions
	strcasecmp and strncasecmp.

2012-06-24  Paul Eggert  <eggert@cs.ucla.edu>

	Switch from NO_RETURN to C11's _Noreturn (Bug#11750).
	We might as well use the spelling standardized by C11,
	as in the long run that should simplify maintenance.
	* configure.in (NO_RETURN): Remove.  All uses replaced by _Noreturn.

2012-06-24  Eli Zaretskii  <eliz@gnu.org>

	* lib/makefile.w32-in ($(BLD)/dtotimespec.$(O))
	($(BLD)/timespec-add.$(O))
	($(BLD)/timespec-sub.$(O)): Don't depend on
	$(EMACS_ROOT)/nt/inc/sys/time.h.

	* lib/stat-time.h:
	* lib/timespec.h:
	* lib/utimens.h: Revert last change.

2012-06-23  Paul Eggert  <eggert@cs.ucla.edu>

	Merge from gnulib.
	* m4/getopt.m4: Copy new version from gnulib, incorporating:
	getopt-gnu: Handle suboptimal getopt_long's abbreviation handling.

2012-06-23  Eli Zaretskii  <eliz@gnu.org>

	Fix the MS-Windows build broken by 2012-06-22T21:17:42Z!eggert@cs.ucla.edu.
	* lib/makefile.w32-in (GNULIBOBJS): Add $(BLD)/dtotimespec.$(O),
	$(BLD)/gettime.$(O), $(BLD)/timespec-add.$(O), and
	$(BLD)/timespec-sub.$(O).
	($(BLD)/dtotimespec.$(O))
	($(BLD)/gettime.$(O))
	($(BLD)/timespec-add.$(O))
	($(BLD)/timespec-sub.$(O)): New dependencies.

	* lib/stat-time.h:
	* lib/timespec.h:
	* lib/utimens.h: Include sys/time.h.

2012-06-23  Andreas Schwab  <schwab@linux-m68k.org>

	* configure.in: Don't use AC_CHECK_FUNCS_ONCE, which doesn't use
	the correct CFLAGS and LIBS.

2012-06-22  Paul Eggert  <eggert@cs.ucla.edu>

	Support higher-resolution time stamps (Bug#9000).
	* configure.in (gl_ASSERT_NO_GNULIB_POSIXCHECK)
	(gl_ASSERT_NO_GNULIB_TESTS, gl_INIT): Move these up earlier, so
	that the new clock stuff doesn't clash with RSVG_LIBS.
	(AC_CHECK_HEADERS): Don't check for sys/select.h, sys/time.h, utime.h,
	as gnulib does that for us now.
	(emacs_cv_struct_utimbuf, HAVE_STRUCT_UTIMBUF, HAVE_TIMEVAL)
	(GETTIMEOFDAY_ONE_ARGUMENT): Remove; gnulib does these now.
	(AC_CHECK_FUNCS): Remove utimes; no longer needed.
	* lib/dtotimespec.c, lib/gettime.c, lib/gettimeofday.c, lib/pselect.c:
	* lib/stat-time.h, lib/sys_select.in.h, lib/sys_time.in.h:
	* lib/timespec-add.c, lib/timespec-sub.c, lib/timespec.h:
	* lib/utimens.c, lib/utimens.h, m4/clock_time.m4, m4/gettime.m4:
	* m4/gettimeofday.m4, m4/pselect.m4, m4/stat-time.m4:
	* m4/sys_select_h.m4, m4/sys_socket_h.m4, m4/sys_time_h.m4:
	* m4/timespec.m4, m4/utimbuf.m4, m4/utimens.m4, m4/utimes.m4:
	New files, copied automatically from gnulib.
	* lib/gnulib.mk, m4/gnulib-comp.m4: Merge from gnulib.

2012-06-22  Paul Eggert  <eggert@cs.ucla.edu>

	Merge from gnulib.
	* lib/filemode.h, lib/signal.in.h, lib/stat.c, lib/stdint.in.h:
	* lib/stdlib.in.h, lib/unistd.in.h, m4/extensions.m4, m4/getloadavg.m4:
	* m4/getopt.m4, m4/gnulib-common.m4, m4/largefile.m4, m4/mktime.m4:
	* m4/multiarch.m4, m4/nocrash.m4, m4/stdio_h.m4, m4/time_r.m4:
	Copy new versions from gnulib, incorporating the following changes:
	2012-06-22 time_r: fix typo that always overrode localtime_r decl
	2012-06-22 Write "Mac OS X" instead of "MacOS X".
	2012-06-21 mktime: fix integer overflow in 'configure'-time test
	2012-06-21 nonblocking: Avoid compilation error on mingw64.
	2012-06-19 stat, fstat: Avoid warnings on mingw64.
	2012-06-19 getopt-gnu: Fix exit code overflow in autoconf test.

2012-06-13  Andreas Schwab  <schwab@linux-m68k.org>

	* configure.in: Rename --enable-use-lisp-union-type to
	--enable-check-lisp-object-type and define CHECK_LISP_OBJECT_TYPE
	instead of USE_LISP_UNION_TYPE.

2012-06-12  Glenn Morris  <rgm@gnu.org>

	* configure.in (HAVE_PROCFS, _STRUCTURED_PROC): New AC_DEFINEs.
	(opsysfile): Set specially for sol2-10.

	* configure.in (BROKEN_SA_RESTART, USG_SUBTTY_WORKS):
	New AC_DEFINEs, for hpux11.
	(opsysfile): Set specially for hpux11.

2012-06-12  Paul Eggert  <eggert@cs.ucla.edu>

	* configure.in: Coalesce some function checking.
	This makes 'configure' a bit smaller.
	Prefer AC_CHECK_FUNCS_ONCE for functions that we always check for.

2012-06-12  Glenn Morris  <rgm@gnu.org>

	* configure.in (opsysfile): Set specially for gnu-kfreebsd, openbsd.

	* configure.in (NO_TERMIO, BROKEN_SIGIO): Move here from src/s.

	* configure.in: Anticipate platforms with no src/s file.

2012-06-12  Chong Yidong  <cyd@gnu.org>

	* configure.in: Check for MagickMergeImageLayers (Bug#11678).

2012-06-11  Glenn Morris  <rgm@gnu.org>

	* configure.in (SYSTEM_TYPE): New AC_DEFINE.

2012-06-09  Michael Albinus  <michael.albinus@gmx.de>

	* configure.in (dbus_type_is_valid): Check for library function.

2012-06-06  Glenn Morris  <rgm@gnu.org>

	* INSTALL, make-dist: Remove vcdiff.

2012-06-03  Glenn Morris  <rgm@gnu.org>

	* INSTALL, make-dist: Remove rcs-checkin.

2012-06-03  Ulrich Müller  <ulm@gentoo.org>

	* configure.in (PAXCTL): Check for paxctl.  (Bug#11398)

2012-06-01  Paul Eggert  <eggert@cs.ucla.edu>

	Remove --disable-maintainer-mode option from 'configure'.  (Bug#11555)
	It is confusingly named and rarely useful.  See, for example,
	<http://lists.gnu.org/archive/html/emacs-devel/2011-12/msg00089.html>.
	* INSTALL.BZR: Don't mention --disable-maintainer-mode.
	* Makefile.in (MAINTAINER_MODE_FLAG): Remove; all uses removed.
	* configure.in: Remove --disable-maintainer-mode.
	(USE_MAINTAINER_MODE, MAINT): Remove.

2012-05-28  Paul Eggert  <eggert@cs.ucla.edu>

	Make 'configure' a bit smaller and faster.
	* configure.in (INSTALL_INFO): Set it with one call to
	AC_PATH_PROG, not three.
	(PKG_CONFIG): Hoist this out of PKG_CHECK_MODULES, since it's
	so likely that it'll be needed.
	(AC_CHECK_HEADERS_ONCE): Prefer to AC_CHECK_HEADERS where either works.
	(AC_PROG_MAKE_SET): Remove; Automake does this.
	(sysinfo): Do not check for this function, as it's never used.
	(tzset): Check for this function just once.
	* m4/manywarnings.m4: Sync from gnulib, incorporating the following:
	2012-05-27 manywarnings: remove duplicate -Wmultichar entry

2012-05-27  Eli Zaretskii  <eliz@gnu.org>

	* config.bat (lib): Create/update lib/stdalign.in-h and
	lib/sys_types.in-h.

	* lib/makefile.w32-in ($(BLD)/md5.$(O))
	($(BLD)/sha1.$(O))
	($(BLD)/sha256.$(O))
	($(BLD)/sha512.$(O)): Depend on $(EMACS_ROOT)/nt/inc/stdalign.h.
	Suggested by Christoph Scholtes <cschol2112@googlemail.com>.

	* lib/getopt_.h: Regenerate.

2012-05-27  Paul Eggert  <eggert@cs.ucla.edu>

	Assume gnulib does largefile.
	Gnulib does the largefile configuration anyway, so when configure.in
	invokes AC_SYS_LARGEFILE, that bloats 'configure' unnecessarily.
	* configure.in (AC_SYS_LARGEFILE): Remove.
	* lib/gnulib.mk: Autoupdate.

2012-05-26  Paul Eggert  <eggert@cs.ucla.edu>

	Merge from gnulib.  (Bug#11527)

	The build procedure now creates <stdalign.h> and <sys/types.h> for
	older hosts that lack a working <stdalign.h> or whose
	<sys/types.h> does not define pid_t, size_t, ssize_t, mode_t.
	New symbols such as WINDOWS_64_BIT_OFF_T may require attention in the
	msdos and nt builds.

	Here is a precis of gnulib changes that seem relevant; please see
	the gnulib ChangeLog for details.

	2012-05-18 crypto: fix bug in large buffer handling
	2012-05-14 ignore-value.h: remove unused _GL_ATTRIBUTE_DEPRECATED
	2012-05-10 _Noreturn: port config.h to gcc -Wundef
	2012-05-08 warnings.m4: give a means to specify the program to compile
	2012-05-07 stdint: be more consistent with glibc, SunOS libc
	2012-04-21 Large File Support for native Windows platforms.
	2012-04-14 stat: Bypass buggy override in mingw64.
	2012-03-29 stdio: don't assume gets any more
	2012-03-24 Enable common subexpression optimization in GCC.
	2012-02-09 maint: replace FSF snail-mail addresses with URLs
	2012-01-30 sys_stat: Fix support for mingw64 and MSVC.
	2012-01-28 strtoimax: eliminate need for stdint.h, inttypes.h checks
	2012-01-21 stdint: Add support for Android.
	2012-01-15 Improve support for MSVC 9.
	2012-01-08 mktime: Avoid compilation error on Solaris 11.
	2012-01-05 Use ', not `, for quoting output.
	2012-01-05 strtoimax: Don't replace systems where intmax_t is int.
	2012-01-05 strtoimax: Work around AIX 5.1 bug.
	2012-01-05 inttypes: Modernize.
	2011-12-13 inttypes, stdint: add C++11 support
	2011-11-26 Fix conflict between two instantiations of module 'unistd'.
	2011-11-21 _Noreturn: Check that _MSC_VER is defined
	2011-11-10 ptsname_r: Avoid compilation error on OSF/1 5.1.
	2011-11-09 raise: fix mingw handling of SIGPIPE
	2011-10-27 Add stdalign module and use it in other modules.

	* lib/stdalign.in.h, lib/sys_types.in.h, m4/off_t.m4, m4/stdalign.m4:
	* m4/sys_types_h.m4:
	New files.
	* build-aux/move-if-change, build-aux/snippet/_Noreturn.h:
	* build-aux/snippet/arg-nonnull.h, build-aux/snippet/c++defs.h:
	* build-aux/snippet/warn-on-use.h:
	* lib/alloca.in.h, lib/allocator.h, lib/careadlinkat.c:
	* lib/careadlinkat.h, lib/dosname.h, lib/dup2.c, lib/filemode.c:
	* lib/filemode.h, lib/ftoastr.c, lib/ftoastr.h, lib/getloadavg.c:
	* lib/getopt.c, lib/getopt.in.h, lib/getopt1.c, lib/getopt_int.h:
	* lib/gettext.h, lib/gnulib.mk, lib/ignore-value.h, lib/intprops.h:
	* lib/inttypes.in.h, lib/lstat.c, lib/md5.c, lib/md5.h, lib/mktime.c:
	* lib/pathmax.h, lib/pthread_sigmask.c, lib/readlink.c, lib/sha1.c:
	* lib/sha1.h, lib/sha256.c, lib/sha256.h, lib/sha512.c, lib/sha512.h:
	* lib/signal.in.h, lib/sigprocmask.c, lib/stat.c, lib/stdarg.in.h:
	* lib/stdbool.in.h, lib/stddef.in.h, lib/stdint.in.h, lib/stdio.in.h:
	* lib/stdlib.in.h, lib/strftime.c, lib/strftime.h, lib/strtoimax.c:
	* lib/strtol.c, lib/strtoll.c, lib/strtoul.c, lib/strtoull.c:
	* lib/symlink.c, lib/sys_stat.in.h, lib/time.in.h, lib/time_r.c:
	* lib/u64.h, lib/unistd.in.h, lib/verify.h, m4/00gnulib.m4:
	* m4/alloca.m4, m4/c-strtod.m4, m4/dup2.m4, m4/extensions.m4:
	* m4/filemode.m4, m4/getloadavg.m4, m4/getopt.m4, m4/gl-comp.m4:
	* m4/gnulib-common.m4, m4/gnulib-tool.m4, m4/include_next.m4:
	* m4/inttypes.m4, m4/largefile.m4, m4/longlong.m4, m4/lstat.m4:
	* m4/md5.m4, m4/mktime.m4, m4/multiarch.m4, m4/nocrash.m4:
	* m4/pathmax.m4, m4/pthread_sigmask.m4, m4/readlink.m4, m4/sha1.m4:
	* m4/sha256.m4, m4/sha512.m4, m4/signal_h.m4, m4/signalblocking.m4:
	* m4/socklen.m4, m4/ssize_t.m4, m4/st_dm_mode.m4, m4/stat.m4:
	* m4/stdarg.m4, m4/stdbool.m4, m4/stddef_h.m4, m4/stdint.m4:
	* m4/stdio_h.m4, m4/stdlib_h.m4, m4/strftime.m4, m4/strtoimax.m4:
	* m4/strtoll.m4, m4/strtoull.m4, m4/strtoumax.m4, m4/symlink.m4:
	* m4/sys_stat_h.m4, m4/time_h.m4, m4/time_r.m4, m4/tm_gmtoff.m4:
	* m4/unistd_h.m4, m4/warnings.m4, m4/wchar_t.m4:
	Update from gnulib.

2012-05-22  Paul Eggert  <eggert@cs.ucla.edu>

	Remove src/m/*.
	* configure.in: Remove all mention of src/m/*.
	(machine, machfile, M_FILE, config_machfile, and_machfile): Remove.
	All uses removed.
	(BITS_PER_CHAR, BITS_PER_SHORT, BITS_PER_INT, BITS_PER_LONG)
	(BITS_PER_LONG_LONG): Move to src/lisp.h.
	* lib/makefile.w32-in: Remove dependencies on
	$(EMACS_ROOT)/src/m/intel386.h.
	* make-dist: Don't make links to src/m.

2012-05-22  Paul Eggert  <eggert@cs.ucla.edu>

	* Makefile.in (ACLOCAL_INPUTS): Fix up gnulib-comp.m4 name.  (Bug#11529)
	Without this further fix, aclocal was being invoked unnecessarily.

2012-05-22  Glenn Morris  <rgm@gnu.org>

	* Makefile.in (blessmail, install-arch-dep, uninstall):
	Check cd lib-src works.
	(install-arch-dep, uninstall): Remove unneeded subshells.

2012-05-21  Glenn Morris  <rgm@gnu.org>

	* update-subdirs: Move to build-aux/.
	* make-dist, Makefile.in (install-arch-indep): Update for this change.

	* Makefile.in (leimdir): New, set by configure.
	(COPYDIR, COPYDESTS): Add leim directories.
	(install-leim): Remove.
	(install-arch-indep): Handle leim installation directly.

	* vpath.sed: Remove unused file.
	* make-dist: No more vpath.sed.

2012-05-21  Paul Eggert  <eggert@cs.ucla.edu>

	Use full name for m4/gnulib-comp.m4.  (Bug#11529)
	Previously the file was named m4/gl-comp.m4 due to DOS 8+3 restrictions,
	even though the file's name in gnulib is m4/gnulib-comp.m4.
	This had a problem when merging from gnulib, as the code temporarily
	renamed it to the full name, causing problems when interrupted.
	Now the file has its full name, with the idea that we will find
	a solution for MS-DOS that does not affect the rest of Emacs.
	* m4/gnulib-comp.m4: Rename from m4/gl-comp.m4.

	Assume C89 or later.
	* configure.in (AC_C_PROTOTYPES, AC_C_VOLATILE, AC_C_CONST)
	(POINTER_TYPE, PROTOTYPES): Remove.

	Make merging from gnulib a script, not a makefile action.
	Putting it in a makefile has some problems with reflection, as
	merging from gnulib updates 'configure', which can update the makefile.
	Putting it in a standalone script breaks this loop.
	* Makefile.in (gnulib_srcdir, $(gnulib_srcdir), DOS_gnulib_comp.m4)
	(GNULIB_MODULES, GNULIB_TOOL_FLAGS, sync-from-gnulib):
	Remove, moving the actions to the script admin/merge-gnulib.

2012-05-21  Glenn Morris  <rgm@gnu.org>

	* configure.in (LEIM_INSTALLDIR):
	Rename to leimdir, treat like lispdir.

2012-05-21  Glenn Morris  <rgm@gnu.org>

	* Makefile.in (install-arch-indep, install-doc, install-info)
	(uninstall): Scrap superfluous subshells.

2012-05-19  Ulrich Müller  <ulm@gentoo.org>

	* Makefile.in (install-etc): Respect DESTDIR.  (Bug#11518)

2012-05-19  Paul Eggert  <eggert@cs.ucla.edu>

	* configure.in (AC_CHECK_FUNCS): Remove XSetWMProtocols,
	getdomainname, mblen (twice), mbrlen (twice), mbsinit, ualarm,
	getsockopt, setsockopt, mremap, mempcpy.

	* configure.in (machine): Do not set to 'vax', since src/m/vax.h
	is being removed.
	(AC_CHECK_FUNCS): Remove ftime.

2012-05-19  Glenn Morris  <rgm@gnu.org>

	* Makefile.in (install-arch-indep): Remove unneeded subshell.

	* Makefile.in (install-arch-indep): Remove unneeded chmod.
	Set permissions of lisp/subdirs.el.

	* Makefile.in (SUBDIR): Add leim.  Update users.

	* Makefile.in (lib, lib-src, lisp): Check cd return value.

	* Makefile.in (leim): No need to set PARALLEL.

2012-05-18  Glenn Morris  <rgm@gnu.org>

	* Makefile.in (install-arch-indep, install-info, install-man):
	Simplify some one-sided ifs.

	* Makefile.in: Install only the relevant DOC file.
	(install-arch-indep): Delete etc/DOC*.
	(install-doc): No more need to delete etc/DOC.

	* Makefile.in (install-arch-indep): Split into several rules.
	(install-doc, innstall-info, install-man): New rules.

	* configure.in (mandir): May as well include it in the NS app bundle.

	* configure.in (INSTALL_ARCH_INDEP_EXTRA): New output variable.
	* Makefile.in (INSTALL_ARCH_INDEP_EXTRA): New, set by configure.
	(install-arch-indep): Don't install-etc for self-contained ns builds.

	* configure.in (GCC_TEST_OPTIONS, NON_GCC_TEST_OPTIONS) <darwin>:
	No longer unconditonally add /sw directories.  (Bug#2280)

	* Makefile.in (install-arch-dep): Depend on install-arch-indep.
	(install-arch-indep): Depend on install-leim.
	(install): Remove explicit install-leim dependence.

	* Makefile.in (install-arch-indep):
	Move last element of mkdir rule here.
	(mkdir): Remove rule.

	* Makefile.in (install-arch-indep): Remove unneeded chmods.
	INSTALL_DATA does this for us.

	* Makefile.in (install-arch-dep): Ensure bindir exists.
	Drop mkdir dependency.
	(install-arch-indep): Ensure docdir, infodir, mandir exist.
	(install-leim): Drop mkdir dependency.
	(mkdir): Remove most directories, now made in relevant rules.

	* Makefile.in (install-arch-indep): Combine adjacent loops.

2012-05-17  Glenn Morris  <rgm@gnu.org>

	* Makefile.in (install-etc, mkdir):
	Make relevant directories in install-etc rather than mkdir.

	* Makefile.in (write_subdir): Create the directory if needed.
	(install-arch-dep, mkdir): No need to make site-lisp directories.

	* Makefile.in (write_subdir): New.
	(install-arch-indep, install-arch-dep): Use $write_subdir.

	* configure.in (docdir, etcdir, infodir, lispdir):
	For a self-contained ns build, set these to the appropriate values.
	* Makefile.in (install-arch-dep): No need to move info/ any more.

	* configure.in (ns_self_contained): New output variable.
	* Makefile.in (ns_self_contained): New, set by configure.
	(install-arch-dep): For a self-contained ns build,
	don't bother installing binaries then immediately deleting them.

	* Makefile.in (ns_appbindir, ns_appresdir):
	Move them before things that may refer to them.
	(install-arch-dep): No need to relocate self-contained ns libexec.

	* configure.in (archlibdir): Set it for self-contained ns builds.
	(libexecdir): Don't expand it now (this is mainly cosmetic).

2012-05-16  Paul Eggert  <eggert@cs.ucla.edu>

	* configure.in: Simplify by removing CPP etc.
	(CPP_TEST_OPTIONS, NON_GNU_CPP, cc_specified, SPECIFIED_CFLAGS)
	(SPECIFED_CPP, CPP, NON_GNU_CC, AC_PROG_CPP): Remove; not needed.
	In particular we no longer need to fiddle with CPP, since we don't
	use CPP specially any more.
	(gl_EARLY): Invoke this after adjusting CC, so that it uses the
	adjusted compiler.
	(AC_PROG_INSTALL, AC_PROG_MKDIR_P, AC_PROG_RANLIB): Comment out,
	since gl_EARLY and/or Autoconf already does these.

2012-05-16  Glenn Morris  <rgm@gnu.org>

	* configure.in: Try to fix building with gcc >= 4.6 on Darwin.
	(CPP): Do not unconditionally set it on Darwin.
	Instead, try to test if -no-cpp-precomp is accepted.
	(CPP_TEST_OPTIONS, SPECIFIED_CPP): New.  (Bug#9755)

2012-05-15  Glenn Morris  <rgm@gnu.org>

	* Makefile.in (install-arch-dep): Replace use of MV_DIRS.

	* Makefile.in (install-arch-dep): Do not hard-code version number.

	* Makefile.in (install-arch-dep): NS install no longer needs to
	symlink libexec/* into bin/, since 2012-05-14 ns_init_paths change.

2012-05-12  Glenn Morris  <rgm@gnu.org>

	* configure.in (ns_appbindir): Remove trailing "/".

	* configure.in (AC_PROG_MKDIR_P): Call it, to set MKDIR_P.
	(MKDEPDIR): Use $MKDIR_P.
	* Makefile.in (MKDIR_P): New, set by configure.
	(mkdir): Use $MKDIR_P.

2012-05-11  Glenn Morris  <rgm@gnu.org>

	* Makefile.in (install-arch-indep): There are no more Makefile.c files.
	Use INSTALL_DATA for the DOC file.
	Remove dead code for ./lisp that never executes.

2012-05-10  Glenn Morris  <rgm@gnu.org>

	* configure.in (LEIM_INSTALLDIR): New output variable.

2012-05-08  Stefan Monnier  <monnier@iro.umontreal.ca>

	* .dir-locals.el (log-edit-mode): Enable gnu-style checks.

2012-05-08  Glenn Morris  <rgm@gnu.org>

	* make-dist: No more doc/lispref/*.el.

2012-05-05  Andreas Schwab  <schwab@linux-m68k.org>

	* configure.in: Fix quoting bugs.

2012-05-04  Glenn Morris  <rgm@gnu.org>

	* configure.in (INFO_EXT, INFO_OPTS): New output variables.

2012-05-02  Glenn Morris  <rgm@gnu.org>

	* configure.in (LD_SWITCH_SYSTEM): Don't try to defeat
	the choices made by FreeBSD and NetBSD.  (Bug#10313)

	* Makefile.in (INFO_FILES): Remove variable.
	(INFO_NONMISC): New variable.
	(install-arch-indep, uninstall): Don't use $INFO_FILES.

	* Makefile.in (uninstall): Remove useless-use-of-for; that for
	some reason caused problems on an old Solaris.

	* Makefile.in (install-arch-indep, uninstall):
	Ensure that INSTALL-type commands are run from top-level.

	* info/dir: Make some entries consistent with the source texi files.

	* configure.in (LIBS_TERMCAP): Fix netbsd logic, broken 2012-03-04.

2012-05-02  Glenn Morris  <rgm@gnu.org>

	* Makefile.in (install-arch-indep):
	Combine adjacent install-data and install-info loops.

2012-05-01  Glenn Morris  <rgm@gnu.org>

	* Makefile.in (MAN_PAGES): Remove.
	(install-arch-indep, uninstall): Don't use $MAN_PAGES.

	* configure.in: Try libtinfo for tputs.
	(LIBS_TERMCAP) [gnu*]: Use libtinfo if it was found.  (Bug#9741)

	* configure.in: Combine adjacent $opsys case blocks.

	* configure.in (LIBS_TERMCAP): Remove unreachable branch for sol2.

	* configure.in: Invert the TERMINFO logic,
	since "yes" is far more common than "no".

	* configure.in (HAVE_LIBNCURSES): Remove; it is required to be true.

	* configure.in (LD_SWITCH_X_SITE_RPATH):
	Rename from LD_SWITCH_X_SITE_AUX_RPATH.

	* configure.in (LD_SWITCH_X_SITE_AUX): Remove; no longer used.

2012-04-26  Glenn Morris  <rgm@gnu.org>

	* make-dist: No more doc/lispref/tindex.pl.

2012-04-22  Michael Albinus  <michael.albinus@gmx.de>

	* configure.in (dbus_validate_bus_name, dbus_validate_path)
	(dbus_validate_interface, dbus_validate_member): Check also for
	these library functions.

2012-04-22  Paul Eggert  <eggert@cs.ucla.edu>

	* configure.in (doug_lea_malloc): Check for __malloc_initialize_hook.
	With glibc 2.14 or later, when compiled with GCC 4.7.0's
	-Werror=deprecated-declarations flag, use of hooks like
	__malloc_initialize_hook causes compilation to fail because these
	hooks are deprecated.  Modify 'configure' to check for these hooks too.
	Simplify the 'configure' code to test for all the hooks at once.
	(emacs_cv_var___after_morecore_hook): Remove, replacing with ...
	(emacs_cv_var_doug_lea_malloc): ... this new var.

2012-04-21  Paul Eggert  <eggert@cs.ucla.edu>

	Sync from gnulib version 4f11d6bebc3098c64ffde27079ab0d0cecfd0cdc
	dated 2011-10-07.  Regenerating from current gnulib would be a
	pervasive change, and currently the trunk isn't open to such changes.
	* configure.in (WARN_CFLAGS): Remove; no longer needed now
	that gnulib does it.
	* lib/gnulib.mk, m4/gl-comp.m4: Regenerate.

2012-04-21  Andreas Schwab  <schwab@linux-m68k.org>

	* m4/gl-comp.m4: Update.  (Bug#11285)

2012-04-20  Ludovic Courtès  <ludo@gnu.org>

	* configure.in: Don't use the -R option (Bug#11251).

2012-04-18  Paul Eggert  <eggert@cs.ucla.edu>

	configure: new option --enable-gcc-warnings (Bug#11207)
	I have been using this change for many months in my private copy
	of Emacs, and have used it to find several bugs.  It's mature
	enough to publish now.
	* Makefile.in (GNULIB_MODULES): Add warnings, manywarnings.
	* configure.in: Support --enable-gcc-warnings, in the style of
	other GNU packages such as coreutils.
	(C_WARNINGS_SWITCH): Remove, replacing with...
	(WARN_CFLAGS, GNULIB_WARN_CFLAGS): New variable.
	(PKG_CHECK_MODULES, C_SWITCH_X_SITE): Use -isystem rather than -I,
	when including system files with GCC.
	* INSTALL (DETAILED BUILDING AND INSTALLATION): Likewise.
	* lib/Makefile.am (AM_CFLAGS): New macro.
	* m4/manywarnings.m4, m4/warnings.m4: New files, from gnulib.

2012-04-17  Dmitry Antipov  <dmantipov@yandex.ru>

	* configure.in (AC_CHECK_FUNCS):
	Add getpwent, endpwent, getgrent, endgrent.  (Bug#7900)

2012-04-16  Glenn Morris  <rgm@gnu.org>

	* configure.in (NS_HAVE_NSINTEGER): Remove unnecessary variable.

	* configure.in: Remove X libs workaround for old autoconf.

2012-04-12  Ken Brown  <kbrown@cornell.edu>

	* configure.in: Warn that Cygwin 1.5 is unsupported.  (Bug#10398)

2012-04-11  Glenn Morris  <rgm@gnu.org>

	* configure.in (GNUSTEP_CFLAGS): Rename from C_SWITCH_X_SYSTEM.

2012-04-10  Glenn Morris  <rgm@gnu.org>

	* configure.in: Conditionally generate admin/unidata/Makefile.

2012-04-09  Teodor Zlatanov  <tzz@lifelogs.com>

	* info/dir, Makefile.in (INFO_FILES): Add emacs-gnutls manual.

2012-04-09  Glenn Morris  <rgm@gnu.org>

	* Makefile.in (leim): Check cd return value.  Pass fewer variables.
	(install-leim): Check cd return value.  Pass $MFLAGS.
	(install-strip): Pass $MFLAGS.

	* configure.in: Require makeinfo >= 4.7.  (Bug#10910)
	Eg org.texi has been using 4.7 functions for some time.

2012-04-07  Paul Eggert  <eggert@cs.ucla.edu>

	Check pkg-config exit status when configuring (Bug#10626).
	* configure.in (PKG_CHECK_MODULES): Do not assume that pkg-config
	works; check its exit status.  Problem reported by Jordi Gutiérrez
	Hermoso in
	<http://lists.gnu.org/archive/html/emacs-devel/2012-01/msg00787.html>.

2012-04-07  Glenn Morris  <rgm@gnu.org>

	* README, configure.in (AC_INIT): Bump version to 24.1.50.

2012-04-07  Eli Zaretskii  <eliz@gnu.org>

	* lib/makefile.w32-in (gnulib, all): Don't depend on stamp_BLD.

2012-03-04  Paul Eggert  <eggert@cs.ucla.edu>

	configure: fix ncurses 'configure' issue on Solaris 10 (Bug#10677)
	* configure.in (LIBS_TERMCAP): Default this to the result of
	the tputs library search.  Do a run-time test for the linkability
	of tputs unless cross-compiling, as that's more reliable if the
	link flags and libraries are messed up.  Don't change LIBS as
	a result of the test, as that may mess up later tests.

2012-02-05  Christoph Scholtes  <cschol2112@googlemail.com>

	* make-dist (README.W32): Include file in source tarball.  (Bug#9750)

	* lib/makefile.w32-in (PRAGMA_SYSTEM_HEADER): Move to platform
	specific makefiles to support getopt_.h generation with MSVC.

2012-02-04  Glenn Morris  <rgm@gnu.org>

	* Makefile.in (uninstall):
	Handle compressed info files and man pages.  (Bug#10718)

2012-02-02  Glenn Morris  <rgm@gnu.org>

	* configure.in [HAVE_NS]:
	Error if use --without-toolkit-scroll-bars.  (Bug#10673)

2012-02-01  Paul Eggert  <eggert@cs.ucla.edu>

	Port to older Solaris 10 versions (Bug#10677).
	Bug reported by Chong Yidong for SunOS 5.10 Generic_127111-11 sparc.
	I cannot reproduce it on SunOS 5.10 Generic_141444-09 sparc but
	possibly this is because Sun fixed the 'stat' bug in my version.
	* Makefile.in (GNULIB_TOOL_FLAGS): Do not avoid the pathmax module.
	* lib/pathmax.h, m4/pathmax.m4: New files, from gnulib.
	* lib/gnulib.mk, m4/gl-comp.m4: Regenerate.
	These changes are based on gnulib version
	4f11d6bebc3098c64ffde27079ab0d0cecfd0cdc dated 2011-10-07 20:59:10,
	because Emacs is in feature freeze and we do not want to merge any
	more-recent changes from gnulib.

2012-01-31  Glenn Morris  <rgm@gnu.org>

	* configure.in: Throw an explicit error if Motif toolkit was
	requested but requirements could not be found.

	* configure.in: Allow Emacs to actually be built with xaw scroll-bars.

2012-01-30  Eli Zaretskii  <eliz@gnu.org>

	* lib/makefile.w32-in ($(BLD)/sha1.$(O) $(BLD)/sha256.$(O)
	$(BLD)/sha512.$(O)): Depend on stamp_BLD.  Fixes a build failure
	with "make -j3".

2012-01-16  Juanma Barranquero  <lekktu@gmail.com>

	* .bzrignore: Ignore etc/__pycache__.

2011-12-17  Paul Eggert  <eggert@cs.ucla.edu>

	Port HAVE_PTHREAD configuration to MirBSD 10 (Bug#10201).
	* configure.in (HAVE_PTHREAD): Check for pthread_atfork if linking
	to gmalloc.c.  This should prevent a MirBSD 10 build failure reported
	by Nelson H. F. Beebe in
	<http://lists.gnu.org/archive/html/emacs-devel/2011-12/msg00065.html>.

2011-12-10  Juanma Barranquero  <lekktu@gmail.com>

	* update-subdirs: Don't set no-byte-compile twice (bug#10260).

2011-12-10  Jan Djärv  <jan.h.d@swipnet.se>

	* configure.in (HAVE_ALSA, HAVE_GSETTINGS): Save and restore LIBS
	instead of LDFLAGS (Bug#10230).

2011-12-03  Paul Eggert  <eggert@cs.ucla.edu>

	* INSTALL.BZR: Mention configure -C, --disable-maintainer-mode.

	Propagate configure flags to sub-configures.
	* Makefile.in (cache_file, MAINTAINER_MODE_FLAG, CONFIGUREFLAGS):
	New macros.
	(config.status, bootstrap): Use them to propagate configure flags
	to sub-configures.
	* configure.in (cache_file): AC_SUBST this, for Makefile.in.

2011-12-03  Paul Eggert  <eggert@cs.ucla.edu>

	* .bzrignore: Add config.cache.

2011-11-27  Jan Djärv  <jan.h.d@swipnet.se>

	* configure.in: Check for gtk_window_set_has_resize_grip.

2011-11-24  Juanma Barranquero  <lekktu@gmail.com>

	* configure.in (HAVE_XPM): Fix typo.

2011-11-22  Glenn Morris  <rgm@gnu.org>

	* configure.in (EMACSDATA, EMACSDOC): If set, print, since they can
	have confusing effects on the build.  (Bug#6401)

	* Makefile.in (install-arch-dep): Tweak previous change.

2011-11-22  Yavor Doganov  <yavor@gnu.org>

	Do not install arch-dependent files in the app bundle if
	--disable-ns-self-contained is requested.  (Bug#1335)
	* configure.in (exec_prefix, libexecdir): Define relative to
	`ns_appbindir' only if configured for a self-contained app.
	* Makefile.in (install-arch-dep): Test for the existence of
	libexec in the Emacs.app bundle before executing commands.

2011-11-20  Andreas Schwab  <schwab@linux-m68k.org>

	* configure.in: Remove reference to src/m/ibms390.h.

2011-11-13  Glenn Morris  <rgm@gnu.org>

	* INSTALL: Tiny updates for disk space used during installation.

2011-11-05  Eli Zaretskii  <eliz@gnu.org>

	* lib/makefile.w32-in (FRC): New dummy target.
	(TAGS): Depend on FRC.

2011-11-04  Glenn Morris  <rgm@gnu.org>

	* configure.in: Increase minimum GnuTLS version to 2.6.6.  (Bug#9929)
	Do not include GnuTLS version info in final summary message.

2011-10-31  Eli Zaretskii  <eliz@gnu.org>

	* config.bat: Use config.in and Makefile.in from src/ and lib/, if
	they exist there, else from autogen/.

	* make-dist (msdos): Add depfiles.bat and inttypes.h.

2011-10-25  Nali Toja  <nalitoja@gmail.com>  (tiny change)

	* configure.in (HAVE_GNU_MAKE): Respect MAKE env-var.  (Bug#9868)

2011-10-24  Paul Eggert  <eggert@cs.ucla.edu>

	* configure.in (LIB_PTHREAD): Prepend -lpthread to LIBS (Bug#9852)
	if the library is found.  Otherwise, later configure-time tests,
	such as the test for pthread_sigmask, generate the wrong results
	on some platforms.  Problem reported for FreeBSD by Nali Toja.

2011-10-20  Paul Eggert  <eggert@cs.ucla.edu>

	Time zone name fixes for non-ASCII locales (Bug#641, Bug#9794)
	* configure.in (AC_STRUCT_TM, AC_STRUCT_TIMEZONE, HAVE_TM_GMTOFF):
	Remove; no longer needed, now that we defer to strftime for time
	zone names.

2011-10-18  Jan Djärv  <jan.h.d@swipnet.se>

	* configure.in (GLIB_REQUIRED, GTK_REQUIRED): Set to 2.10 (Bug#9786).

2011-10-18  Chong Yidong  <cyd@gnu.org>

	* make-dist: Remove Cocoa/Emacs.xcodeproj from distribution.

2011-10-13  Glenn Morris  <rgm@gnu.org>

	* configure.in: Also look for tputs in libcurses.  (Bug#9736)

2011-10-12  Paul Eggert  <eggert@cs.ucla.edu>

	* configure.in: Remove check for -lintl (Bug#9713).
	The check could break 'configure' on GNU/Linux with a (broken) libintl.
	The check was helpful but not essential in Solaris 2.6 (1997),
	and is no longer needed in Solaris 8 (2000).  Solaris 2.6 is
	obsolete -- Sun dropped support for it in 2006 -- and without
	access to that Silurian platform we can't maintain the code anyway.

2011-10-07  Paul Eggert  <eggert@cs.ucla.edu>

	Merge from gnulib, fixing some 'configure' typos (Bug#9696).
	* lib/signal.in.h, lib/sigprocmask.c, m4/gl-comp.m4:
	* m4/gnulib-common.m4: Merge from gnulib.
	Without this, 'configure' would say "func_gl_gnulib_m4code_pathmax:
	command not found" on powerpc-apple-darwin9.8.0.

	* configure.in (GC_LISP_OBJECT_ALIGNMENT): Remove.
	This is now done by src/alloc.c.

2011-10-02  Richard Stallman  <rms@gnu.org>

	* configure.in: Rename xlinux_first_failure to xgnu_linux_first_failure
	and xlinux_second_failure to xgnu_linux_second_failure.

2011-09-29  Eli Zaretskii  <eliz@gnu.org>

	* .bzrignore: Add ./GNUmakefile.unix, lib/SYS, lib/alloca.in-h,
	lib/signal.in-h.

	* config.bat: Rename GNUmakefile, so it is not run on MS-DOS.
	Rename signal.in.h and alloca.in.h.

2011-09-28  Eli Zaretskii  <eliz@gnu.org>

	* INSTALL: Mention that m17n libraries and libotf are needed for
	Arabic shaping.

2011-09-26  Paul Eggert  <eggert@cs.ucla.edu>

	Merge from gnulib, improving some licensing wording.
	This clarifies and fixes some licensing issues raised by Glenn Morris
	<http://lists.gnu.org/archive/html/bug-gnulib/2011-09/msg00397.html>.
	It also merges the latest version of texinfo.tex and has some
	MSVC-related changes that don't affect Emacs.
	* Makefile.in (GNULIB_TOOL_FLAGS): Avoid msvc-inval, msvc-nothrow,
	pathmax, and raise, since these are needed only to address
	MSVC-related issues that Emacs doesn't have.
	* lib/dup2.c, lib/gnulib.mk, lib/signal.in.h:
	* lib/sigprocmask.c, lib/stat.c, lib/stdio.in.h, lib/sys_stat.in.h:
	* lib/unistd.in.h, m4/dup2.m4, m4/getloadavg.m4, m4/gl-comp.m4:
	* m4/include_next.m4, m4/signal_h.m4, m4/signalblocking.m4:
	* m4/stdint.m4, m4/stdio_h.m4, m4/sys_stat_h.m4, m4/time_h.m4:
	* m4/unistd_h.m4: Merge from gnulib.

2011-09-26  Andreas Schwab  <schwab@linux-m68k.org>

	* configure.in: Initialize HAVE_LIBXML2.

2011-09-26  Glenn Morris  <rgm@gnu.org>

	* make-dist: Add lib/makefile.w32-in.

2011-09-24  Glenn Morris  <rgm@gnu.org>

	* configure.in (CRT_DIR): Fix netbsd/openbsd handling.

2011-09-19  Lars Magne Ingebrigtsen  <larsi@gnus.org>

	* .dir-locals.el: Change the debbugs regexp to allow having the
	bug number as the first thing on a line.

2011-09-15  Glenn Morris  <rgm@gnu.org>

	* configure.in: Make configure work with recent GNUsteps.
	(_NATIVE_OBJC_EXCEPTIONS): New AC_DEFINE.
	(GNU_OBJC_CFLAGS): Add -fobjc-exceptions when needed.
	(C_SWITCH_X_SYSTEM): Enable GNUstep to find its headers.

2011-09-11  Paul Eggert  <eggert@cs.ucla.edu>

	Merge from gnulib, porting to Tru64.
	* lib/lstat.c, lib/stat.c, m4/include_next.m4, m4/nocrash.m4:
	* m4/signal_h.m4, m4/time_h.m4, m4/unistd_h.m4:
	Merge from gnulib.  This fixes a compilation error on Tru64 UNIX
	aka OSF/1 5.1 DTK cc.  There is also some mingw stuff here that
	doesn't affect Emacs.

2011-09-06  Paul Eggert  <eggert@cs.ucla.edu>

	* configure.in (isnan): Remove now-unnecessary check.

2011-09-06  Paul Eggert  <eggert@cs.ucla.edu>

	Merge from gnulib, using build-aux to remove clutter (Bug#9169).
	This is to fix the following problems:
	 . On FreeBSD 6.4, HP-UX 11.31, and Solaris 9, and when Emacs is
	   configured not to use gtk or any other thread-using library,
	   signals aren't blocked correctly.
	 . On IRIX 6.5 it fixes an unwanted clash between Emacs's
	   and IRIX's signal handling.
	 . On Cygwin 1.7.5 it works around an incompatibility with
	   the system pthread_sigmask.
	 . On MacOS X 10.5 (32-bit), files whose inode numbers
	   exceed 2**31 cannot be read or manipulated.
	 . pthread_sigmask: Actually use results of gl_THREADLIB.
	 . strtoimax, strtoumax: Avoid link error on OSF/1 with DTK cc.
	 . find 'ar' program that fits with --host argument.
	 . Allow the user to override the choice of AR, ARFLAGS, RANLIB.
	* autogen/README: Update destination list.
	* autogen/copy_autogen, autogen/update_autogen, .bzrignore:
	The autogenerated files compile, config.guess,
	config.sub, depcomp, install-sh, and missing are now in build-aux.
	* m4/largefile.m4: New file, so that Emacs does not mess up when
	accessing files with large inode numbers in MacOS X 10.5 and later.
	* m4/nocrash.m4: New file, to avoid triggering background debugger
	and/or create core dumps during 'configure'.
	* build-aux/move-if-change: Renamed from move-if-change.
	* build-aux/snippet/arg-nonnull.h: Renamed from arg-nonnull.h.
	* build-aux/snippet/c++defs.h: Renamed from c++defs.h.
	* build-aux/snippet/warn-on-use.h: Renamed from warn-on-use.h.
	* build-aux/snippet/_Noreturn.h: New file, for draft C1X _Noreturn.
	* Makefile.in (epaths-force, sync-from-gnulib):
	move-if-change is now in build-aux.
	(GNULIB_TOOL_FLAGS): Avoid threadlib; this is now a prerequisite
	of gnulib's pthread_sigmask module, but Emacs doesn't need it.
	(mkdir): install-sh is now in build-aux.
	* config.bat: c++defs.h is now in build-aux/snippets.
	* configure.in: Specify AC_CONFIG_AUX_DIR with build-aux (the
	usual parameter).
	* lib/gnulib.mk, m4/gl-comp.m4: Regenerate.
	* lib/makefile.w32-in (ARG_NONNULL_H): arg-nonnull.h moved
	to build-aux/snippet.
	* lib/pthread_sigmask.c, lib/stdlib.in.h, m4/extensions.m4:
	* m4/getopt.m4, m4/gnulib-common.m4, m4/pthread_sigmask.m4:
	Merge from gnuilib.  This fixes porting bugs on Cygwin, Irix, and
	Solaris, enables MacOS extensions, and enables nocrash during
	'configure'.
	* make-dist: Adjust to new build-aux and build-aux/snippit dirs.

2011-09-04  Paul Eggert  <eggert@cs.ucla.edu>

	* configure.in (snprintf): New check.

2011-08-30  Paul Eggert  <eggert@cs.ucla.edu>

	* configure.in (opsys): Change pattern to *-*-linux*
	to recognize powerpc-gnu-linux-uclibc (Bug#9403).
	Remove unreachable pattern hppa*-*-linux-gnu*.
	Also, remove ia64*-hp-hpux1[1-9]*, as it also sets machine=hp800,
	and that can't possibly work now that src/m/hp800.h no longer exists.

2011-08-26  Jan Djärv  <jan.h.d@swipnet.se>

	* configure.in: Add -MP to DEPFLAGS (Bug#9372).

2011-08-13  Jan Djärv  <jan.h.d@swipnet.se>

	* configure.in: Add header check: sys/socket.h (Bug#8477),
	ifaddrs.h, net/if_dl.h.  Check for getifaddrs and freeifaddrs.
	Check for sa_len in struct ifreq.ifr_addr (Bug#8477).

2011-08-04  Jan Djärv  <jan.h.d@swipnet.se>

	* configure.in (HAVE_PTHREAD): Add check for -lpthread (Bug#9216).
	(HAVE_GTK_AND_PTHREAD): Remove.

2011-07-28  Alp Aker  <alp.tekin.aker@gmail.com>

	* configure.in (HAVE_RSVG): Allow use of -lrsvg-2 for any NextStep
	build, not just GNUstep (Bug#9177).

2011-07-28  Paul Eggert  <eggert@cs.ucla.edu>

	Assume freestanding C89 headers, string.h, stdlib.h.
	Again, this simplifies the code, and all current platforms have these.
	* configure.in (AC_CHECK_HEADERS): Don't check for limits.h.
	(AC_HEADER_STDC): Remove.
	(AC_CHECK_FUNCS): No need to check for strchr, strrchr.
	(strchr, strrchr): Remove fallback macros.

	Assume support for memcmp, memcpy, memmove, memset.
	This simplifies the code a bit.  All current platforms have these,
	as they are required for C89.  If this turns into a problem we
	can add the gnulib modules for these (a 1-line change to Makefile.in).
	* configure.in: Don't check for memcmp, memcpy, memmove, memset.

2011-07-27  Paul Eggert  <eggert@cs.ucla.edu>

	* GNUmakefile: New file.
	This is for convenience, so that one can run GNU make in an
	unconfigured source tree, and get a default build.

2011-07-13  Jan Djärv  <jan.h.d@swipnet.se>

	* configure.in (GSETTINGS): Check for gio-2.0 >= 2.26.

2011-07-11  YAMAMOTO Mitsuharu  <mituharu@math.s.chiba-u.ac.jp>

	* configure.in (LD_SWITCH_SYSTEM_TEMACS): Add -fno-pie on Darwin
	so as to suppress address randomization (Bug#8395).

2011-07-09  Paul Eggert  <eggert@cs.ucla.edu>

	* lib/stdint.in.h: Merge from gnulib (Bug#9025).
	This fixes a build problem on older Mac OS X hosts.

	* m4/pthread_sigmask.m4 (gl_FUNC_PTHREAD_SIGMASK): Omit gl_THREADLIB
	test, which runs afoul of Automake installations where, for example,
	/usr/share/aclocal contains a copy of gl_THREADLIB.
	Problem reported by Sven Joachim in
	<http://lists.gnu.org/archive/html/emacs-devel/2011-07/msg00529.html>.
	This is just a quick temporary fix, specific to Emacs; I'll work
	with the other gnulib maintainers to get a more-permanent fix.

	Add gnulib's strtoimax module, needed on Solaris 8.
	* Makefile.in (GNULIB_MODULES): Add strtoimax.
	* lib/strtoll.c, m4/strtoimax.m4, m4/strtoll.m4: New files,
	automatically imported from gnulib.
	* lib/gnulib.mk, m4/gl-comp.m4: Regenerate.

2011-07-08  Paul Eggert  <eggert@cs.ucla.edu>

	Add gnulib support for pthread_sigmask (Bug#9010).
	* Makefile.in (GNULIB_MODULES): Add pthread_sigmask.
	* configure.in (AC_TYPE_UID_T): New dummy macro.
	Configure gnulib after adjusting LIBS,
	so that gnulib can assume the libraries in LIBS.
	* lib/signal.in.h, m4/pthread_sigmask.m4, m4/signal_h.m4:
	* lib/pthread_sigprocmask.c, lib/sigprocmask.c, m4/signalblocking.m4:
	* lib/pthread_sigmask.c:
	New files, automatically imported from gnulib.
	* lib/gnulib.mk, m4/gl-comp.m4: Automatically-imported update
	due to the above changes.
	* .bzrignore: Add lib/signal.h.

	* lib/getopt.c, lib/unistd.in.h, m4/getopt.m4: Merge from gnulib.

2011-07-07  Andreas Schwab  <schwab@linux-m68k.org>

	* configure.in (maintainer-mode): Reflect default in help string.

2011-07-07  Dan Nicolaescu  <dann@ics.uci.edu>

	* configure.in: Remove reference to iris4d.h.

2011-07-05  Jan Djärv  <jan.h.d@swipnet.se>

	* configure.in (HAVE_GCONF): Allow both HAVE_GCONF and HAVE_GSETTINGS.

2011-07-01  Glenn Morris  <rgm@gnu.org>

	* configure.in (SETTINGS_CFLAGS, SETTINGS_LIBS) [HAVE_GCONF]: Fix typo.

2011-06-30  Lars Magne Ingebrigtsen  <larsi@gnus.org>

	* configure.in (HAVE_GSETTINGS): Fix syntax for GSETTINGS tests,
	which made ./configure infloop.

2011-06-30  Jan Djärv  <jan.h.d@swipnet.se>

	* configure.in (gsettings): New option and check for GSettings.

2011-06-29  Glenn Morris  <rgm@gnu.org>

	* configure.in: Try to test for the required crt*.o files.

2011-06-27  Bill Wohler  <wohler@newt.com>

	* .bzrignore: Add lisp/mh-e/mh-autoloads.el and lisp/mh-e/mh-cus-load.el.

2011-06-25  Paul Eggert  <eggert@cs.ucla.edu>

	Use gnulib's dup2 module instead of rolling our own.
	* Makefile.in (GNULIB_MODULES): Add dup2.
	* configure.in: Do not check for dup2; gnulib does that now.
	* lib/dup2.c, m4/dup2.m4: New files, from gnulib.

2011-06-23  Paul Eggert  <eggert@cs.ucla.edu>

	* lib/getopt.c, lib/stat.c, m4/gl-comp.m4: Merge from gnulib.

2011-06-22  Paul Eggert  <eggert@cs.ucla.edu>

	Use gnulib's alloca-opt module.
	* .bzrignore: Add lib/alloca.h.
	* Makefile.in (GNULIB_MODULES): Add alloca-opt.
	* configure.in (AC_FUNC_ALLOCA): Remove almost all the alloca stuff,
	as gnulib now does that for us.  Put alloca check in config.h.
	Include <alloca.h> before any other include file, for AIX 3.
	* lib/gnulib.mk, m4/gl-comp.m4: Regenerate.
	* lib/alloca.in.h, m4/alloca.m4: New files, from gnulib.

2011-06-21  Leo Liu  <sdl.web@gmail.com>

	* m4/sha256.m4:
	* m4/sha512.m4:
	* m4/gl-comp.m4:
	* lib/u64.h:
	* lib/sha256.c:
	* lib/sha256.h:
	* lib/sha512.c:
	* lib/sha512.h:
	* lib/makefile.w32-in (GNULIBOBJS):
	* lib/gnulib.mk:
	* Makefile.in (GNULIB_MODULES): Add crypto/sha256 and
	crypto/sha512 modules from gnulib.

2011-06-19  Paul Eggert  <eggert@cs.ucla.edu>

	* lib/unistd.in.h, m4/getloadavg.m4: Merge from gnulib.

2011-06-17  Glenn Morris  <rgm@gnu.org>

	* configure.in: Restore the behavior of checking crt-dir only
	when the user specified it (not all platforms use it).

2011-06-16  Paul Eggert  <eggert@cs.ucla.edu>

	* m4/lstat.m4: Merge from gnulib (Bug#8878).

2011-06-16  Miles Bader  <miles@gnu.org>

	* configure.in: Try to determine CRT_DIR automatically when
	using gcc.

2011-06-15  Paul Eggert  <eggert@cs.ucla.edu>

	* lib/ftoastr.c, lib/stdio.in.h, lib/verify.h:
	* lib/gnulib.mk, m4/c-strtod.m4, m4/filemode.m4, m4/getloadavg.m4:
	* m4/getopt.m4, m4/gl-comp.m4, m4/lstat.m4, m4/md5.m4, m4/mktime.m4:
	* m4/readlink.m4, m4/sha1.m4, m4/stat.m4, m4/strftime.m4:
	* m4/strtoull.m4, m4/strtoumax.m4, m4/symlink.m4, m4/time_r.m4:
	Merge from gnulib.

2011-06-14  Jan Djärv  <jan.h.d@swipnet.se>

	* configure.in: Add emacsgtkfixed.o to GTK_OBJ if HAVE_GTK3.

2011-06-08  Paul Eggert  <eggert@cs.ucla.edu>

	* lib/gnulib.mk, m4/gnulib-common.m4: Merge from gnulib.

2011-06-07  Paul Eggert  <eggert@cs.ucla.edu>

	* configure.in: Add --with-wide-int.
	* INSTALL: Mention this.

2011-06-06  Paul Eggert  <eggert@cs.ucla.edu>

	Merge from gnulib.
	* lib/careadlinkat.c, lib/careadlinkat.h, m4/gnulib-common.m4: Merge.

2011-06-02  Paul Eggert  <eggert@cs.ucla.edu>

	* lib/allocator.h, lib/careadlinkat.c: Merge from gnulib.

2011-05-30  Paul Eggert  <eggert@cs.ucla.edu>

	Use 'inline', not 'INLINE'.
	* configure.in (INLINE): Remove.

2011-05-29  Paul Eggert  <eggert@cs.ucla.edu>

	Adjust to recent gnulib change for @GUARD_PREFIX@.
	* lib/makefile.w32-in (getopt_h): Substitute @GUARD_PREFIX@, too.
	All uses of _GL_ for guard prefixes in lib/*.h replaced with
	_@GUARD_PREFIX@_.

2011-05-27  Paul Eggert  <eggert@cs.ucla.edu>

	* lib/getopt.c, lib/intprops.h: Merge from gnulib.

2011-05-24  Glenn Morris  <rgm@gnu.org>

	* Makefile.in (check): Just give a message if no test/ directory.

	* configure.in: Avoid using variables inside AC_CONFIG_FILES.

	* configure.in (OPT_MAKEFILES_IN): Remove.
	(SUBDIR_MAKEFILES): New variable, passed to AC_CONFIG_FILES.
	(SUBDIR_MAKEFILES_IN): New output variable.
	* Makefile.in (OPT_MAKEFILES_IN): Remove.
	(SUBDIR_MAKEFILES_IN): Let configure set it.

2011-05-24  Leo Liu  <sdl.web@gmail.com>

	* m4/sha1.m4:
	* m4/gl-comp.m4:
	* lib/sha1.h:
	* lib/sha1.c:
	* lib/makefile.w32-in (GNULIBOBJS):
	* lib/gnulib.mk:
	* Makefile.in (GNULIB_MODULES): Add crypto/sha1 module.

2011-05-24  Glenn Morris  <rgm@gnu.org>

	* configure.in: Remove test for already configured source directory.
	AM_INIT_AUTOMAKE has already done a more stringent test.  (Bug#953)

	* Makefile.in (TAGS, tags, check): Pass MFLAGS to sub-makes.

2011-05-24  Glenn Morris  <rgm@gnu.org>

	* make-dist: Don't distribute test/.  (Bug#8107)
	* configure.in (OPT_MAKEFILES_IN): New output variable.
	(AC_CONFIG_FILES): Conditionally include test/automated/Makefile.
	* Makefile.in (OPT_MAKEFILES_IN): New, set by configure.
	(SUBDIR_MAKEFILES_IN): Use $OPT_MAKEFILES_IN.
	(check): Give an explicit error if test/ is not present.

	* Makefile.in (SUBDIR_MAKEFILES_IN): New variable.
	(SUBDIR_MAKEFILES): Derive from $SUBDIR_MAKEFILES_IN.
	(Makefile): Use $SUBDIR_MAKEFILES_IN.

2011-05-23  Paul Eggert  <eggert@cs.ucla.edu>

	* lib/verify.h: Merge from gnulib.

2011-05-22  Paul Eggert  <eggert@cs.ucla.edu>

	* lib/intprops.h, lib/stdint.in.h, m4/mktime.m4, m4/readlink.m4:
	Merge from gnulib.

2011-05-21  Andreas Schwab  <schwab@linux-m68k.org>

	* Makefile.in (AUTOMAKE_INPUTS): Add $(srcdir)/lib/gnulib.mk.

2011-05-20  Eli Zaretskii  <eliz@gnu.org>

	* .bzrignore: Add lib/stdio.in-h, lib/stdbool.h, and lib/stdint.h.

	* config.bat: Concatenate lisp.mk onto the end of src/Makefile.

2011-05-20  Glenn Morris  <rgm@gnu.org>

	* configure.in (lisp_frag): New output file.

2011-05-19  Glenn Morris  <rgm@gnu.org>

	* configure.in (NS_SUPPORT, MOUSE_SUPPORT, TOOLTIP_SUPPORT)
	(WINDOW_SUPPORT): Remove output variables that are no longer used.

2011-05-17  Paul Eggert  <eggert@cs.ucla.edu>

	* lib/gnulib.mk:
	* lib/intprops.h:
	* lib/unistd.in.h:
	* m4/inttypes.m4:
	* m4/stdint.m4:
	* m4/unistd_h.m4: Sync from gnulib.

2011-05-14  Glenn Morris  <rgm@gnu.org>

	* configure.in: Treat failure to find an X toolkit the same way we treat
	failure to find X and image support.

2011-05-12  Glenn Morris  <rgm@gnu.org>

	* Makefile.in (src, install-arch-indep, bootstrap-clean)
	(check-declare): Shell portability fixes.  (Bug#8642)

2011-05-09  Teodor Zlatanov  <tzz@lifelogs.com>

	* configure.in: Require GnuTLS 2.6.x or higher.

2011-05-06  Paul Eggert  <eggert@cs.ucla.edu>

	Use C99's va_copy to avoid undefined behavior on x86-64 GNU/Linux.
	* Makefile.in (GNULIB_MODULES): Add stdarg, for va_copy.
	* lib/stdarg.in.h, m4/stdarg.m4: New files, from gnulib.

	* Makefile.in (GNULIB_TOOL_FLAG): Add --conditional-dependencies.
	This new gnulib-tool option saves 'configure' the trouble of
	checking for strtoull when strtoumax exists.

	* configure.in (BITS_PER_LONG_LONG): New macro.

2011-05-05  Glenn Morris  <rgm@gnu.org>

	* Makefile.in (bootstrap-clean): Save config.log.  (Bug#765)
	(top_distclean): Delete config.log~.

2011-04-27  Ben Key  <bkey76@gmail.com>

	* configure.in: Fixed a bug that caused configure with
	--enable-checking=stringoverrun to have no effect.

2011-04-26  Paul Eggert  <eggert@cs.ucla.edu>

	* configure.in: Suppress unnecessary checks for size_t.
	(AC_TYPE_SIZE_T): Define an empty macro, to suppress obsolescent test.
	(size_t): Do not check for this, and do not typedef.  This code
	is never exercised now.

	* Makefile.in (GNULIB_MODULES): Add strtoumax.
	This is needed for the new integer-reading code in lread.c.
	It automatically pulls in the following gnulib files, which
	are used on old-fashioned platforms that don't have strtoumax:
	lib/inttypes.in.h, lib/strtoimax.c, lib/strtol.c, lib/strtoul.c,
	lib/strtoull.c, lib/strtoumax.c, lib/verify.h, m4/inttypes.m4,
	m4/strtoull.m4, m4/strtoumax.m4.
	* .bzrignore: Add lib/inttypes.h.

2011-04-24  Teodor Zlatanov  <tzz@lifelogs.com>

	* configure.in: Check for GnuTLS certificate verify callbacks.

2011-04-20  Stefan Monnier  <monnier@iro.umontreal.ca>

	* Makefile.in (config.status): Don't erase in case of error.
	In case it disappeared, rebuild it with `configure'.

2011-04-20  Ken Brown  <kbrown@cornell.edu>

	* configure.in (use_mmap_for_buffers): Set to yes on Cygwin.

2011-04-12  Glenn Morris  <rgm@gnu.org>

	* configure.in: Require ImageMagick >= 6.2.8.  (Bug#7955)

2011-04-09  Paul Eggert  <eggert@cs.ucla.edu>

	* lib/allocator.c: New file, automatically generated by gnulib.

2011-04-07  Glenn Morris  <rgm@gnu.org>

	* autogen/update_autogen: Ignore comment diffs in ldefs-boot.el.

2011-04-06  Eli Zaretskii  <eliz@gnu.org>

	* lib/makefile.w32-in ($(BLD)/careadlinkat.$(O), GNULIBOBJS):
	Revert last change.

2011-04-06  Juanma Barranquero  <lekktu@gmail.com>

	* lib/makefile.w32-in (GNULIBOBJS): Add careadlinkat.$(O).
	($(BLD)/careadlinkat.$(O)): New target.
	($(BLD)/dtoastr.$(O), $(BLD)/getopt.$(O), $(BLD)/getopt1.$(O))
	($(BLD)/strftime.$(O), $(BLD)/time_r.$(O), $(BLD)/md5.$(O)):
	Update dependencies.

2011-04-06  Paul Eggert  <eggert@cs.ucla.edu>

	Fix more problems found by GCC 4.6.0's static checks.

	* configure.in (ATTRIBUTE_FORMAT, ATTRIBUTE_FORMAT_PRINTF): New macros.

	Replace 2 copies of readlink code with 1 gnulib version (Bug#8401).
	* Makefile.in (GNULIB_MODULES): Add careadlinkat.
	* lib/allocator.h, lib/careadlinkat.c, lib/careadlinkat.h:
	* m4/ssize_t.m4: New files, automatically generated from gnulib.

2011-04-06  Glenn Morris  <rgm@gnu.org>

	* autogen/update_autogen: Handle loaddefs-like files as well.
	(usage): Add -l, -C.
	(clean, ldefs_flag, ldefs_in, ldefs_out): New variables.
	With -l, check status of lisp/ as well.
	With -C, clean before building.
	(autoreconf): Only pass -f in the `clean' case.
	(commit): New function.

2011-03-28  Glenn Morris  <rgm@gnu.org>

	* autogen/update_autogen: Pass -f to autoreconf.

	* autogen.sh (get_version): Discard "not found" lines.
	(check_version): Respect $AUTOCONF etc environment variables.

2011-03-27  Glenn Morris  <rgm@gnu.org>

	* configure.in (AC_TYPE_SIGNAL): Remove obsolete macro.
	(AH_BOTTOM): Do not define SIGTYPE.

2011-03-26  Glenn Morris  <rgm@gnu.org>

	* configure.in: Replace obsolete macros AC_TRY_COMPILE, AC_TRY_LINK,
	AC_TRY_RUN with AC_COMPILE_IFELSE, AC_LINK_IFELSE, AC_RUN_IFELSE.

2011-03-25  Andreas Schwab  <schwab@linux-m68k.org>

	* autogen/update_autogen: Remove useless function keyword.

2011-03-25  Eli Zaretskii  <eliz@gnu.org>

	* config.bat: Generate src/config.h and lib/Makefile from
	autogen/config.in and autogen/Makefile.in.

2011-03-25  Glenn Morris  <rgm@gnu.org>

	* compile, config.guess, config.sub, depcomp, install-sh, missing:
	Remove; autoreconf can supply them.
	* Makefile.in (sync-from-gnulib): Don't sync config.sub,
	config.guess, install-sh.  Pass -i to autoreconf.
	* autogen/update_autogen (genfiles): Add compile, config.guess,
	config.sub, depcomp, install-sh, missing.  Pass -i to autoreconf.
	Discard non-error output from autoreconf in -q case.
	* autogen/compile, autogen/config.guess, autogen/config.sub:
	* autogen/depcomp, autogen/install-sh, autogen/missing: New.
	* autogen/copy_autogen: Add compile, config.guess, config.sub, depcomp,
	install-sh, missing.

2011-03-23  Glenn Morris  <rgm@gnu.org>

	* autogen/update_autogen: Fix typo.
	(msg): Remove function; use `exec' instead.

	* Makefile.in (mkdir): Use `install-sh -d' instead of mkinstalldirs.
	(sync-from-gnulib): Don't sync mkinstalldirs.
	* make-dist: Don't distribute mkinstalldirs.

2011-03-23  Paul Eggert  <eggert@cs.ucla.edu>

	Fix more problems found by GCC 4.5.2's static checks.
	* Makefile.in (GNULIB_MODULES): Add socklen.
	* configure.in: Do not check for sys/socket.h, since socklen does that.
	* m4/socklen.m4: New automatically-generated file, from gnulib.

	fakemail: Remove dependency on ignore-value.
	* Makefile.in (GNULIB_MODULES): Add stdio.
	* lib/stdio.in.h, m4/stdio_h.m4: New files, automatically
	imported from gnulib.
	* .bzrignore: Add lib/stdio.h.

2011-03-22  Glenn Morris  <rgm@gnu.org>

	* autogen/copy_autogen: Work from ./ or ../.
	Fix time-stamps.
	* autogen.sh: Doc fix.

2011-03-20  Glenn Morris  <rgm@gnu.org>

	* autogen/: New directory, to be excluded from releases.
	* autogen/copy_autogen, autogen/update_autogen: New scripts.
	* autogen/README: New file.
	* autogen/aclocal.m4, autogen/config.in, autogen/configure:
	* autogen/Makefile.in: Add auto-updated generated files.
	* autogen.sh: No longer a no-op, now it tests for autotools
	and runs them as necessary.
	* configure.in: Default maintainer-mode to on.
	* aclocal.m4, configure, lib/Makefile.in: Remove files.

2011-03-13  Paul Eggert  <eggert@cs.ucla.edu>

	Update for gnulib.
	* Makefile.in (GNULIB_MODULES): Add intprops, as Emacs now
	includes <intprops.h> directly.
	* lib/sys_stat.in.h: New version from Gnulib, which fixes a bug
	when building Emacs on Solaris 9 and running it on Solaris 10.

2011-03-08  Jan Djärv  <jan.h.d@swipnet.se>

	* configure.in: Require 3.0 for --with-gtk3.  Add HAVE_GTK3.

2011-03-07  Chong Yidong  <cyd@stupidchicken.com>

	* Version 23.3 released.

2011-03-06  Glenn Morris  <rgm@gnu.org>

	* configure.in (FREETYPE_LIBS): Actually set it to something.

2011-03-02  Paul Eggert  <eggert@cs.ucla.edu>

	Work around some portability problems with symlinks.

	* Makefile.in (GNULIB_MODULES): Add lstat, readlink, symlink.
	* configure.in (lstat, HAVE_LSTAT): Remove special hack.
	* lib/dosname.h, lib/lstat.c, lib/readlink.c, lib/stat.c:
	* lib/symlink.c, m4/lstat.m4, m4/readlink.m4, m4/stat.m4:
	* m4/symlink.m4:
	New files, automatically generated from gnulib.
	* aclocal.m4, configure, lib/Makefile.in, lib/gnulib.mk:
	* m4/gl-comp.m4, src/config.in, config.sub: Regenerate.

2011-02-26  Eli Zaretskii  <eliz@gnu.org>

	* .bzrignore: Ignore new lib/*.in-h files.

	* config.bat: Rename stdint.in.h and sys_stat.in.h.
	Call depfiles.bat even if lib/deps already exist.

2011-02-25  Paul Eggert  <eggert@cs.ucla.edu>

	* configure, lib/Makefile.in, lib/getopt_int.h, lib/gnulib.mk:
	* lib/stdlib.in.h, m4/stdlib_h.m4: Regenerate to incorporate
	recent changes to configure.in and to gnulib.

2011-02-24  Glenn Morris  <rgm@gnu.org>

	* configure.in: Replace obsolete AC_OUTPUT() with AC_CONFIG_FILES(),
	AC_CONFIG_COMMANDS(), and AC_OUTPUT sans arguments.

2011-02-22  Paul Eggert  <eggert@cs.ucla.edu>

	Assume S_ISLNK etc. work, since gnulib supports this.
	* Makefile.in (GNULIB_MODULES): Add sys_stat.
	* configure.in: Check for lstat and set HAVE_LSTAT=0 if not.
	Pretend to be using the gnulib lstat module for benefit of sys/stat.h.
	* configure, lib/Makefile.in, lib/gnulib.mk: Regenerate.

2011-02-21  Paul Eggert  <eggert@cs.ucla.edu>

	* lib/min-max.h: New file, for "min" and "max".

2011-02-21  Christoph Scholtes  <cschol2112@gmail.com>

	* lib/makefile.w32-in ($(BLD)/md5.$(O)): Add dependency on
	$(EMACS_ROOT)/nt/inc/stdint.h.

2011-02-21  Eli Zaretskii  <eliz@gnu.org>

	* lib/makefile.w32-in ($(BLD)/filemode.$(O)): Move from
	src/makefile.w32-in and adapt.  Depend on stamp_BLD.
	(GNULIBOBJS): Add $(BLD)/filemode.$(O).

2011-02-21  Paul Eggert  <eggert@cs.ucla.edu>

	Import filemode module from gnulib.
	* .bzrignore: Add lib/sys/.
	* Makefile.in (GNULIB_MODULES): Add filemode.
	* lib/Makefile.am (MOSTLYCLEANDIRS): New macro.
	* lib/filemode.c: Renamed from src/filemode.c and regenerated
	from gnulib.  This adds support for some more file types, e.g.,
	Cray DMF migrated files.
	* lib/filemode.h, lib/sys_stat.in.h, m4/filemode.m4, m4/st_dm_mode.m4:
	* m4/sys_stat_h.m4: New files, generated from gnulib.
	* aclocal.m4, configure, lib/Makefile.in, lib/gnulib.mk, m4/gl-comp.m4:
	Regenerate.

2011-02-20  Eli Zaretskii  <eliz@gnu.org>

	* lib/makefile.w32-in ($(BLD)/md5.$(O)): Don't depend on
	$(EMACS_ROOT)/nt/inc/sys/stat.h.

2011-02-20  Paul Eggert  <eggert@cs.ucla.edu>

	* configure.in (C_WARNINGS_SWITCH): Do not prepend -Wno-pointer-sign.
	This undoes the 2006-01-02 change.  The -Wno-pointer-sign option
	is no longer needed, due to the recent SSDATA and related changes.
	Perhaps -Wno-pointer-sign should also be removed from
	nextstep/Cocoa/Emacs.xcodeproj/project.pbxproj but I have no easy
	way to test this so I left it alone.
	* configure: Regenerate.

2011-02-20  Christoph Scholtes  <cschol2112@gmail.com>

	* lib/makefile.w32-in ($(BLD)/md5.$(O)): New recipe, moved from
	src/makefile.w32-in.

2011-02-20  Paul Eggert  <eggert@cs.ucla.edu>

	Import crypto/md5 and stdint modules from gnulib.
	* aclocal.m4, configure, lib/Makefile.in, lib/gnulib.mk, m4/gl-comp.m4:
	Regenerate.
	* lib/md5.c, lib/md5.h: Rename from src/md5.h and lib/md5.h.
	Import the new versions from gnulib; they assume a C99-style
	<stdint.h>, supplied by the stdint module.
	* lib/stdint.in.h, m4/longlong.m4, m4/stdint.m4, m4/md5.m4: New files,
	imported from gnulib.
	* Makefile.in (MAKEFILE_MODULES): Add crypto/md5.

2011-02-19  Eli Zaretskii  <eliz@gnu.org>

	* .bzrignore: Ignore cxxdefs.h and lib/*.in-h files.
	Add lib/deps/.

	* config.bat: Configure in `lib'.
	Generate *.Po files in lib/deps.

2011-02-18  Paul Eggert  <eggert@cs.ucla.edu>

	Import IRIX 6.5 getloadavg fixes from gnulib.
	* configure, lib/getloadavg.c, m4/getloadavg.m4: Regenerate.

2011-02-16  Paul Eggert  <eggert@cs.ucla.edu>

	Import getloadavg module from gnulib.
	* .bzrignore: Add lib/stdlib.h.
	* Makefile.in (GNULIB_MODULES): Add getloadavg.
	* configure.in (LIBS_SYSTEM): Omit -lkstat on sol2*; gnulib does this.
	(AC_CONFIG_LIBOBJ_DIR, AC_FUNC_GETLOADAVG, GETLOADAVG_FILES):
	Remove; gnulib does this now.
	* lib/getloadavg.c: Rename from src/getloadavg.c, and sync
	from gnulib.  This adds support for several other systems, such
	as Tru64 4.0D, QNX, AIX perfstat, etc.  It also fixes a potential
	buffer overrun on Linux hosts under very high load, and on hosts
	that maintain a channel to the load average file it makes sure
	the file descriptor is close-on-exec (on hosts that support this)
	and is not stdin, stdout, or stderr.
	* lib/stdlib.in.h, m4/getloadavg.m4, m4/stdlib_h.m4: New files,
	from gnulib.
	* aclocal.m4, configure, lib/Makefile.in, lib/gnulib.mk, m4/gl-comp.m4:
	Regenerate.

2011-02-15  Paul Eggert  <eggert@cs.ucla.edu>

	Merge from gnulib.

	* install-sh: Update to scriptversion 2011-01-19.21.

	2011-02-13  Bruno Haible  <bruno@clisp.org>

	Consistent macro naming for macros that use GCC __attribute__.
	* lib/ignore-value.h (_GL_ATTRIBUTE_DEPRECATED): Rename from
	ATTRIBUTE_DEPRECATED.

	2011-02-12  Bruno Haible  <bruno@clisp.org>

	setlocale: Prefer gnulib's override over libintl's override.
	* lib/gettext.h (setlocale): Redefine to rpl_setlocale if
	GNULIB_defined_setlocale is set.

2011-02-13  Glenn Morris  <rgm@gnu.org>

	* make-dist: Exclude generated file src/globals.h.

2011-02-10  Paul Eggert  <eggert@cs.ucla.edu>

	* arg-nonnull.h, c++defs.h, warn-on-use.h: Fix licenses.
	Sync from gnulib, which has been patched to fix the problem
	with the license notices.  Problem reported by Glenn Morris in
	<http://lists.gnu.org/archive/html/emacs-devel/2011-02/msg00403.html>.

2011-02-09  Stefan Monnier  <monnier@iro.umontreal.ca>

	* .bzrignore: Ignore globals.h and related stamp.

2011-02-09  Paul Eggert  <eggert@cs.ucla.edu>

	* lib/Makefile.in, lib/gnulib.mk: Regenerate.
	This merges the following fix from gnulib:

	2011-02-08  Bruno Haible  <bruno@clisp.org>

	Split large sed scripts, for HP-UX sed.

2011-02-08  Tom Tromey  <tromey@redhat.com>

	* configure: Rebuild.
	* configure.in (NS_OBJC_OBJ): New subst.

2011-02-06  Paul Eggert  <eggert@cs.ucla.edu>

	gnulib: allow multiple gnulib generated replacements to coexist
	This defines a few preprocessor symbols that should not affect Emacs.
	* lib/getopt.in.h, lib/time.in.h, lib/unistd.in.h: Regenerate
	via "make sync-from-gnulib".

	gnulib: undo previous change
	The upstream _HEADERS change was backed out of gnulib (see the
	same thread).  Stay in sync with gnulib.

	gnulib: adjust to upstream _HEADERS change
	* lib/Makefile.am (EXTRA_HEADERS, nodist_pkginclude_HEADERS):
	New empty macros, to accommodate recent changes to gnulib.  See
	<http://lists.gnu.org/archive/html/bug-gnulib/2011-02/msg00068.html>.
	* c++defs.h, lib/Makefile.in, lib/ftoastr.h, lib/getopt.in.h:
	* lib/gnulib.mk, lib/ignore-value.h, lib/stdbool.in.h, lib/stddef.in.h:
	* lib/time.in.h, lib/unistd.in.h:
	Regenerate.

2011-02-05  Paul Eggert  <eggert@cs.ucla.edu>

	sync from gnulib to remove HAVE_STDBOOL_H
	* m4/stdbool.m4 (AC_CHECK_HEADER_STDBOOL): Rename from
	AC_HEADER_STDBOOL.  All uses changed.  Do not define
	HAVE_STDBOOL_H, as gnulib does not need this.  This change is
	imported from the latest Autoconf git.  It was motivated by Emacs,
	which uses gnulib but does not need HAVE_STDBOOL_H.
	* configure, src/config.in: Regenerate.
	* config.guess, config.sub: Sync to 2011-02-02 versions (whitespace)

2011-02-03  Paul Eggert  <eggert@cs.ucla.edu>

	allow C code to suppress warnings about ignored return values
	* Makefile.in (GNULIB_MODULES): Add ignore-value.
	* configure, lib/Makefile.in, lib/gnulib.mk, m4/gl-comp.m4: Regenerate.
	* lib/ignore-value.h: New file.

2011-01-31  Chong Yidong  <cyd@stupidchicken.com>

	* configure.in: Test existence of xaw3d library, not just the
	header (Bug#7642).

2011-01-31  Eli Zaretskii  <eliz@gnu.org>

	* lib/makefile.w32-in (GNULIBOBJS): Add $(BLD)/strftime.$(O) and
	$(BLD)/time_r.$(O).
	($(BLD)/dtoastr.$(O)): Depend on $(EMACS_ROOT)/src/s/ms-w32.h and
	$(EMACS_ROOT)/src/m/intel386.h.
	($(BLD)/strftime.$(O))
	($(BLD)/time_r.$(O)): Define prerequisites.

2011-01-31  Paul Eggert  <eggert@cs.ucla.edu>

	src/emacs.c now gets version number from configure.in
	* configure.in (version): Set this from $PACKAGE_VERSION,
	which is set from AC_INIT, rather than scouting through src/emacs.c.
	* configure: Regenerate.
	* make-dist (version): Get it from configure.in, not src/emacs.c.

2011-01-30  Paul Eggert  <eggert@cs.ucla.edu>

	strftime: import from gnulib
	* Makefile.in (GNULIB_MODULES): Add strftime.
	* configure.in (AC_FUNC_STRFTIME, my_strftime): Remove; no longer
	needed.
	* aclocal.m4, configure, lib/Makefile.in, lib/gnulib.mk, m4/gl-comp.m4:
	Regenerate.
	* lib/strftime.c, lib/strftime.h, lib/stdbool.in.h: New files,
	imported from gnulib.
	* m4/strftime.m4, m4/stdbool.m4, m4/tm_gmtoff.m4: Likewise.
	This incorporates many changes from gnulib, including simpler
	handling of multibyte formats, porting to mingw32 and other
	platforms, and support for higher-resolution time stamps.
	Emacs does not yet use the higher-resolution interface.

2011-01-30  Paul Eggert  <eggert@cs.ucla.edu>

	gnulib: import mktime and move-if-change fixes from gnulib

	* configure: Regenerate from the following.

	2011-01-30  Paul Eggert  <eggert@cs.ucla.edu>

	mktime: clarify long_int width checking
	* lib/mktime.c (long_int_is_wide_enough): Move this assertion to
	the top level, to make it clearer that the assumption about
	long_int width is being checked.  See
	<http://lists.gnu.org/archive/html/bug-gnulib/2011-01/msg00554.html>.

	2011-01-29  Paul Eggert  <eggert@cs.ucla.edu>

	TYPE_MAXIMUM: avoid theoretically undefined behavior
	* lib/intprops.h (TYPE_MINIMUM, TYPE_MAXIMUM): Do not shift a
	negative number, which the C Standard says has undefined behavior.
	In practice this is not a problem, but might as well do it by the book.
	Reported by Rich Felker and Eric Blake; see
	<http://lists.gnu.org/archive/html/bug-gnulib/2011-01/msg00493.html>.
	* m4/mktime.m4 (AC_FUNC_MKTIME): Likewise.
	* lib/mktime.c (TYPE_MAXIMUM): Redo slightly to match the others.

	mktime: #undef mktime before #defining it
	* lib/mktime.c (mktime) [DEBUG]: #undef mktime before #defining it.

	mktime: systematically normalize tm_isdst comparisons
	* lib/mktime.c (isdst_differ): New function.
	(__mktime_internal): Use it systematically for all isdst comparisons.
	This completes the fix for libc BZ #6723, and removes the need for
	normalizing tm_isdst.
	See <http://sourceware.org/bugzilla/show_bug.cgi?id=6723>
	(not_equal_tm) [DEBUG]: Use isdst_differ here, too.

	mktime: fix some integer overflow issues and sidestep the rest

	This was prompted by a bug report by Benjamin Lindner for MinGW
	<http://lists.gnu.org/archive/html/bug-gnulib/2011-01/msg00472.html>.
	His bug is due to signed integer overflow (0 - INT_MIN), and I
	I scanned through mktime.c looking for other integer overflow
	problems, fixing all the bugs I found.

	Although the C Standard says the resulting code is still not safe
	in the presence of integer overflow, in practice it should be good
	enough for all real-world two's-complement implementations, except
	for debugging environments that deliberately trap on integer
	overflow (e.g., gcc -ftrapv).

	* lib/mktime.c (WRAPV): New macro.
	(SHR): Also check that long_int and time_t shift right in the
	usual way, before using the fast-but-unportable method.
	(TYPE_ONES_COMPLEMENT, TYPE_SIGNED_MAGNITUDE): Remove, no longer
	used.  The code already assumed two's complement, so there's
	no need to test for alternatives.  All uses removed.
	(TYPE_MAXIMUM): Don't rely here on overflow behavior not defined by
	the C standard.  Problem reported by Rich Felker in
	<http://lists.gnu.org/archive/html/bug-gnulib/2011-01/msg00488.html>.
	(twos_complement_arithmetic): Also check long_int and time_t.
	(time_t_avg, time_t_add_ok, time_t_int_add_ok): New functions.
	(guess_time_tm, ranged_convert, __mktime_internal): Use them.
	(__mktime_internal): Avoid integer overflow with unary subtraction
	in two instances where -1 - X is an adequate replacement for -X,
	since the calculations are approximate.

	2011-01-29  Eric Blake  <eblake@redhat.com>

	mktime: avoid infinite loop
	* m4/mktime.m4 (AC_FUNC_MKTIME): Avoid overflow on possibly-signed
	type; behavior is still undefined but portable to all known targets.
	Reported by Rich Felker.

	2011-01-28  Paul Eggert  <eggert@cs.ucla.edu>

	mktime: avoid problems on NetBSD 5 / i386
	* lib/mktime.c (long_int): New type.  This works around a problem
	on NetBSD 5 / i386, where 'long int' and 'int' are both 32 bits
	but time_t is 64 bits, and where I expect the existing code is
	wrong in some cases.
	(leapyear, ydhms_diff, guess_time_tm, __mktime_internal): Use it.
	(ydhms_diff): Bring back the compile-time check for wide-enough
	year and yday.

	mktime: fix misspelling in comment
	* lib/mktime.c (__mktime_internal): Fix misspelling in comment.
	This merges all recent glibc changes of importance.

	2011-01-28  Ralf Wildenhues  <Ralf.Wildenhues@gmx.de>

	move-if-change: cope with concurrent mv of identical file.
	* move-if-change (CMPPROG): Accept environment
	variable as an override for `cmp'.
	(usage): Document CMPPROG.
	Adjust comparison to drop stdout.  Cope with failure of mv if
	the target file exists and is identical to the source, for
	parallel builds.
	Report from H.J. Lu against binutils in PR binutils/12283.

2011-01-29  Eli Zaretskii  <eliz@gnu.org>

	* lib/makefile.w32-in:
	* lib/getopt_.h: New files.

2011-01-28  Paul Eggert  <eggert@cs.ucla.edu>

	improve fix for MS-DOS file name clash
	* Makefile.in (DOS_gnulib_comp.m4): Rename from DOS-gnulib-comp.m4,
	for portability to POSIX make.  Reported by Bruno Haible.
	(sync-from-gnulib): Copy gl-comp.m4 (if present) back to
	gnulib-comp.m4 before running gnulib-tool, to prevent old gnulib
	files from accumulating as garbage.  Also reported by Bruno Haible.

2011-01-27  Paul Eggert  <eggert@cs.ucla.edu>

	fix two m4/gnulib-*.m4 file names that clashed under MS-DOS
	* Makefile.in (DOS-gnulib-comp.m4): New macro.
	(sync-from-gnulib): Rename m4/gnulib-comp.m4 to m4/gl-comp.m4 to avoid
	problems with MS-DOS 8+3 file name restrictions.
	Remove m4/gnulib-cache.m4, as we can live without it.  If we kept
	it, it would also cause problems when extracting Emacs distribution
	tarballs on MS-DOS hosts.
	(ACLOCAL_INPUTS): Adjust to file renaming.
	* aclocal.m4, configure, lib/Makefile.in, src/config.in: Regenerate.
	* config.guess, config.sub: Sync from gnulib.
	* m4/gnulib-cache.m4: Remove from repository.
	* m4/gl-comp.m4: Rename from m4/gnulib-comp.m4.

2011-01-25  Glenn Morris  <rgm@gnu.org>

	* README: Add a note about ranges in copyright years.

	* configure.in: Set CANNOT_DUMP on ia64 hpux (port from emacs-23).

2011-01-25  Peter O'Gorman  <bug-gnu-emacs@mlists.thewrittenword.com>  (tiny change)

	* configure.in: Add HP-UX on IA64 (Bug#6811).

2011-01-24  Paul Eggert  <eggert@cs.ucla.edu>

	Remove HAVE_RAW_DECL_CHOWN etc. from config.h
	* Makefile.in (sync-from-gnulib): Remove m4/warn-on-use.m4,
	as it is no longer needed.
	* aclocal.m4, configure, lib/Makefile.in, src/config.in: Regenerate.
	* configure.in: Invoke the new gnulib macro
	gl_ASSERT_NO_GNULIB_POSIXCHECK, which removes the need for
	warn-on-use.m4 and for the HAVE_RAW_DECL_* symbols in config.h.
	* m4/getopt.m4: Sync from gnulib; this removes the need for
	HAVE_DECL_OPTRESET and HAVE_DECL_GETOPT_CLIP from config.h.
	* m4/gnulib-common.m4 (gl_ASSERT_NO_GNULIB_POSIXCHECK):
	New macro, synced from gnulib.
	* m4/warn-on-use.m4: Remove.

2011-01-22  Paul Eggert  <eggert@cs.ucla.edu>

	aclocal.m4: put this file back into repository
	This way, we don't have to assume that the maintainer has
	the automake package installed.  See
	<http://lists.gnu.org/archive/html/emacs-devel/2011-01/msg00746.html>.
	* .bzrignore: Remove aclocal.m4, undoing the previous change.
	* Makefile.in (top_maintainer_clean): Do not remove aclocal.m4,
	undoing the previous change.
	* aclocal.m4: New file (actually, resurrected).

2011-01-22  Miles Bader  <miles@gnu.org>

	* configure.in: Don't zero-out FONTCONFIG_CFLAGS and
	FONTCONFIG_LIBS when building with XFT (doing so is incorrect, as
	Emacs directly uses fontconfig, and breaks building when using a
	strict linker).

2011-01-21  Paul Eggert  <eggert@cs.ucla.edu>

	src/config.in: shrink slightly
	* configure.in: Invoke the new gnulib macro gl_ASSERT_NO_GNULIB_TESTS.
	This makes src/config.in a bit smaller, by removing identifiers
	like GNULIB_TEST_MKTIME that Emacs does not need.
	* m4/getopt.m4, m4/gnulib-common.m4, m4/include_next.m4:
	* m4/multiarch.m4, m4/stddef_h.m4, m4/time_h.m4, m4/unistd_h.m4:
	Sync from gnulib.  This removes a few more unnecessary symbols from
	src/config.in, such as AA_APPLE_UNIVERSAL_BUILD and HAVE_STDDEF_H.
	* configure, src/config.in: Regenerate.

	aclocal.m4: tweaks to regenerate more conveniently
	This attempts to act better when the source is in a weird state.  See
	<http://lists.gnu.org/archive/html/emacs-devel/2011-01/msg00734.html>.
	* Makefile.in (am--refresh): Add aclocal.m4, configure, config.in.
	* .bzrignore: Add aclocal.m4.

2011-01-20  Paul Eggert  <eggert@cs.ucla.edu>

	aclocal.m4: omit auto-generated file from repository
	* Makefile.in (top_maintainer_clean): Remove aclocal.m4; this undoes
	the most recent change here.
	* aclocal.m4: Remove from bzr repository.  This file is
	auto-generated and isn't needed to run 'configure'.  See
	<http://lists.gnu.org/archive/html/emacs-devel/2011-01/msg00698.html>.

2011-01-19  Paul Eggert  <eggert@cs.ucla.edu>

	Minor Makefile.in tweaks to build from gnulib better.
	<http://lists.gnu.org/archive/html/emacs-devel/2011-01/msg00673.html>
	* Makefile.in (sync-from-gnulib): Also run autoreconf -I m4.
	(top_maintainer_clean): Don't remove aclocal.m4.

2011-01-18  Paul Eggert  <eggert@cs.ucla.edu>

	Minor cleanups for 'bzr status'
	* .bzrignore: Add emacs-*/, the output of make-dist, and stamp-h1,
	the output of config.guess.
	* Makefile.in (top_distclean): Remove stamp-h1 too.

	* configure.in (HAVE_ATTRIBUTE_ALIGNED): Arrange for this to be
	defined if the compiler supports GCC-style __attribute__
	((__aligned__ ...)).  IBM AIX and Oracle Solaris Studio support
	this syntax.

2011-01-17  Paul Eggert  <eggert@cs.ucla.edu>

	Makefile.in: tidy up the building of lib
	* Makefile.in (am--refresh): Mark as .PHONY.
	(top_maintainer_clean): Don't remove lib/gnulib.mk m4/gnulib-cache.m4,
	as they're not rebuilt unless you do a "make sync-from-gnulib"
	and the former is needed for "configure".
	(maintainer-clean): Don't recurse into lib, as "make bootstrap-clean"
	has already removed lib/Makefile.

	* Makefile.in (GNULIB_MODULES): Change ftoastr to dtoastr.
	This avoids building ftoastr and ldtoastr, which aren't needed.  See
	<http://lists.gnu.org/archive/html/bug-gnulib/2011-01/msg00199.html>.

	* .bzrignore: Add .h files that are host-dependent.
	Add lib/.deps/, lib/arg-nonnull.h, lib/c++defs.h, lib/getopt.h,
	lib/time.h, lib/unistd.h, lib/warn-on-use.h.  These are
	host-dependent and are built as part of an ordinary 'make', and
	should not be checked in.

	* lib/Makefile.in: Regenerate.
	* lib/COPYING: New file, a copy of COPYING.

	* configure: Regenerate.
	* configure.in (AC_USE_SYSTEM_EXTENSIONS): Remove: gnulib does this.

	Regenerate.
	* lib/getopt.c, lib/getopt.in.h, lib/getopt1.c, lib/getopt_int.h:
	* lib/gettext.h, lib/unistd.in.h, m4/unistd_h.m4:
	New files, copied from gnulib by gnulib-tool.
	* aclocal.m4, configure, lib/Makefile.in, m4/getopt.m4:
	* m4/gnulib-cache.m4, m4/gnulib-comp.m4, src/config.in:
	Regenerate.

	Use gnulib's getopt-gnu module.
	* Makefile.in (GNULIB_MODULES): Add getopt-gnu.
	(AUTOCONF_INPUTS): Remove getopt.m4; aclocal.m4 is a good-enough
	representative of the dependencies.
	* configure.in: Do not configure getopt, as gnulib does that now.
	* make-dist: Do not worry about lib-src/getopt.h, as gnulib handles
	getopt now, in lib.

	Regenerate.
	* arg-nonnull.h, c++defs.h, lib/mktime-internal.h, lib/mktime.c:
	* lib/stddef.in.h, lib/time.h, lib/time.in.h, lib/time_r.c:
	* m4/extensions.m4, m4/include_next.m4, m4/mktime.m4:
	* m4/multiarch.m4, m4/stddef_h.m4, m4/time_h.m4, m4/time_r.m4:
	* m4/extensions.m4, m4/include_next.m4, m4/mktime.m4, m4/multiarch.m4:
	* m4/stddef_h.m4, m4/time_h.m4, m4/time_r.m4, m4/warn-on-use.m4:
	* m4/wchar_t.m4, warn-on-use.h:
	New files, copied from gnulib by gnulib-tool.
	* aclocal.m4, configure, lib/Makefile.in, lib/gnulib.mk:
	* m4/gnulib-cache.m4, m4/gnulib-comp.m4, src/config.in:
	Regenerate.

	Use gnulib's mktime module.
	* Makefile.in (GNULIB_MODULES): Add mktime.
	* configure.in: Remove code no longer needed, as gnulib now does it.
	(AC_CHECK_FUNCS): Remove mktime.
	(AC_FUNC_MKTIME, BROKEN_MKTIME): Remove.
	(__restrict): Remove, as this now gets in the way of the C99
	support for 'restrict' pulled in by the gnulib mktime module.
	Code should now use 'restrict' and not '__restrict".
	(mktime): Remove.
	* make-dist: Put gnulib-generated files arg-nonnull.h, c++defs.h,
	and warn-on-use.h into the distribution.

	Regenerate.
	* lib/dtoastr.c, lib/ftoastr.c, lib/ftoastr.h, lib/intprops.h:
	* lib/ldtoastr.c, m4/c-strtod.m4:
	New files, copied from gnulib by gnulib-tool.
	* lib/dummy.c: Remove.
	* aclocal.m4, configure, lib/Makefile.in, lib/gnulib.mk:
	* m4/gnulib-cache.m4, m4/gnulib-comp.m4, src/config.in:
	Regenerate.

	Use gnulib's ftoastr module.
	* Makefile.in (GNULIB_MODULES): Add ftoastr.  Remove dummy.

	Regenerate.
	* aclocal.m4, compile, depcomp, lib/Makefile.in, lib/dummy.c:
	* lib/gnulib.mk, m4/00gnulib.m4, m4/gnulib-cache.m4:
	* m4/gnulib-common.m4, m4/gnulib-comp.m4, m4/gnulib-tool.m4, missing:
	New files, generated automatically, with 'make sync-from-gnulib'
	followed by 'make'.
	* configure: Regenerate.

	Automate syncing from gnulib.
	* INSTALL, README: Document new subdirectory 'lib'.
	* Makefile.in (SUBDIR): Add lib.
	(SUBDIR_MAKEFILES): Add lib/Makefile.
	(lib-src, src, TAGS, tags): Depend on lib.
	(gnulib_srcdir, GNULIB_MODULES, GNULIB_TOOL_FLAGS): New macros.
	($(gnulib_srcdir)): New rule.
	(sync-from-gnulib): New rule, which is .PHONY.
	(lib): New rule, which is like lib-src.
	(Makefile): Depend on lib/Makefile.in.
	(AUTOCONF_INPUTS): Depend on aclocal.m4.
	(ACLOCAL_INPUTS, AUTOMAKE_INPUTS): New macros.
	($(srcdir)/aclocal.m4, $(srcdir)/lib/Makefile.in): New rules.
	(am--refresh): New rule, to pacify Automake.
	(mostlyclean, clean, distclean, bootstrap-clean, maintainer-clean):
	Clean lib, too.
	(top_maintainer_clean): New macro, to remove gnulib-tool and Automake
	droppings.
	(maintainer-clean, extraclean): Use it.
	* configure.in: Initialize for automake and gnulib, by invoking
	AM_INIT_AUTOMAKE, AM_PROG_CC_C_O, gl_EARLY, and gl_INIT.  Output
	lib/Makefile, too.  Use automake to build gnulib, as gnulib works
	more conveniently with automake.
	* lib/Makefile.am: New file.
	* make-dist: Also put into the distribution aclocal.m4,
	compile, depcomp, missing, and the files under lib/.

2011-01-15  Glenn Morris  <rgm@gnu.org>

	* Makefile.in (epaths-force): No more arch-tag to edit.

2011-01-15  Chong Yidong  <cyd@stupidchicken.com>

	* configure.in: Bump min libxml2 version to 2.6.17 (Bug#7603).

2011-01-14  Paul Eggert  <eggert@cs.ucla.edu>

	* make-dist: Distribute test/ files too.
	Distribute every file under test/ that is under version control,
	using patterns like *.el to capture files that are added later.
	Without this change, "configure" would fail, because it would
	attempt to build from a Makefile.in that was not distributed.

2011-01-13  Christian Ohler  <ohler@gnu.org>

	* Makefile.in (INFO_FILES): Add ERT.

	* Makefile.in (check): Run tests in test/automated.

	* Makefile.in:
	* configure.in: Add test/automated/Makefile.

2011-01-07  Paul Eggert  <eggert@cs.ucla.edu>

	* install-sh, mkinstalldirs, move-if-change: Update from master
	source in gnulib.

	* config.guess, config.sub: Updated from master source.

2011-01-05  Andreas Schwab  <schwab@linux-m68k.org>

	* configure.in: Check for __builtin_unwind_init.

2011-01-05  Glenn Morris  <rgm@gnu.org>

	* configure.in (HAVE_MAKEINFO): New output variable.
	(MAKEINFO): Reset to "makeinfo" if not found.
	* Makefile.in (install-arch-indep, info):
	Replace MAKEINFO = off with HAVE_MAKEINFO = no.

2010-12-29  Ulrich Müller  <ulm@gentoo.org>

	* configure.in: Make gameuser configurable (Bug#7717).

2010-12-15  Glenn Morris  <rgm@gnu.org>

	* Makefile.in (install-arch-dep, uninstall): Remove code relating to the
	long absent lib-src/fns-*.el.

2010-12-11  Glenn Morris  <rgm@gnu.org>

	* make-dist: Exclude etc/*.pyc.

2010-12-10  Andreas Schwab  <schwab@linux-m68k.org>

	* configure.in: Don't double machfile in final message.

2010-12-04  Chong Yidong  <cyd@stupidchicken.com>

	* configure.in: Fix last change.

2010-12-04  Andreas Schwab  <schwab@linux-m68k.org>

	* configure.in: Remove reference to removed machine description
	files and allow $machine and $machfile to be empty.
	Substitute M_FILE/S_FILE instead of machfile/opsysfile.

2010-12-03  Glenn Morris  <rgm@gnu.org>

	* make-dist: Remove EMACS_UNIBYTE unsetting; it does nothing.

2010-11-23  Dan Nicolaescu  <dann@ics.uci.edu>

	* configure.in <AC_CHECK_HEADERS>: Remove sys/ioctl.h.
	(EXTERNALLY_VISIBLE): New definition.

2010-11-21  Dan Nicolaescu  <dann@ics.uci.edu>

	* configure.in (INLINE): Do not depend on OPTIMIZE, unused.

2010-11-15  Dan Nicolaescu  <dann@ics.uci.edu>

	* configure.in: Do not check for unconditionally included headers.

2010-11-09  Stefan Monnier  <monnier@iro.umontreal.ca>

	* .dir-locals.el (log-edit-mode): Set log-edit-rewrite-fixes.

2010-11-09  Michael Albinus  <michael.albinus@gmx.de>

	* configure.in: Don't write a warning for D-Bus anymore.

2010-11-06  Andreas Schwab  <schwab@linux-m68k.org>

	* configure.in: Fix indentation.

2010-10-31  Ken Brown  <kbrown@cornell.edu>

	* configure.in (checking whether localtime caches TZ):
	Use unsetenv instead of modifying environment directly.

2010-10-25  Andreas Schwab  <schwab@linux-m68k.org>

	* configure.in (checking for -znocombreloc): Use AC_LANG_PROGRAM
	to avoid warning.

2010-10-24  Lars Magne Ingebrigtsen  <larsi@gnus.org>

	* configure.in: Remove the BROKEN annotation from GnuTLS.

2010-10-22  Glenn Morris  <rgm@gnu.org>

	* make-dist: Avoid listing .el files twice.  Don't try to run
	autoconf if --no-update.

2010-10-20  Glenn Morris  <rgm@gnu.org>

	* make-dist: No longer create lisp/MANIFEST.

2010-10-14  Glenn Morris  <rgm@gnu.org>

	* BUGS, INSTALL.BZR, README: Updates.

2010-10-13  Glenn Morris  <rgm@gnu.org>

	* make-dist: Remove --compress.  Check for the appropriate
	gzip-like executable, and if not found, don't compress.
	Check version number in README, don't change it.
	Use find for nt/inc/*.h.

2010-10-12  Dan Nicolaescu  <dann@ics.uci.edu>

	* configure (ns_appdir, OLDXMENU, TOOLTIP_SUPPORT):
	Remove trailing / from directory names.

2010-10-12  Glenn Morris  <rgm@gnu.org>

	* make-dist: Update and simplify.

2010-10-12  Eli Zaretskii  <eliz@gnu.org>

	* make-dist: Don't distribute src/buildobj.h.  (Bug#7167)

2010-10-10  Dan Nicolaescu  <dann@ics.uci.edu>

	* configure.in (PROFILING_LDFLAGS): Do not define, remove all uses.

2010-10-09  Glenn Morris  <rgm@gnu.org>

	* make-dist: No more doc/emacs/*.texi.in.

	* configure.in (AC_OUTPUT): Remove doc/emacs/emacsver.texi.

2010-10-09  Glenn Morris  <rgm@gnu.org>

	* configure.in: Combine some conditionals.

	* configure.in (AC_OUTPUT): Add doc/emacs/emacsver.texi.
	* make-dist: Include doc/emacs/*.texi.in.

	* INSTALL, make-dist: Remove references to b2m.
	* Makefile.in (MAN_PAGES): Remove b2m.1.

2010-10-05  Glenn Morris  <rgm@gnu.org>

	* .dir-locals.el: The Emacs convention is sentence-end-double-space.

2010-10-03  Dan Nicolaescu  <dann@ics.uci.edu>

	* configure.in (NO_INLINE, noinline): Move here from src/xterm.c.

2010-10-01  Dan Nicolaescu  <dann@ics.uci.edu>

	* configure.in: Include stdlib.h and string.h unconditionally.

2010-09-29  Romain Francoise  <romain@orebokech.com>

	* configure.in: Don't enable ImageMagick unless HAVE_X11.

2010-09-28  Glenn Morris  <rgm@gnu.org>

	* configure.in (HAVE_GNUTLS): Add a description to make autoheader
	happy.

2010-09-27  Lars Magne Ingebrigtsen  <larsi@gnus.org>

	* configure.in: Enable imagemagick by default.

2010-09-26  Lars Magne Ingebrigtsen  <larsi@gnus.org>

	* configure.in (HAVE_GNUTLS): Don't break if we don't have the
	GnuTLS libraries.

2010-09-26  Teodor Zlatanov  <tzz@lifelogs.com>

	* configure.in: Set up GnuTLS.

2010-09-22  Chong Yidong  <cyd@stupidchicken.com>

	* configure.in: Announce whether libxml2 is linked to.

2010-09-20  Dan Nicolaescu  <dann@ics.uci.edu>

	* configure.in (LINKER): Rename to LD_FIRSTFLAG, do not include $(CC).

2010-09-18  Eli Zaretskii  <eliz@gnu.org>

	* config.bat: Detect that libxml2 is installed and if so, build
	with it.

2010-09-13  Lars Magne Ingebrigtsen  <larsi@gnus.org>

	* configure.in (HAVE_LIBXML2): Check that the libxml2 we found can
	be used.  This fixes a conf problem on Mac OS X.

2010-09-10  Lars Magne Ingebrigtsen  <larsi@gnus.org>

	* configure.in: Check for libxml2.

2010-09-09  Glenn Morris  <rgm@gnu.org>

	* make-dist: No more TODO files under lisp/.

2010-09-04  Eli Zaretskii  <eliz@gnu.org>

	* config.bat: Produce lisp/gnus/_dir-locals.el from
	lisp/gnus/.dir-locals.el.

2010-08-23  Andreas Schwab  <schwab@linux-m68k.org>

	* configure.in: Fix check for librsvg, imagemagick and
	MagickExportImagePixels.

2010-08-18  Joakim Verona  <joakim@verona.se>

	* Makefile.in, configure.in: Checks for ImageMagick.

2010-08-10  Dan Nicolaescu  <dann@ics.uci.edu>

	* configure.in (AC_PREREQ): Require autoconf 2.65.

2010-08-09  Dan Nicolaescu  <dann@ics.uci.edu>

	* configure.in (AC_PREREQ): Require autoconf 2.66 to stop version churn.

2010-08-09  Andreas Schwab  <schwab@linux-m68k.org>

	* configure.in: Add AC_C_BIGENDIAN.

2010-08-09  Dan Nicolaescu  <dann@ics.uci.edu>

	* configure.in (ORDINARY_LINK): Use on hpux* too.

2010-08-06  Jan Djärv  <jan.h.d@swipnet.se>

	* configure.in: Check for util.h.
	Use -Wimplicit-function-declaration if compiler supports it.

2010-08-05  Eli Zaretskii  <eliz@gnu.org>

	* configure.in (UNEXEC_OBJ): Rename unexec.o => unexcoff.o.

2010-08-04  Andreas Schwab  <schwab@linux-m68k.org>

	* configure.in: Restore accidentally removed use of
	GCC_TEST_OPTIONS/NON_GCC_TEST_OPTIONS.

2010-07-29  Chad Brown  <yandros@mit.edu>

	* configure.in: Check for dirent.h.

2010-07-29  Dan Nicolaescu  <dann@ics.uci.edu>

	* configure.in: Remove reference to usg5-4, unused.

2010-07-25  Andreas Schwab  <schwab@linux-m68k.org>

	* configure.in: Check for __executable_start.

2010-07-24  Ken Brown  <kbrown@cornell.edu>

	* configure.in (LINKER, LIB_GCC): Remove cygwin special cases (Bug#6715)

2010-07-24  Juanma Barranquero  <lekktu@gmail.com>

	* .bzrignore, .gitignore: Ignore README.W32 on the root directory.

2010-07-24  Ken Brown  <kbrown@cornell.edu>  (tiny change)

	* configure.in (START_FILES) [cygwin]: Set to pre-crt0.o (Bug#6715).

2010-07-12  Andreas Schwab  <schwab@linux-m68k.org>

	* configure.in (C_WARNINGS_SWITCH, PROFILING_CFLAGS)
	(PROFILING_LDFLAGS): Substitute, don't add them to CFLAGS/LDFLAGS.
	(C_OPTIMIZE_SWITCH): Remove.
	(TEMACS_LDFLAGS2): Add ${PROFILING_LDFLAGS}.

2010-07-11  Andreas Schwab  <schwab@linux-m68k.org>

	* configure.in: Don't check for index and rindex, check for strchr
	and strrchr.  Define strchr and strrchr as index and rindex,
	resp., in src/config.h if not available.

2010-07-08  Dan Nicolaescu  <dann@ics.uci.edu>

	* configure.in: Use -Wold-style-definition if available.
	This helps with the transition to standard C code, it can be
	removed when done.

	* configure.in (PRE_EDIT_LDFLAGS, POST_EDIT_LDFLAGS): Remove.

	* configure.in (UNEXEC_OBJ): Add comment about values for MSDOS
	and MSWindows.

2010-07-07  Andreas Schwab  <schwab@linux-m68k.org>

	* configure.in: Don't check for bcopy, bcmp, bzero.  Don't include
	<strings.h> and don't define bcopy, bzero, BCMP in config.h.

2010-07-07  Dan Nicolaescu  <dann@ics.uci.edu>

	* configure.in (getenv): Remove K&R declaration.

2010-07-02  Jan Djärv  <jan.h.d@swipnet.se>

	* configure.in: Remove define __P.

2010-07-02  Dan Nicolaescu  <dann@ics.uci.edu>

	* configure.in (--enable-use-lisp-union-type): New flag.

2010-06-30  Dan Nicolaescu  <dann@ics.uci.edu>

	Fix CFLAGS for non-GCC compilers.
	* configure.in (CFLAGS): Always use -g like it was done before the
	2010-03-30 change.
	(REAL_CFLAGS): Use CFLAGS for non-GCC to get optimization flags.
	(Bug#6538)

2010-06-30  Glenn Morris  <rgm@gnu.org>

	* configure.in (HAVE_SOUND, HAVE_X_I18N, HAVE_X11R6_XIM):
	Set with AC_DEFINE rather than AH_BOTTOM.

	* configure.in (C_OPTIMIZE_SWITCH, CANNOT_DUMP, SYSTEM_MALLOC)
	(USE_MMAP_FOR_BUFFERS, C_WARNING_SWITCH, CFLAGS, REAL_CFLAGS):
	Set with shell, not cpp.
	(LIBX): Remove, just use -lX11 in the one place this was used.
	(cannot_dump): Replace with CANNOT_DUMP.

2010-06-28  Jan Djärv  <jan.h.d@swipnet.se>

	* configure.in: Add --with-x-toolkit=gtk3.  Remove HAVE_GTK_MULTIDISPLAY,
	check for gtk_file_chooser_dialog_new, and HAVE_GTK_FILE_BOTH (implied
	by minimum required Gtk+ 2.6).  Add checks for functions introduced
	in Gtk+ 2.14 or newer (bug#6505).

2010-06-26  Eli Zaretskii  <eliz@gnu.org>

	* config.bat: Remove white space around "+" in COPY commands.

2010-06-23  Glenn Morris  <rgm@gnu.org>

	* info/dir: Start descriptions in column 32, per Texinfo convention.

2010-06-16  Chong Yidong  <cyd@stupidchicken.com>

	* INSTALL: Update font information (Bug#6389).

2010-06-16  Glenn Morris  <rgm@gnu.org>

	* INSTALL: General update.

2010-06-12  Glenn Morris  <rgm@gnu.org>

	* Makefile.in (install-arch-indep): Delete any old info .gz files first.

2010-06-11  Glenn Morris  <rgm@gnu.org>

	* configure.in (--without-compress-info): New option.
	(GZIP_INFO): New output variable.

	* Makefile.in (GZIP_INFO): New, set by configure.
	(install-arch-indep): Don't gzip info pages if GZIP_INFO is nil.
	Handle man pages in the same way.

2010-06-10  Glenn Morris  <rgm@gnu.org>

	* Makefile.in (install-arch-indep): Gzip the info files too.

	* make-dist: Remove references to non-existent directories and files.

2010-06-08  Dan Nicolaescu  <dann@ics.uci.edu>

	* configure.in: Include <strings.h> and <string.h> instead of
	"strings.h" and "string.h".

2010-06-06  Dan Nicolaescu  <dann@ics.uci.edu>

	* configure.in: Remove code dealing with BSTRING.

2010-06-03  Dan Nicolaescu  <dann@ics.uci.edu>

	* configure.in (AC_PREREQ): Require autoconf 2.65.

	* configure.in (unxec): Do not define and substitute.
	(UNEXEC_OBJ): New output variable, replaces cpp UNEXEC.

2010-06-03  Glenn Morris  <rgm@gnu.org>

	* configure.in (AH_BOTTOM): Remove NOT_C_CODE test, it is always true.

2010-06-02  Dan Nicolaescu  <dann@ics.uci.edu>

	Fix alloca definition when using gcc on non-gnu systems.
	* configure.in: Use the code sequence indicated by "info autoconf"
	for alloca (bug#6170).

2010-05-30  Stefan Monnier  <monnier@iro.umontreal.ca>

	* .bzrignore: Ignore new files from trunk, which appear if you use
	colocated branches (i.e. "bzr switch").

2010-05-28  Glenn Morris  <rgm@gnu.org>

	* configure.in: Simplify some of the $canonical tests.

2010-05-27  Glenn Morris  <rgm@gnu.org>

	* config.bat: Do not preprocess src/Makefile.in.

	* configure.in: Do not preprocess src/Makefile.in.
	(cpp_undefs, CPP_NEED_TRADITIONAL): Remove.
	(AC_EGREP_CPP): Test no longer needed.

	* make-dist: No more Makefile.c files.

2010-05-26  Glenn Morris  <rgm@gnu.org>

	* configure.in (YMF_PASS_LDFLAGS): Remove.
	(PRE_EDIT_LDFLAGS, POST_EDIT_LDFLAGS): New output variables.

	* configure.in (CPPFLAGS, CFLAGS, REAL_CFLAGS):
	Add $GNUSTEP_LOCAL_HEADERS.
	(LDFLAGS, LD_SWITCH_SYSTEM_TEMACS): Add $GNUSTEP_LOCAL_LIBRARIES.

	* configure.in (NS_IMPL_GNUSTEP_INC, NS_IMPL_GNUSTEP_TEMACS_LDFLAGS)
	(GNUSTEP_MAKEFILES): Remove.
	(LD_SWITCH_SYSTEM_TEMACS): Move NS_IMPL_GNUSTEP_TEMACS_LDFLAGS
	stuff to here.

2010-05-25  Glenn Morris  <rgm@gnu.org>

	* configure.in (LD_SWITCH_SYSTEM): Move some gnu-linux stuff...
	(LD_SWITCH_SYSTEM_TEMACS): ... to here.

	* configure.in (LD_SWITCH_SYSTEM_EXTRA): Remove.
	(LD_SWITCH_SYSTEM_TEMACS): Put darwin stuff from LD_SWITCH_SYSTEM_EXTRA
	here instead.

2010-05-24  Romain Francoise  <romain@orebokech.com>

	* make-dist: Look for version in src/emacs.c.
	Use lisp/subr.el rather than lisp/version.el for location check.

2010-05-21  Glenn Morris  <rgm@gnu.org>

	* configure.in (MKDEPDIR): Parallel build tweak.

	* configure.in (ns_frag): New output file.

	* configure.in (OLDXMENU): Set to "nothing" if !HAVE_X11 || USE_GTK.
	(OLDXMENU_TARGET): Set to empty if USE_GTK.

	* configure.in (cannot_dump): New output variable.

2010-05-20  enami tsugutomo  <tsugutomo.enami@jp.sony.com>

	* configure.in: On NetBSD, if terminfo is found, use it in
	preference to termcap.  (Bug#6190)

2010-05-20  Glenn Morris  <rgm@gnu.org>

	* make-dist (src): Include *.mk.
	* config.bat: Concatenate deps.mk onto the end of src/Makefile.
	* configure.in (DEPFLAGS, MKDEPDIR): New output variables.
	(deps_frag): New output file.
	(AUTO_DEPEND): Remove this definition.

	* configure.in (--with-gtk, --with-gcc): Remove option stubs.

2010-05-19  Glenn Morris  <rgm@gnu.org>

	* configure.in (LINKER, YMF_PASS_LDFLAGS): New output variables.
	(ORDINARY_LINK): New AC_DEFINE.
	(LIB_GCC): No need to set if ORDINARY_LINK.

2010-05-18  Glenn Morris  <rgm@gnu.org>

	* configure.in (POST_ALLOC_OBJ) [cygwin]: Omit vm-limit.o.
	(POST_ALLOC_OBJ) [!cygwin]: Set to empty.

	* config.bat (RALLOC_OBJ): Edit to empty if sys_malloc.
	* configure.in (REL_ALLOC): Unset on gnu, gnu-linux if DOUG_LEA_MALLOC.
	(RALLOC_OBJ): New output variable.

	* config.bat (GMALLOC_OBJ, VMLIMIT_OBJ): Edit to empty if sys_malloc.
	* configure.in (GMALLOC_OBJ, VMLIMIT_OBJ): New output variables.

2010-05-17  Stefan Monnier  <monnier@iro.umontreal.ca>

	* Makefile.in (src): Provide the name of the VCS file that witnesses
	a pull.
	($(srcdir)/src/config.in): Handle accidental removal of src/config.in.

2010-05-17  Glenn Morris  <rgm@gnu.org>

	* configure.in (OLDXMENU_DEPS): New output variable.

2010-05-16  Glenn Morris  <rgm@gnu.org>

	* configure.in (ns_appbindir, ns_appresdir): Set using $ns_appdir.

	* configure.in (ns_appdir, ns_appbindir): Add trailing "/" to value.
	* Makefile.in (install-arch-dep): Update for above change.

	* Makefile.in (ns_appdir): Remove.
	(install-arch-dep): Test $ns_appresdir instead of $ns_appdir.

	* configure.in (TEMACS_LDFLAGS2): New output variable.

	* configure.in (NS_IMPL_GNUSTEP_TEMACS_LDFLAGS): New output variable.
	(START_FILES): Set to empty if NS_IMPL_GNUSTEP.
	(GNUSTEP_SYSTEM_HEADERS, GNUSTEP_SYSTEM_LIBRARIES): Do not output,
	nothing uses.

2010-05-16  Dan Nicolaescu  <dann@ics.uci.edu>

	* configure.in: Remove references to usg5-4 and bsd-common, $opsys
	does not use them.
	(X11R5_INHIBIT_I18N): Remove, unused.

2010-05-15  Glenn Morris  <rgm@gnu.org>

	* configure.in (LIBXMENU): Set to empty if !HAVE_X_WINDOWS.

	* configure.in (FONT_OBJ): Set to empty if !HAVE_X_WINDOWS.

2010-05-15  Ken Raeburn  <raeburn@raeburn.org>

	* configure.in: Look for version string in its new location.

2010-05-15  Eli Zaretskii  <eliz@gnu.org>

	* config.bat: Remove support for DJGPP v1.x.

2010-05-15  Glenn Morris  <rgm@gnu.org>

	* configure.in (OLDXMENU_TARGET): New output variable.

	* Makefile.in (install-arch-dep): Update odd NS rule for Emacs version.

	* Makefile.in (install-arch-indep): Remove references to RCS, CVS,
	and other files that no longer exist.

2010-05-14  Glenn Morris  <rgm@gnu.org>

	* configure.in (cpp_undefs): Add mktime, register, X11.

	* configure.in (GPM_MOUSE_SUPPORT): Remove.
	(MOUSE_SUPPORT, TOOLTIP_SUPPORT, WINDOW_SUPPORT): New output variables.
	(HAVE_WINDOW_SYSTEM, HAVE_MOUSE): Move out of AC_BOTTOM.

	* configure.in (NS_IMPL_GNUSTEP_INC): New output variable.
	(GNUSTEP_MAKEFILES): Do not output.

2010-05-13  Glenn Morris  <rgm@gnu.org>

	* configure.in: Fix some paren typos.

	* configure.in (OLDXMENU, LIBXMENU): Set to empty if !HAVE_MENUS.

	* configure.in (LD_SWITCH_X_SITE, C_SWITCH_X_SITE): Do not define.

2010-05-12  Glenn Morris  <rgm@gnu.org>

	* configure.in (LIB_SRC_EXTRA_INSTALLABLES): Remove, unused.

	* configure.in (LIB_GCC): New output variable.

2010-05-11  Glenn Morris  <rgm@gnu.org>

	* make-dist (msdos): No more mainmake.

	* configure.in: Generate lib-src/Makefile directly, do not run cpp.
	* config.bat: Do not run cpp on lib-src/Makefile.in.

	* config.bat [HAVE_X11]: Run sed3x.inp on lib-src/Makefile.

2010-05-10  Glenn Morris  <rgm@gnu.org>

	* configure.in (LIBS_SYSTEM): New output variable, replacing cpp.

	* configure.in (MAIL_USE_FLOCK, MAIL_USE_LOCKF): New AC_DEFINEs.
	(BLESSMAIL_TARGET): New output variable.

2010-05-08  Štěpán Němec  <stepnem@gmail.com>  (tiny change)

	* INSTALL: Fix typos.

2010-05-08  Chong Yidong  <cyd@stupidchicken.com>

	* configure.in: Add check for buggy version of GCC (Bug#6031).

2010-05-08  Glenn Morris  <rgm@gnu.org>

	* configure.in (HAVE_LIBNCURSES): New local variable.
	(TERMINFO, LIBS_TERMCAP, TERMCAP_OBJ): New output variables,
	replacing cpp in src/s/*.h and src/Makefile.in.

2010-05-07  Chong Yidong  <cyd@stupidchicken.com>

	* Version 23.2 released.

2010-05-07  Stefan Monnier  <monnier@iro.umontreal.ca>

	* configure.in: Add tests for `isnan' and `copysign'.

2010-05-07  Eli Zaretskii  <eliz@gnu.org>

	* config.bat: Allow for 2 leading `#'s in comments in
	src/Makefile.in.

2010-05-07  Glenn Morris  <rgm@gnu.org>

	* configure.in (LD_SWITCH_SYSTEM): Set with configure, not cpp.
	Merges logic from src/s/* and src/Makefile.in.
	(LD_SWITCH_SYSTEM_TEMACS): New output variable.

2010-05-07  Dan Nicolaescu  <dann@ics.uci.edu>

	Define START_FILES and LIB_STANDARD using autoconf.
	* configure.in (START_FILES, LIB_STANDARD): New definitions, moved
	here from src/s/*.h.
	(HAVE_CRTIN): Remove, inline logic in the netbsd
	START_FILES/LIB_STANDARD computation.

2010-05-06  Glenn Morris  <rgm@gnu.org>

	* configure.in (AC_PROG_LN_S): Remove test, nothing uses @LN_S@.

	* Makefile.in (CPP, C_SWITCH_SYSTEM, ALLOCA, LN_S, C_SWITCH_X_SITE)
	(LD_SWITCH_X_SITE): Remove unused variables.

2010-05-04  Glenn Morris  <rgm@gnu.org>

	* configure.in (LD_SWITCH_X_SITE_AUX): Use AC_SUBST only, not AC_DEFINE
	as well.
	(LD_SWITCH_X_SITE_AUX_RPATH): New output variable.

	* configure.in (LD_SWITCH_SYSTEM_TEMACS): New output variable.

	* configure.in (C_SWITCH_MACHINE, C_SWITCH_SYSTEM): New output
	variables, replacing c_switch_machine, c_switch_system.
	* Makefile.in (C_SWITCH_SYSTEM): Use @C_SWITCH_SYSTEM@ rather than
	@c_switch_system@.

2010-05-03  Glenn Morris  <rgm@gnu.org>

	* configure.in (LIBXT_OTHER, LIBX_OTHER): New output variables.

	* make-dist: There are no more src/m/*.inp files.

2010-05-01  Dan Nicolaescu  <dann@ics.uci.edu>

	* configure.in (LD_SWITCH_MACHINE, ld_switch_machine): Remove, unused.
	(ac_link): Do not use ld_switch_machine.

2010-05-01  Glenn Morris  <rgm@gnu.org>

	* configure.in (OTHER_OBJ): Remove.
	(PRE_ALLOC_OBJ, POST_ALLOC_OBJ): New output variables.

2010-04-30  Glenn Morris  <rgm@gnu.org>

	* configure.in (OTHER_OBJ): Always include vm-limit.o on Cygwin.
	Elsewhere, maybe include it.

	* configure.in (TOOLKIT_LIBW) [HAVE_GTK]: Set to $GTK_LIBS.
	(OLDXMENU, LIBXMENU): New output variables.

	* configure.in (OTHER_OBJ): New output variable.

2010-04-28  Glenn Morris  <rgm@gnu.org>

	* configure.in (CYGWIN_OBJ): New output variable.

	* configure.in (GPM_MOUSE_SUPPORT): New output variable.

	* configure.in (FONT_OBJ): New output variable.

	* configure.in (LIBXMU): New output variable.

	* configure.in (NS_OBJ, NS_SUPPORT): New output variables.

	* configure.in (machine, canonical): On amdx86-64, check for a 32-bit
	userland and maybe change values to i386 (move test from s/amdx86-64.h).

2010-04-27  Glenn Morris  <rgm@gnu.org>

	* configure.in (LIBXTR6): New output variable.  Move unixware special
	case here from src/s/unixware.h.

	* configure.in (LUCID_LIBW, MOTIF_LIBW): No longer substitute
	in Makefiles.
	(TOOLKIT_LIBW): New output variable, replacing LUCID_LIBW/MOTIF_LIBW.

	* configure.in (HAVE_MOTIF_2_1): Remove unused variable.
	(LIBXP): No longer substitute in Makefiles.
	(MOTIF_LIBW): New output variable.  Move system-specific settings here
	from src/s files.

2010-04-27  Dan Nicolaescu  <dann@ics.uci.edu>

	Reduce CPP usage.
	* configure.in (LIB_X11_LIB): Remove, inline in the only user.
	(unexec): Define unconditionally, all platforms define
	UNEXEC.  AC_SUBST it.
	(UNEXEC_SRC): Remove, unused.
	(C_SWITCH_X_SYSTEM): Define using autoconf, not cpp.

2010-04-27  Glenn Morris  <rgm@gnu.org>

	* configure.in (HAVE_MOTIF_2_1, HAVE_LIBXP): Remove unused AC_DEFINEs,
	replaced by LIBXP.

	* configure.in (--with-crt-dir): Doc fix (now valid for all platforms).
	(CRT_DIR): On (powerpc64|sparc64)-*-linux-gnu*, default to /usr/lib64.
	On hpux10-20, default to /lib.

	* configure.in (LUCID_LIBW, LIBXP, WIDGET_OBJ): New output variables.

2010-04-26  Dan Nicolaescu  <dann@ics.uci.edu>

	* configure.in (LIBS_MACHINE): Remove, unused.

	* configure.in (LIB_MATH): New output variable.  Set it for some systems.

2010-04-24  Glenn Morris  <rgm@gnu.org>

	* configure.in (CRT_DIR): New output variable.
	(--with-crt-dir): New option.  (Bug#5655)
	(HAVE_LIB64_DIR): Remove.

2010-04-22  Dan Nicolaescu  <dann@ics.uci.edu>

	* configure.in (REAL_CFLAGS, CFLAGS): Restore -g for gcc.

2010-04-22  Miles Bader  <miles@gnu.org>

	* configure.in: Get rid of "unix" pre-defined macro when
	preprocessing Makefile.  (Bug#5857)

2010-04-21  Andreas Schwab  <schwab@linux-m68k.org>

	Avoid non-portable shell command negation
	* configure.in: Revert last change.

2010-04-21  Jan Djärv  <jan.h.d@swipnet.se>

	* configure.in: Change "if test ! -f" to "if ! test -f".

2010-04-21  Glenn Morris  <rgm@gnu.org>

	* configure.in (LIBSELINUX_LIBS): Always substitute in Makefiles.
	(GTK_OBJ, DBUS_OBJ, LIBXSM, XMENU_OBJ, XOBJ): New output variables.

2010-04-21  Karel Klíč  <kklic@redhat.com>

	* configure.in: New option: --with(out)-selinux, on by default.
	Set HAVE_LIBSELINUX if we find libselinux, and substitute
	LIBSELINUX_LIBS in Makefiles.

2010-04-01  Dan Nicolaescu  <dann@ics.uci.edu>

	* configure.in: Remove all references to LIBX11_SYSTEM.

2010-03-30  Dan Nicolaescu  <dann@ics.uci.edu>

	* configure.in: Remove all references to C_DEBUG_SWITCH.

2010-03-27  Eli Zaretskii  <eliz@gnu.org>

	* config.bat <lib-src>: Edit out lines that begin with several #
	characters.

2010-03-20  Dan Nicolaescu  <dann@ics.uci.edu>

	* configure.in: Remove support for old UNIX System V systems and
	for Unixware on non-x86 machines.

	* configure.in: Remove support for Solaris on PPC and for old versions.

	* configure.in: Remove non-working lynxos port.

2010-03-19  Dan Nicolaescu  <dann@ics.uci.edu>

	* .dir-locals.el (c-mode): Turn on whitespace-mode for diff-mode.

2010-03-19  Glenn Morris  <rgm@gnu.org>

	* configure.in (HAVE_LIBNCURSES): Add a description to make autoheader
	happy.

2010-03-18  Jan Djärv  <jan.h.d@swipnet.se>

	* configure.in: Check for tputs and friends, abort if not
	found (bug#5735).

2010-03-18  Glenn Morris  <rgm@gnu.org>

	* configure.in (--with-x-toolkit): In the help text, say which options
	are synonyms.

	* configure.in (--with-mmdf, --with-mail-unlink):
	New options, off by default.
	(--with-mailhost): New option to set default POP host.
	(LIBXPM, LIBJPEG, LIBPNG, LIBTIFF, LIBGIF, LIBGPM, LIBS_MAIL)
	(LIBHESIOD, LIBRESOLV, COM_ERRLIB, CRYPTOLIB, KRB5LIB, DESLIB, KRB4LIB):
	New variables, substituted in Makefiles.
	(try_libungif, ac_gif_lib_name): Replace with HAVE_GIF=maybe, LIBGIF.
	(LIBGIF): Use AC_SUBST rather than AC_DEFINE.
	(HAVE_LIBMAIL, HAVE_LIBLOCKFILE, HAVE_LIBCOM_ERR, HAVE_LIBCRYPTO)
	(HAVE_LIBK5CRYPTO, HAVE_LIBKRB5, HAVE_LIBDES425, HAVE_LIBDES)
	(HAVE_LIBKRB4, HAVE_LIBKRB): New AC_DEFINEs.

2010-03-18  Tetsurou Okazaki  <okazaki@be.to>  (tiny change)

	* Makefile.in (uninstall): Handle the case where archlibdir does not
	exist.  (Bug#5720)

2010-03-12  Eli Zaretskii  <eliz@gnu.org>

	These changes remove termcap.c from the build on POSIX platforms.
	* configure.in <AC_CHECK_HEADERS>: Remove termcap.h.

	* configure: Regenerated.

2010-03-10  Chong Yidong  <cyd@stupidchicken.com>

	* Branch for 23.2.

2010-01-31  Juri Linkov  <juri@jurta.org>

	* .bzrignore: Add TAGS-LISP.

2010-01-23  Giorgos Keramidas  <keramida@ceid.upatras.gr>  (tiny change)

	* configure.in: Check for utmp.h availability (FreeBSD 9.x lacks
	this header file).

2010-01-12  Juanma Barranquero  <lekktu@gmail.com>

	* .bzrignore: Ignore all .exe, instead of individual files.

2010-01-12  Chong Yidong  <cyd@stupidchicken.com>

	* configure.in: Explicitly check for and link to -lXrender.

2010-01-12  Glenn Morris  <rgm@gnu.org>

	* INSTALL.BZR, README: Use bug-gnu-emacs rather than emacs-pretest-bug
	for bug reports for development versions.

2010-01-02  Eli Zaretskii  <eliz@gnu.org>

	* .bzrignore: Add more ignored patterns, including for the MS-DOS
	build.

2009-12-27  Karl Fogel  <kfogel@red-bean>

	* INSTALL.BZR: Rename from INSTALL.CVS; edit to talk about Bazaar.
	* INSTALL, autogen.sh, configure.in, configure: Adjust accordingly.

2009-12-17  Glenn Morris  <rgm@gnu.org>

	* .dir-locals.el (bug-reference-url-format): Change to debbugs.gnu.org.

2009-12-15  Glenn Morris  <rgm@gnu.org>

	* info/dir: Add EDT entry.
	* Makefile.in (INFO_FILES): Add edt.

2009-12-10  Jan Djärv  <jan.h.d@swipnet.se>

	* configure.in: Check for RSVG if GNUstep is used.

2009-12-09  Jan Djärv  <jan.h.d@swipnet.se>

	* configure.in: Don't check for RSVG or GConf unless X11 is used.

2009-12-09  Ken Brown  <kbrown@cornell.edu>  (tiny change)

	* configure.in: Allow compiling Emacs with GTK on Cygwin.

2009-12-01  Glenn Morris  <rgm@gnu.org>

	* make-dist: Add etc/images/mpc directory.

2009-11-21  Jan Djärv  <jan.h.d@swipnet.se>

	* configure.in: Don't check for GConf unless X is used.

2009-11-20  Dan Nicolaescu  <dann@ics.uci.edu>

	* configure.in: Use -Wdeclaration-after-statement if available.

2009-11-17  Jan Djärv  <jan.h.d@swipnet.se>

	* configure.in: New option: --with(out)-gconf.
	Set HAVE_GCONF if we find gconf.

2009-11-17  Glenn Morris  <rgm@gnu.org>

	* Makefile.in (INFO_FILES): Add semantic.

2009-11-16  Chong Yidong  <cyd@stupidchicken.com>

	* info/dir: Add Semantic.

2009-11-16  Glenn Morris  <rgm@gnu.org>

	* Makefile.in (install-arch-indep): Use a more restrictive Makefile
	pattern, so as not to exclude makefile*.el.  (Bug#4912)

2009-11-14  Jan Djärv  <jan.h.d@swipnet.se>

	* configure.in: --enable-autodepend is new.  Check for GNU Make
	and that gcc supports -MMD -MF.  Define AUTO_DEPEND if we can use
	gcc and GNU make to generate dependencies.

2009-10-27  Glenn Morris  <rgm@gnu.org>

	* make-dist: Make links to doc/lispintro/*.pdf.

2009-10-23  Jim Meyering  <meyering@redhat.com>

	* configure.in: Invoke $CPP with -P when creating Makefile and
	src/Makefile.  Without this, gcc 4.4.2 converts each
	backslash-newline pair in the input to a bare newline, yielding
	invalid Makefiles.

	* configure: Regenerate.

2009-10-19  Dan Nicolaescu  <dann@ics.uci.edu>

	* configure.in (vax-dec-vms): Remove, not supported anymore.

2009-10-15  Adrian Robert  <Adrian.B.Robert@gmail.com>

	* configure.in (NS_HAVE_NSINTEGER): Back out previous change.
	(*-apple-darwin*): Add x86_64 architecture.

2009-10-14  Dan Nicolaescu  <dann@ics.uci.edu>

	* config.guess, config.sub: Updated from master source.

2009-10-11  Adrian Robert  <Adrian.B.Robert@gmail.com>

	* configure.in (NS_HAVE_NSINTEGER): Remove this test and define.

2009-10-07  Edward Trumbo  <etrumbo@comcast.net>  (tiny change)

	* Makefile.in (INFO_FILES): Add EDE and EIEIO.

2009-09-29  Glenn Morris  <rgm@gnu.org>

	* make-dist (check): Update for two new levels of subdirectory in lisp/.

2009-09-17  Dan Nicolaescu  <dann@ics.uci.edu>

	* config.guess, config.sub: Updated from master source.

	* configure.in (OTHER_FILES): Define using autoconf not cpp.

2009-09-14  Dan Nicolaescu  <dann@ics.uci.edu>

	* .dir-locals.el (change-log-mode): Restore bug-reference-mode.

2009-09-13  Chong Yidong  <cyd@stupidchicken.com>

	* INSTALL: Update URL for GNU FreeFont.

2009-09-09  Glenn Morris  <rgm@gnu.org>

	* Makefile.in (install-arch-indep): Don't recursively change perms of
	site-lisp and infodir.  There may be non-Emacs files in here, and the
	files supplied by Emacs are all handled explicitly already.  (Bug#3800)
	(mkdir): Set umask to world-readable before creating directories.
	mkinstalldirs already checks if dirs exist, don't duplicate this test.

2009-08-29  Glenn Morris  <rgm@gnu.org>

	* Makefile.in (info-real): Don't ignore errors from doc Makefiles.
	(info): Don't give an error in the absence of makeinfo - let the doc
	Makefiles do that, if the info files need rebuilding.  (Bug#3982)

2009-08-23  Ken Raeburn  <raeburn@raeburn.org>

	* Makefile.in (install-arch-indep): If the versioned DOC-####
	generated during loadup+dump isn't found, install the plain DOC
	file that always gets generated, in case CANNOT_DUMP is set.

	* configure.in: Warn if package version specified here doesn't
	match the version in version.el.
	* configure: Regenerate.

2009-08-22  Michael Albinus  <michael.albinus@gmx.de>

	* configure.in: AC_CHECK_FUNCS dbus_watch_get_unix_fd.

	* configure: Regenerate.

2009-08-19  Glenn Morris  <rgm@gnu.org>

	* INSTALL: Remove reference to cvtmail.

2009-08-15  CHENG Gao  <chenggao@gmail.com>

	* Makefile.in (install-arch-indep): Remove .DS_Store files (MacOSX).

2009-08-02  Kevin Ryde  <user42@zip.com.au>

	* INSTALL: Fix free fonts URL.

2009-07-22  Glenn Morris  <rgm@gnu.org>

	* configure.in (AC_PREREQ): Require autoconf 2.62.

2009-07-04  Andreas Schwab  <schwab@linux-m68k.org>

	* configure.in (--enable-checking, --enable-profiling):
	Use AS_HELP_STRING.

2009-07-03  Dan Nicolaescu  <dann@ics.uci.edu>

	* configure.in (--enable-profiling): New option.
	(mips-*-netbsd*, mipsel-*-netbsd*, mipseb-*-netbsd*): Use machine=mips.

2009-06-27  Glenn Morris  <rgm@gnu.org>

	* configure.in: Restore netbsd on mips, mipsel, mipseb.

2009-06-26  Dan Nicolaescu  <dann@ics.uci.edu>

	* configure.in (--enable-checking): New option.

2009-06-24  Glenn Morris  <rgm@gnu.org>

	* make-dist: Warn if subdir does not exist in source.
	(nextstep/Cocoa/Emacs.base/Contents/Resources/preferences.nib)
	(nextstep/GNUstep/Emacs.base/Resources/preferences.gorm):
	No longer make links.

2009-06-24  Yavor Doganov  <yavor@gnu.org>

	* make-dist (tempdir): Don't create directories preferences.gorm
	and preferences.nib, they are no longer required.

2009-06-21  Chong Yidong  <cyd@stupidchicken.com>

	* Branch for 23.1.

2009-06-12  Chong Yidong  <cyd@stupidchicken.com>

	* configure.in: Delete mac-fix-env target, which has been
	removed (Bug#3531).

2009-05-06  Stefan Monnier  <monnier@iro.umontreal.ca>

	* configure.in: Don't define CANNOT_DUMP for GNUstep any more.

2009-05-05  Per Starbäck  <per@starback.se>  (tiny change)

	* BUGS: Use new binding of view-emacs-problems.

2009-05-04  Simon Leinen  <simon.leinen@switch.ch>  (tiny change)

	* Makefile.in (install-arch-dep): Avoid using $$(..) construct,
	for Solaris compatibility.

2009-04-25  Chong Yidong  <cyd@stupidchicken.com>

	* configure: Regenerate.

	* configure.in: Disable use of FreeType without libXft.

2009-04-19  Jan Djärv  <jan.h.d@swipnet.se>

	* configure.in (HAVE_GTK_FILE_SELECTION, HAVE_GTK_FILE_CHOOSER):
	Check if it is declared in gtk.h.

2009-04-12  Andreas Schwab  <schwab@linux-m68k.org>

	* Makefile.in (install-arch-indep): Remove .gitignore files.

2009-04-03  Kenichi Handa  <handa@m17n.org>

	* INSTALL: Make the section "Complex Text Layout support
	libraries" the first of "ADDITIONAL DISTRIBUTION FILES".

2009-03-06  Dan Nicolaescu  <dann@ics.uci.edu>

	* configure.in (rs6000-ibm-aix6*): Fix typo.

2009-03-04  Glenn Morris  <rgm@gnu.org>

	* Makefile.in (INFO_FILES): Add auth.

2009-03-03  Glenn Morris  <rgm@gnu.org>

	* info/dir: Add Auth-source.

2009-02-28  Stefan Monnier  <monnier@iro.umontreal.ca>

	* Makefile.in (src): Fix last change so the first `cd' doesn't affect
	the second.

2009-02-28  Eli Zaretskii  <eliz@gnu.org>

	* config.bat: Copy .dbxinit to _dbxinit.

	* make-dist (Making links to `info'): Remove .gitignore.

2009-02-28  Stefan Monnier  <monnier@iro.umontreal.ca>

	* Makefile.in (lib-src, lisp): Use simpler rule.
	(src): Be more specific to avoid recompiling all the .elc files just
	because the bootstrap-emacs is missing.

2009-02-26  Chong Yidong  <cyd@stupidchicken.com>

	* configure.in: Require librsvg >= 2.11.

2009-02-23  Adrian Robert  <Adrian.B.Robert@gmail.com>

	* configure.in (HAVE_XFT, HAVE_FREETYPE, HAVE_LIBOTF)
	(HAVE_M17N_FLT): Don't check for these unless HAVE_X11.

2009-02-04  Adrian Robert  <Adrian.B.Robert@gmail.com>

	* configure.in (COCOA_EXPERIMENTAL_CTRL_G): Drop.

2009-02-03  Glenn Morris  <rgm@gnu.org>

	* make-dist: Add some missing files, remove some that are no longer
	present.

2009-02-02  Glenn Morris  <rgm@gnu.org>

	* make-dist: Add some missing nextstep/ files.

2009-01-22  Yavor Doganov  <yavor@gnu.org>  (tiny change)

	* configure.in (HAVE_RSVG): Use librsvg under HAVE_NS also.  (Bug#616)

2009-01-22  Dan Nicolaescu  <dann@ics.uci.edu>

	* configure.in: Add support for m68k-*-netbsd.

2009-01-14  Juri Linkov  <juri@jurta.org>

	* .dir-locals.el (change-log-mode): Remove bug-reference-mode.

	* .dir-locals.el (change-log-mode): Add bug-reference-url-format
	and bug-reference-mode.

2009-01-11  Juri Linkov  <juri@jurta.org>

	* INSTALL.CVS: Move configuration explicitly to the first step.

2009-01-09  Glenn Morris  <rgm@gnu.org>

	* .dir-locals.el: Don't set indent-tabs-mode.

2008-12-30  Kenichi Handa  <handa@m17n.org>

	* configure.in: Define HAVE_OTF_GET_VARIATION_GLYPHS if libotf has
	the function OTF_get_variation_glyphs.

2008-12-30  Jan Djärv  <jan.h.d@swipnet.se>

	* Makefile.in (install-arch-dep): Remove old directories in
	ns_app* before moving new directories there.

2008-12-27  Dan Nicolaescu  <dann@ics.uci.edu>

	* .dir-locals.el: Remove non-working entry for pmail.
	(fill-column): Fix typo.
	(change-log-mode): Add fill column.

2008-12-26  Eli Zaretskii  <eliz@gnu.org>

	* config.bat: Produce _dir-locals.el from .dir-locals.el.

2008-12-23  Dan Nicolaescu  <dann@ics.uci.edu>

	* make-dist (tempdir): Distribute .dir-locals.el.

	* .dir-locals.el: New file.

2008-12-19  Eli Zaretskii  <eliz@gnu.org>

	* config.bat (--with-system-malloc): New option; see msdos/INSTALL
	for rationale.

2008-12-13  Glenn Morris  <rgm@gnu.org>

	* Makefile.in (install-arch-indep): Add new man-pages.
	(manext): Remove variable.
	(MAN_PAGES): New variable.
	(install-arch-indep, uninstall): Use MAN_PAGES for list of files to add
	and remove.
	(uninstall): Remove desktop file and icons, game scores if empty.

2008-12-11  Dan Nicolaescu  <dann@ics.uci.edu>

	* config.guess, config.sub: Updated from master source.

2008-12-10  Dan Nicolaescu  <dann@ics.uci.edu>

	* Makefile.in (install-arch-indep): Install ebrowse.1.

2008-12-09  Ali Bahrami  <ali_gnu@emvision.com>  (tiny change)

	* configure.in: Add Solaris on x86_64.

2008-12-09  Dan Nicolaescu  <dann@ics.uci.edu>

	* config.guess, config.sub: Updated from master source.

2008-12-08  Eli Zaretskii  <eliz@gnu.org>

	* info/dir: Fix last change.

2008-12-07  Eli Zaretskii  <eliz@gnu.org>

	* info/dir: Untabify.

2008-11-28  Ulrich Müller  <ulm@gentoo.org>

	* configure.in: Fix last change.

2008-11-28  Richard M Stallman  <rms@gnu.org>

	* configure.in (mips64-*-linux-gnu*, mips64el-*-linux-gnu*):
	New configurations.

2008-11-20  Josh Elsasser  <josh@elsasser.org>  (tiny change)

	* configure.in: Add hppa-*-openbsd* with machine hp800; mistakenly
	removed while misclassified as now unsupported hp9000s300.  (Bug#1365)

2008-11-15  Eli Zaretskii  <eliz@gnu.org>

	* Makefile.in (INFO_FILES): Remove ns-emacs.

	* info/dir (NS-Emacs): Remove entry.

2008-11-08  Eli Zaretskii  <eliz@gnu.org>

	* INSTALL: Move MS-DOS specific instructions to msdos/INSTALL.

2008-11-07  Glenn Morris  <rgm@gnu.org>

	* configure.in (HAVE_LIB64_DIR): Check for crtn.o.  (Bug#1287)

2008-10-31  Eli Zaretskii  <eliz@gnu.org>

	* config.bat: Tell user to expect one "File not found" message
	while the `doc' directory is being configured.

2008-10-30  Chong Yidong  <cyd@stupidchicken.com>

	* update-subdirs: Put obsolete directory last.

2008-10-30  Emanuele Giaquinta  <emanuele.giaquinta@gmail.com>

	* configure.in: Check fontconfig always.

2008-10-30  Dan Nicolaescu  <dann@ics.uci.edu>

	* configure (*-solaris2.[7-9]*): Fix typo.

2008-10-24  Glenn Morris  <rgm@gnu.org>

	* configure.in (--without-sync-input, --with-pkg-config-prog):
	Help strings start with lower case.
	(--with-gnustep-conf): New option.
	(GNUSTEP_CONFIG_FILE): Use, instead of fixed /etc/GNUstep/GNUstep.conf.

2008-10-24  Yavor Doganov  <yavor@gnu.org>  (tiny change)

	* configure.in: Use `.' instead of `source' to source GNUstep.conf.
	Exit with an error if `--with-ns' was specified but <AppKit/AppKit.h>
	is not found.  (Bug#1230)

2008-10-23  Ali Bahrami  <ali_gnu@emvision.com>  (tiny change)

	* configure (*-sunos5*, *-solaris*): Use the new file sol2-10.h.
	Use sol2-6.h for Solaris 7-9.

2008-10-18  Ulrich Müller  <ulm@gentoo.org>

	* configure.in: Add support for GNU/Linux on SuperH.

2008-10-12  Andreas Schwab  <schwab@suse.de>

	* configure.in: Only check for m17n-flt if HAVE_LIBOTF.

2008-10-03  Adrian Robert  <Adrian.B.Robert@gmail.com>

	* configure.in: Report USE_TOOLKIT_SCROLLBARS as such (not mentioning
	"X") to avoid confusion.

	* configure: Regenerate.

2008-09-07  Romain Francoise  <romain@orebokech.com>

	* make-dist: Distribute doc/man/ChangeLog.

2008-08-28  Chong Yidong  <cyd@stupidchicken.com>

	* configure.in: Disable XFT and Freetype when without X.

	* configure: Regenerate.

2008-08-24  Dan Nicolaescu  <dann@ics.uci.edu>

	* configure.in (NS_IMPL_GNUSTEP): Increase pure size.

2008-08-21  Christian Faulhammer  <opfer@gentoo.org>  (tiny change)

	* configure.in (GNUSTEP_SYSTEM_HEADERS):
	Define GNUSTEP_SYSTEM_HEADERS and GNUSTEP_SYSTEM_LIBRARIES.

	* configure: Regenerate.

2008-08-20  Eli Zaretskii  <eliz@gnu.org>

	* configure.in: Move "#define subprocesses" before
	config_opsysfile is included.

2008-08-19  Kenichi Handa  <handa@m17n.org>

	* INSTALL (Extra fonts): Mention local fonts, don't mention
	mule-unicode.

2008-08-16  Chong Yidong  <cyd@stupidchicken.com>

	* make-dist: Omit info/.arch-inventory.

2008-08-16  Jason Rumney  <jasonr@gnu.org>

	* make-dist (tempdir/nt): Link emacsclient.rc.

2008-08-07  Dan Nicolaescu  <dann@ics.uci.edu>

	* configure.in (LIB_SRC_EXTRA_INSTALLABLES): New variable.
	AC_SUBST it.
	(GNU_OBJC_CFLAGS): Define as a shell variable instead of #define.
	AC_SUBST it.
	(OTHER_FILES): Always define for HAVE_NS.
	(C_SWITCH_X_SYSTEM): Don't define as empty for NS_IMPL_COCOA.
	* configure: Regenerate.

2008-08-07  Andreas Schwab  <schwab@suse.de>

	* configure.in: Correctly handle
	--enable-cocoa-experimental-ctrl-g=no and
	--enable-ns-self-contained=yes.

2008-08-06  Adrian Robert  <Adrian.B.Robert@gmail.com>

	* configure.in (NS_HAVE_INTEGER): Rename to NS_HAVE_NSINTEGER.
	(C_SWITCH_X_SYSTEM): Drop -MMD -MP under NS_IMPL_GNUstep.
	Don't bother undef'ing since won't have desired effect.

2008-08-06  Andreas Schwab  <schwab@suse.de>

	* configure.in: Fix quoting.

2008-08-06  Chong Yidong  <cyd@stupidchicken.com>

	* configure.in (COCOA_EXPERIMENTAL_CTRL_G): Fix 2008-08-04 change.

2008-08-05  Ulrich Müller  <ulm@gentoo.org>

	* configure.in: Add checks for krb5_error.text and
	krb5_error.e_text struct members.

2008-08-04  Chong Yidong  <cyd@stupidchicken.com>

	* configure.in: Test for existence of NSInteger.
	Suggested by Yavor Doganov.

2008-08-02  Romain Francoise  <romain@orebokech.com>

	* Makefile.in (INFO_FILES): Add mairix-el.

2008-07-31  Dan Nicolaescu  <dann@ics.uci.edu>

	* make-dist:
	* README: Remove VMS support.
	* vms: Remove directory.

2008-07-31  Dan Nicolaescu  <dann@ics.uci.edu>

	* configure.in (MULTI_KBOARD): Remove.

2008-07-30  Dan Nicolaescu  <dann@ics.uci.edu>

	* configure.in (DO_BLOCK_INPUT): Remove, unused.

2008-07-29  Chong Yidong  <cyd@stupidchicken.com>

	* info/dir (File): Add mairix-el.

2008-07-27  Dan Nicolaescu  <dann@ics.uci.edu>

	Remove support for Mac Carbon.
	* mac: Remove directory.
	* make-dist:
	* configure.in:
	* README:
	* Makefile.in:
	* INSTALL: Remove code for Carbon.
	* configure: Regenerate.

2008-07-26  Adrian Robert  <Adrian.B.Robert@gmail.com>

	* Makefile.in (install-arch-dep): Fix typo in NS installation commands.

2008-07-25  Chong Yidong  <cyd@stupidchicken.com>

	* configure.in: Check for getrlimit.

	* configure: Regenerate.

2008-07-23  Dan Nicolaescu  <dann@ics.uci.edu>

	* configure.in (LD_SWITCH_SITE): Remove, set the values directly
	in src/Makefile.in.
	(static): Remove, autoconf would always comment it out anyway.
	(subprocesses): Define unconditionally.

2008-07-19  Yavor Doganov  <yavor@gnu.org>  (tiny change)

	* configure.in: Fix typo in GNUSTEP_MAKEFILES setting for HAVE_NS
	compilation under GNUstep.

2008-07-18  Kenichi Handa  <handa@m17n.org>

	* INSTALL (Complex Text Layout support libraries): Delete the
	paragraph about --enable-font-backend.

2008-07-17  Adrian Robert  <Adrian.B.Robert@gmail.com>

	* configure.in: Print out some info to user for NeXTstep builds.
	(ns-app): Remove enable option.
	(ns-self-contained): Add enable option.
	(ns_appbindir, ns_appresdir, ns_appsrc): Set them based on Cocoa or
	GNUstep, use to set install prefixes, and substitute in Makefiles.
	* configure: Regenerate.
	* Makefile.in (install-arch-dep): Perform post-install cleanup inside
	NS app bundle.

2008-07-17  Stefan Monnier  <monnier@iro.umontreal.ca>

	* configure.in: Extract and substitute GNUSTEP_MAKEFILES.

2008-07-16  Adrian Robert  <Adrian.B.Robert@gmail.com>

	* configure.in: Change GNUSTEP to NS_IMPL_GNUSTEP, COCOA to
	NS_IMPL_COCOA.

2008-07-16  Glenn Morris  <rgm@gnu.org>

	* configure.in (with_kerberos, with_kerberos5, with_hesiod):
	Fix tests for OPTION_DEFAULT_OFF (variables never unset).
	(with_carbon, with_ns): Remove dead code, since OPTION_DEFAULT_OFF means
	never unset.

	* make-dist: Add nextstep/ directories.
	(src, lib-src): Add .m files.

2008-07-16  Dan Nicolaescu  <dann@ics.uci.edu>

	* configure.in (freebsd, kfreebsd): Undo part of previous change.
	(USER_FULL_NAME): Remove, not used anymore.
	* configure: Regenerate.

2008-07-15  Adrian Robert  <Adrian.B.Robert@gmail.com>

	Changes and additions for NeXTstep windowing system (Cocoa and
	GNUstep) support.

	* configure.in: Add support for NS window system: --with-ns (default
	off), --enable-ns-app, --enable-cocoa-experimental-ctrl-g; improve add
	sparc detection for FreeBSD variants, checks for Cocoa and GNUstep,
	disable font backend if window system is "none", not if !HAVE_X11.
	* Makefile.in: Add ns-emacs to INFO_FILES, add ns_appdir variable.
	(install-arch-dep): Add commands to assemble NS .app package.

2008-07-10  Dan Nicolaescu  <dann@ics.uci.edu>

	* configure.in: Use macppc for Darwin.  Remove references to
	desupported systems.
	* configure: Regenerate.

2008-07-05  Glenn Morris  <rgm@gnu.org>

	* make-dist (EMACS): Doc fix.
	(lisp): There are no *.dat or image files here any more.
	(src): There are no *.s files here any more.
	(etc/images, etc/images/*): Link to most regular files.

2008-07-04  Emanuele Giaquinta  <emanuele.giaquinta@gmail.com>  (tiny change)

	* configure.in: Remove reference to deleted $USE_FONT_BACKEND.

2008-07-01  Glenn Morris  <rgm@gnu.org>

	* configure.in (cpp_undefs): Rename from `undefs', update uses.
	Use $srcdir rather than $top_srcdir.  Set before calling AC_OUTPUT,
	and explicitly export there.  (Bug#507.)

2008-06-26  Dan Nicolaescu  <dann@ics.uci.edu>

	* configure.in:
	* configure: Remove references to obsolete systems.

2008-06-25  Stefan Monnier  <monnier@iro.umontreal.ca>

	* Makefile.in (Makefile): Use it for its timestamp value as well, and
	make it depend on all other */.in files.
	(src/Makefile, src/config.stamp, lib-src/Makefile)
	(doc/emacs/Makefile, doc/misc/Makefile, doc/lispref/Makefile)
	(doc/lispintro/Makefile, oldXMenu/Makefile, lwlib/Makefile)
	(leim/Makefile, lisp/Makefile): Remove those overlapping targets.
	(leim, ${SUBDIR}, blessmail): Only depend on Makefile now.

	* configure.in: Don't create src/config.stamp any more.

2008-06-22  Stefan Monnier  <monnier@iro.umontreal.ca>

	* Makefile.in (${SUBDIR}): Pass additional BOOTSTRAPEMACS argument.

2008-06-22  Glenn Morris  <rgm@gnu.org>

	* Makefile.in (top_bootclean): Remove obsolete references to lock/.

2008-06-21  Romain Francoise  <romain@orebokech.com>

	* Makefile.in (INFO_FILES): Add sasl.

2008-06-21  Stefan Monnier  <monnier@iro.umontreal.ca>

	* Makefile.in (maybe_bootstrap, src/bootstrap-emacs${EXEEXT})
	(bootstrap-build): Remove.
	(top_bootclean): New var.
	(top_distclean, bootstrap-clean): Use it.
	(bootstrap): Don't recheck config.  Make normally.

2008-06-20  Stefan Monnier  <monnier@iro.umontreal.ca>

	* Makefile.in (SUBDIR): Include `lisp'.
	(lisp): Depend on `src'.
	(top_distclean): Don't remove config.status.
	(bootstrap-clean): New target.
	(maintainer-clean): Use it.
	(bootstrap): Use bootstrap-clean.  Re-run config.status.
	(src/bootstrap-emacs${EXEEXT}): New target.
	(bootstrap-build): Use it.  Don't use bootstrap-prepare because
	src/Makefile now takes care of it.
	(bootfast, bootstrap-clean-before, bootstrap-clean-before-fast): Remove.

2008-06-15  Glenn Morris  <rgm@gnu.org>

	* info/dir: Add sasl.

2008-06-09  Alan Mackenzie  <acm@muc.de>

	* INSTALL.CVS: Clarify why `make bootstrap' sometimes fails.

2008-06-08  Eric S. Raymond  <esr@snark.thyrsus.com>

	* INSTALL.CVS: Indicate when "cvs update -d" may be needed.

2008-06-07  Glenn Morris  <rgm@gnu.org>

	* Makefile.in (bootstrap-build): Remove mostlyclean, since it seems to
	serve no purpose.

2008-06-01  Dan Nicolaescu  <dann@ics.uci.edu>

	* configure.in (USE_LUCID, USE_MOTIF): Don't use "==".
	* configure: Regenerate.

2008-05-28  Stefan Monnier  <monnier@iro.umontreal.ca>

	* update-subdirs: Don't touch subdirs.el if it is unchanged.

2008-05-14  Kenichi Handa  <handa@m17n.org>

	* configure: Regenerate.

	* configure.in: Don't handle --disable-font-backend.  Don't print
	a message about a font backend.

2008-05-09  Glenn Morris  <rgm@gnu.org>

	* configure.in: Make absence of makeinfo a fatal error only if the info
	files don't exist.
	* Makefile.in (install-arch-indep, info): Handle MAKEINFO == off.

2008-05-07  Eli Zaretskii  <eliz@gnu.org>

	* config.bat: Fix last change: don't use < and > in "rem" lines,
	they are interpreted as redirection by DOS shells.

2008-05-04  YAMAMOTO Mitsuharu  <mituharu@math.s.chiba-u.ac.jp>

	* configure.in: Check availability of AvailabilityMacros.h
	if HAVE_CARBON.

	* configure: Regenerate.

2008-05-03  Glenn Morris  <rgm@gnu.org>

	* configure.in (x_libraries): Remove standard 64-bit directories -
	experimental workaround for minor autoconf bug.

	* configure.in (--without-makeinfo): New option.  If set,
	absence of suitable makeinfo is not a fatal error.
	* Makefile.in (MAKEINFO): New, set by configure.
	(install-arch-indep): Without makeinfo, ignore any missing manuals.
	(info-real): New target.
	(info): Without makeinfo, do nothing, else call `info-real'.

2008-04-23  Dan Nicolaescu  <dann@ics.uci.edu>

	* configure.in: Remove hpux10.20 from the desupported list.

2008-04-18  Stefan Monnier  <monnier@iro.umontreal.ca>

	* configure.in: Define USE_LUCID/USE_MOTIF in config.h.

2008-04-16  Stefan Monnier  <monnier@iro.umontreal.ca>

	* configure.in (SYNC_INPUT): Use OPTION_DEFAULT_ON and AC_DEFINE
	rather than change CPPFLAGS.
	(HAVE_GTK): Rename to USE_GTK.

2008-04-16  Yavor Doganov  <yavor@gnu.org>  (tiny change)

	* configure.in: Replace the obsolete macros AC_AIX and
	AC_GNU_SOURCE with AC_USE_SYSTEM_EXTENSIONS.

2008-04-05  Andreas Schwab  <schwab@suse.de>

	* configure.in: No longer create admin/unidata/Makefile.

2008-03-28  Andreas Schwab  <schwab@suse.de>

	* Makefile.in (SUBDIR_MAKEFILES): Add lisp/Makefile.
	(lisp/Makefile): New rule.

2008-03-13  Glenn Morris  <rgm@gnu.org>

	* configure.in (AC_INIT): Fix version number.
	(sync-input): Reword the option, since it's on by default.

2008-03-11  Jan Djärv  <jan.h.d@swipnet.se>

	* configure.in: Add --enable-sync-input, default yes.

2008-03-11  Glenn Morris  <rgm@gnu.org>

	* Makefile.in (install-etc, mkdir): Handle directory
	etc/images/icons/hicolor/*/mimetypes/.

	* make-dist: Handle icons/hicolor/scalable directory.

2008-03-05  Glenn Morris  <rgm@gnu.org>

	* configure.in: Enable font-backend by default.
	(USE_FONT_BACKEND): Set to "no" in absence of X.
	(PKG_CONFIG): Don't set multiple times, once is enough.
	(HAVE_FREETYPE, HAVE_LIBOTF, HAVE_M17N_FLT): Tweak config.in text.

2008-03-03  Glenn Morris  <rgm@gnu.org>

	* Makefile.in (iconsrcdir): New variable.
	(install-etc, mkdir): Use $iconsrcdir.  Handle the `scalable' icon
	directory.

2008-02-29  Glenn Morris  <rgm@gnu.org>

	* test/: New directory.

2008-02-27  Jan Djärv  <jan.h.d@swipnet.se>

	* configure.in (HAVE_GTK): Print a warning if gtk version is < 2.10.

2008-02-25  Dan Nicolaescu  <dann@ics.uci.edu>

	* configure.in: Print an error for systems that we think are obsolete
	and are proposed to be removed.  Remove some more unused systems.
	Add support for powerpc-ibm-aix6*.

2008-02-24  Dan Nicolaescu  <dann@ics.uci.edu>

	* configure.in: Remove references to obsolete variables and systems.

2008-02-21  Glenn Morris  <rgm@gnu.org>

	* Makefile.in (set_installuser): New.
	(install-arch-indep): Use set_installuser to avoid duplicate code.

	* README.unicode: Split into admin/notes/unicode,font-backend and
	remove.

2008-02-10  Matthew Luckie  <mjl@luckie.org.nz>  (tiny change)

	* configure.in (arm*-*-freebsd*): Add.

2008-02-09  Dan Nicolaescu  <dann@ics.uci.edu>

	* configure.in (LIBX11_MACHINE, HAVE_XFREE386): Remove code
	dealing with obsolete variables.

2008-02-08  Glenn Morris  <rgm@gnu.org>

	* Makefile.in (check-info-dir): New target.

2008-02-08  Michael Olson  <mwolson@gnu.org>

	* Makefile.in (INFO_FILES): Add epa.

	* info/dir: Add EasyPG Assistant manual to the "Emacs misc
	features" section.

2008-02-06  Glenn Morris  <rgm@gnu.org>

	* configure.in (--with-gcc): Give an error saying this option has
	been removed.
	(--with-gtk): Remove this option.

2008-02-06  Tom Tromey  <tromey@redhat.com>

	* configure.in (--with-gcc): Remove.
	* INSTALL (DETAILED BUILDING AND INSTALLATION): Remove --with-gcc.

2008-02-05  Ulrich Müller  <ulm@gentoo.org>

	* INSTALL: Recommend giflib, not libungif.

2008-02-05  Tom Tromey  <tromey@redhat.com>

	* configure.in (--with-dbus): Default to enabled.

2008-02-05  Kenichi Handa  <handa@ni.aist.go.jp>

	* INSTALL (Complex Text Layout support libraries): New section.

2008-02-04  Dan Nicolaescu  <dann@ics.uci.edu>

	* make-dist: Remove references to files in mac/ that have been
	deleted.

2008-02-02  Thien-Thi Nguyen  <ttn@gnuvola.org>

	* configure.in: For libotf and m17n-flt checks, set shell vars
	HAVE_LIBOTF and HAVE_M17N_FLT instead of pkg_check_libotf and
	pkg_check_m17n_flt, respectively, for the sake of the summary output.
	Reported by Ulrich Müller.

2008-02-02  Eli Zaretskii  <eliz@gnu.org>

	* configure.in: If admin/unidata/UnicodeData.txt is present, copy
	admin/unidata/Makefile.in to Makefile.

2008-02-02  Glenn Morris  <rgm@gnu.org>

	* configure.in (HAVE_XFT): Ensure it is either "yes" or "no".
	(USE_FONT_BACKEND, HAVE_FREETYPE, HAVE_M17N_FLT, HAVE_LIBOTF)
	(HAVE_XFT): Add "Does Emacs use..." messages at end.

2008-02-01  Miles Bader  <miles@gnu.org>

	* configure.in: Use OPTION_DEFAULT_ON for [freetype], [xft],
	[libotf], and [m17n-flt] options.

2008-02-01  Kenichi Handa  <handa@ni.aist.go.jp>

	* configure.in: Add EMACS_ARG_N([libotf]...), and
	EMACS_ARG_N([m17n-flt].  Set back OLD_CPPFLAGS to CPPFLAGS (not
	CFLAGS) in XFT checking part.  Don't alter C_SWITCH_X_SITE,
	CFLAGS, and LIBS in checking of m17n-flt.

2008-02-01  Kenichi Handa  <handa@ni.aist.go.jp>

	* configure.in: Check the availability of m17n-flt library.

2008-02-01  Kenichi Handa  <handa@m17n.org>

	* configure.in: Don't define HAVE_LIBOTF if OTF_get_features is
	not available.

2008-02-01  Kenichi Handa  <handa@m17n.org>

	* configure.in: New args --enable-font-backend, --with-xft,
	--with-freetyp.  New AC_DEFINEs USE_FONT_BACKEND, HAVE_XFT,
	HAVE_FREETYPE, HAVE_LIBOTF.  New AC_SUBSTs XFT_LIBS,
	FREETYPE_CFLAGS, FREETYPE_LIBS, FONTCONFIG_CFLAGS,
	FONTCONFIG_LIBS, LIBOTF_CFLAGS, LIBOTF_LIBS.

2008-02-01  Kenichi Handa  <handa@m17n.org>

	* make-dist: Include etc/charsets in tarball.

2008-02-01  Kenichi Handa  <handa@m17n.org>

	* configure.in: While running cpp on junk.c, include
	-DHAVE_UNIDATA in CPPFLAGS if admin/unidata/UnicodeData.txt
	exists.

2008-01-29  Dan Nicolaescu  <dann@ics.uci.edu>

	* configure.in (xtensa): Match more configurations.

2008-01-27  Dan Nicolaescu  <dann@ics.uci.edu>

	* configure.in: Update comment.

2008-01-26  Glenn Morris  <rgm@gnu.org>

	* configure.in (--without-gcc): By default, neither off nor on.
	(--with-carbon): Tone down rhetoric in help text.

2008-01-25  Glenn Morris  <rgm@gnu.org>

	* configure.in: Correct usage of OPTION_DEFAULT_ON,
	OPTION_DEFAULT_OFF so that the defaults are as they used to be.
	Default `Carbon' to off (it's unsupported).

2008-01-24  Glenn Morris  <rgm@gnu.org>

	* configure.in: Standardize dbus-related messages.

2008-01-23  Michael Olson  <mwolson@gnu.org>

	* configure.in (pkg-config-prog): Remove initial whitespace.

2008-01-23  Tom Tromey  <tromey@redhat.com>

	* configure.in (OPTION_DEFAULT_ON, OPTION_DEFAULT_OFF): New macros.
	(EMACS_ARG_Y, EMACS_ARG_N): Remove.
	Update all users.

2008-01-21  Dan Nicolaescu  <dann@ics.uci.edu>

	* config.guess, config.sub: Updated from master source.

2008-01-17  Andreas Schwab  <schwab@suse.de>

	* configure.in (HAVE_LIB64_DIR): Rename from HAVE_X86_64_LIB64_DIR.

2008-01-17  Glenn Morris  <rgm@gnu.org>

	* configure.in (HAVE_X86_64_LIB64_DIR): Also set on s390x systems.

2008-01-16  Dan Nicolaescu  <dann@ics.uci.edu>

	* configure.in: Remove more references to unsupported systems.

2008-01-16  Sven Joachim  <svenjoac@gmx.de>

	* make-dist: Add --lzma.

2008-01-16  Glenn Morris  <rgm@gnu.org>

	* Makefile.in (maybe_bootstrap): Remove texinfo message, since
	configure checks for this.

2008-01-13  Dan Nicolaescu  <dann@ics.uci.edu>

	* configure.in: Remove more references to unsupported systems.

2008-01-06  Romain Francoise  <romain@orebokech.com>

	* configure.in: Delete extra semicolons.

2008-01-06  Dan Nicolaescu  <dann@ics.uci.edu>

	* configure.in: Remove references to unsupported systems.

2008-01-05  Romain Francoise  <romain@orebokech.com>

	* make-dist: Add --bzip2.  Update copyright.

2008-01-05  Dan Nicolaescu  <dann@ics.uci.edu>

	* configure.in: Remove support for Masscomp.

2008-01-05  Glenn Morris  <rgm@gnu.org>

	* Makefile.in (desktopdir, icondir): New variables.
	(install-arch-indep): Also depend on `install-etc'.
	(install-etc): New target.
	(mkdir): Also create the `applications' and `icons' directories.

2008-01-04  Glenn Morris  <rgm@gnu.org>

	* make-dist: Update for new etc/images/icons/hicolor directory.

2007-12-09  Andreas Schwab  <schwab@suse.de>

	* configure.in: D-Bus is not enabled by default.

2007-12-06  Jan Djärv  <jan.h.d@swipnet.se>

	* configure.in: Add AC_CONFIG_SRCDIR which was lost in the previous
	change.

2007-12-04  Jan Djärv  <jan.h.d@swipnet.se>

	* configure.in: Give package name and version to AC_INIT.

2007-12-03  Magnus Henoch  <mange@freemail.hu>

	* configure.in: Use PKG_CHECK_MODULES to check for D-Bus.

2007-12-03  Michael Albinus  <michael.albinus@gmx.de>

	* configure.in: No need for DBUS_INFO anymore.

	* Makefile.in (INFO_FILES): Use dbus unconditionally.

2007-12-02  Michael Albinus  <michael.albinus@gmx.de>

	* configure.in: Add D-Bus checks.  D-Bus is disabled by default.

	* Makefile.in (INFO_FILES): Add dbus.

2007-12-02  Romain Francoise  <romain@orebokech.com>

	* make-dist: Fix last change.

2007-11-28  Petr Salinger  <Petr.Salinger@seznam.cz>  (tiny change)

	* configure.in: Add support for gnu-kfreebsd.

2007-11-28  Glenn Morris  <rgm@gnu.org>

	* make-dist: Add etc/nxml.

2007-11-24  Romain Francoise  <romain@orebokech.com>

	* Makefile.in (INFO_FILES): Add nxml-mode.

2007-11-23  Romain Francoise  <romain@orebokech.com>

	* make-dist: Include nXML.  Don't try to copy FTP, it was removed on
	2007/10/17.  Don't special-case alloca.c which is no longer in CVS.

2007-11-20  Andreas Schwab  <schwab@suse.de>

	* configure.in: Always include <resolv.h> when checking for res_init.

2007-11-17  Andreas Schwab  <schwab@suse.de>

	* update-subdirs: Atomically update subdirs.el.

2007-11-17  Glenn Morris  <rgm@gnu.org>

	* Makefile.in (check-declare): New target.

2007-11-07  Glenn Morris  <rgm@gnu.org>

	* configure.in: Deprecate Mac Carbon port.

2007-11-01  Jan Djärv  <jan.h.d@swipnet.se>

	* configure.in: Remove HAVE_X11R5 check.

2007-10-31  Glenn Morris  <rgm@gnu.org>

	* Makefile.in (install-arch-indep): Fallback to $USER and `id -un'
	when changing ownership of installed files.

2007-10-30  Glenn Morris  <rgm@gnu.org>

	* make-dist: Add new directory etc/gnus.

2007-10-30  Michael Olson  <mwolson@gnu.org>

	* Makefile.in (INFO_FILES): Alphabetize.  Add remember.

2007-10-29  Glenn Morris  <rgm@gnu.org>

	* make-dist: Add new directories etc/images/smilies/grayscale,medium.

2007-10-23  Glenn Morris  <rgm@gnu.org>

	* MAINTAINERS: Move to admin/.

2007-10-17  Chong Yidong  <cyd@stupidchicken.com>

	* configure.in (HAVE_RES_INIT): Define if res_init() exists.
	(HAVE_LIBRESOLV): Also define if we are using res_init().

2007-10-17  Glenn Morris  <rgm@gnu.org>

	* FTP: Remove file, since it's just a duplicate of one in etc/.

2007-10-05  Eli Zaretskii  <eliz@gnu.org>

	* config.bat: Fix configuring `doc' due to changes in the
	directory structure.

2007-09-16  Peter O'Gorman  <bug-gnu-emacs@mlists.thewrittenword.com>  (tiny change)

	* configure.in: Don't use -lpthread on HP-UX.

2007-09-16  Glenn Morris  <rgm@gnu.org>

	* make-dist: File gfdl.1 has been removed.

2007-09-15  Glenn Morris  <rgm@gnu.org>

	* configure.in: Fix makeinfo version regexp.

2007-09-12  Glenn Morris  <rgm@gnu.org>

	* configure.in (AC_FUNC_ALLOCA): Throw an error if a system
	implementation of alloca is not found.

	* Makefile.in (SOURCES, unlock, relock): Delete.
	(install-arch-indep): Do not exclude the etc/ Makefiles.

2007-09-09  Juri Linkov  <juri@jurta.org>

	* make-dist: Remove AUTHORS and CONTRIBUTE (moved to etc).

	* README: Add doc/ to documentation directories.

2007-09-08  Michael Olson  <mwolson@gnu.org>

	* MAINTAINERS: Add myself for ERC and tq.el.
	Update for new doc/ directory layout.

2007-09-06  Romain Francoise  <romain@orebokech.com>

	* make-dist: Update for new doc/ directory layout.

2007-09-06  Glenn Morris  <rgm@gnu.org>

	* Makefile.in (mansrcdir): New variable.
	(SUBDIR_MAKEFILES): Update for new doc/ directory layout.
	(man/Makefile, lispref/Makefile, lispintro/Makefile): Rename and
	update these targets for new doc/ directory layout.
	(doc/misc/Makefile): New target.
	(install-arch-indep): Use mansrcdir for new location of manpages.
	(mostlyclean, clean, distclean, maintainer-clean, unlock)
	(relock, info, dvi): Update targets for new doc/ directory layout.

	* configure.in (AC_OUTPUT): Update names of generated Makefiles
	for new doc/ directory layout.

2007-09-02  Andreas Schwab  <schwab@suse.de>

	* configure.in: Use AS_HELP_STRING throughout.
	* configure: Regenerate.

2007-09-02  Jan Djärv  <jan.h.d@swipnet.se>

	* configure.in: Require Gtk/Glib 2.6.

2007-09-02  Thien-Thi Nguyen  <ttn@gnuvola.org>

	* configure.in (EMACS_ARG_Y, EMACS_ARG_N): New AC_DEFUNs.
	Use them throughout in place of AC_ARG_WITH calls.
	* configure: Regenerate.

2007-09-01  Andreas Schwab  <schwab@suse.de>

	* configure.in: Put quotes around nested macro calls.

2007-08-31  Ulrich Müller  <ulm@gentoo.org>  (tiny change)

	* configure.in: Fix typo.
	* configure: Regenerate.

2007-08-30  Glenn Morris  <rgm@gnu.org>

	* configure.in (AH_BOTTOM): Copy some manual changes made to
	src/config.in here so they are not lost when it regenerates.

	* README.multi-tty: Move to admin/notes/multi-tty, with some edits.

2007-08-29  Károly Lőrentey  <karoly@lorentey.hu>

	* README.multi-tty: New file.

2007-08-29  Glenn Morris  <rgm@gnu.org>

	* README: Increase version to 23.0.50.

2007-08-29  Jan Djärv  <jan.h.d@swipnet.se>

	* configure.in: New option: --without-xaw3d.

2007-08-24  Glenn Morris  <rgm@gnu.org>

	* configure.in: Check for a suitably recent makeinfo.

2007-08-23  Johannes Weiner  <hannes@saeurebad.de>  (tiny change)

	* configure.in (Check for required libraries): Typo.

2007-08-23  YAMAMOTO Mitsuharu  <mituharu@math.s.chiba-u.ac.jp>

	* configure.in: Check librsvg2 also for Mac Carbon.

2007-08-22  Romain Francoise  <romain@orebokech.com>

	* make-dist: Follow reorganization of files in etc/.

2007-08-22  Paul Pogonyshev  <pogonyshev@gmx.net>

	* configure.in: Add support for SVG images through librsvg2.

2007-07-28  Eli Zaretskii  <eliz@gnu.org>

	* Makefile.in (install-arch-indep): Use "rm -f" for removing DOC,
	to avoid an error message if there is no DOC there.

2007-07-25  Glenn Morris  <rgm@gnu.org>

	* Relicense all FSF files to GPLv3 or later.

	* COPYING, info/COPYING: Switch to GPLv3.

2007-06-20  Jan Djärv  <jan.h.d@swipnet.se>

	* configure.in: Complain if X seems to be installed but no
	development files were found.

2007-06-20  Glenn Morris  <rgm@gnu.org>

	* configure.in: Prefer libgif over libungif.

2007-06-14  Jan Djärv  <jan.h.d@swipnet.se>

	* configure.in: Check for all image libraries before exiting.

2007-06-13  Jan Djärv  <jan.h.d@swipnet.se>

	* configure.in: Exit with error if image libraries aren't found.

2007-06-13  Chong Yidong  <cyd@stupidchicken.com>

	* configure.in: Merge xaw3d and libXaw checks.  Check xaw3d even
	when compiling without scrollbars.

2007-06-12  Glenn Morris  <rgm@gnu.org>

	* configure.in (HAVE_GIF): If -lungif fails, try -lgif.

2007-06-11  Jan Djärv  <jan.h.d@swipnet.se>

	* configure.in: Change wording about yes/gtk and lucid/athena
	being synonyms.

2007-06-08  Glenn Morris  <rgm@gnu.org>

	* configure.in: Make gtk the default toolkit.

2007-06-07  Glenn Morris  <rgm@gnu.org>

	* configure.in (NON_GNU_CPP): On Solaris, set using a proper check
	for a Sun C compiler.

	* Makefile.in (install-arch-indep): Install only the DOC- file
	specific to the build, if possible, rather than DOC-*.

2007-06-02  Chong Yidong  <cyd@stupidchicken.com>

	* Version 22.1 released.

2007-05-25  Chong Yidong  <cyd@stupidchicken.com>

	* mkinstalldirs: Sync to version in automake CVS.

2007-05-22  Andreas Schwab  <schwab@suse.de>

	* configure.in: Prefer build_alias over host when host_alias is not set.
	* configure: Regenerate.

2007-05-20  Andreas Schwab  <schwab@suse.de>

	* configure.in: Remove empty AC_SUBST.
	* configure: Regenerate.

2007-05-20  Nick Roberts  <nickrob@snap.net.nz>

	* configure.in: Use HAVE_GPM instead of HAVE_GPM_H and implement
	it like others.
	* configure: Regenerate.

2007-05-20  Nick Roberts  <nickrob@snap.net.nz>

	* configure.in (AC_CHECK_HEADERS): Add gpm.h.
	(AC_CHECK_LIB): Add -lgpm.
	* configure: Regenerate.

2007-05-03  Glenn Morris  <rgm@gnu.org>

	* configure: Tweak message about the absence of shell functions.

2007-04-27  Andreas Schwab  <schwab@suse.de>

	* Makefile.in (config.status): Depend on ${srcdir}/lisp/version.el.

2007-04-26  Glenn Morris  <rgm@gnu.org>

	* README: Increase version to 22.1.50.

2007-04-24  Juanma Barranquero  <lekktu@gmail.com>

	* INSTALL (DETAILED BUILDING AND INSTALLATION): Fix typo.

2007-04-19  Glenn Morris  <rgm@gnu.org>

	* configure.in: Signal error if Xaw libs are missing in a Lucid build.

2007-04-18  Glenn Morris  <rgm@gnu.org>

	* INSTALL: Mention CPP.

2007-04-15  Glenn Morris  <rgm@gnu.org>

	* FTP: Replace with a pointer to the web version.

2007-04-13  Glenn Morris  <rgm@gnu.org>

	* INSTALL: In lib-src, timer, wakeup, yow are removed.

2007-04-04  Glenn Morris  <rgm@gnu.org>

	* configure.in (NON_GNU_CPP): Use associated preprocessor when
	compiling with Sun Studio on Solaris.

2007-03-23  Glenn Morris  <rgm@gnu.org>

	* configure.in: Restore support for hp800 (removed 2007-01-27)
	following clarification of legal status.

2007-03-22  Joe Buehler  <jbuehler@spirentcom.com>  (tiny change)

	* configure.in: Add support for AIX4.3 on IBM RS6000.

	* configure: Regenerate.

2007-03-20  Richard Stallman  <rms@gnu.org>

	* configure.in: Fix previous change.

2007-03-19  Deanna Phillips  <deanna@sixbit.org>  (tiny change)

	* configure.in (arm-*-openbsd*, hppa-*-openbsd*)
	(m88k-*-openbsd*, mips64-*-openbsd*, sh-*-openbsd*): Add.
	(ns32k-*-openbsd*, ns32k-*-openbsd*): Delete.

2007-03-19  Chong Yidong  <cyd@stupidchicken.com>

	* configure.in: Don't define KERBEROS, KERBEROS5, or HESIOD if the
	user specifies "without".

	* configure: Regenerate.

2007-03-18  Jan Djärv  <jan.h.d@swipnet.se>

	* configure.in: Warning for Gtk+ and Cygwin added.
	(HAVE_XFT): OLD_CFLAGS changed to OLD_CPPFLAGS.

2007-02-27  Glenn Morris  <rgm@gnu.org>

	* make-dist (oldXMenu): Remove Imakefile.
	(etc/images): Add README.

2007-02-25  Dan Nicolaescu  <dann@ics.uci.edu>

	* configure.in (xtensa-*-linux-gnu*): New configuration.

	* configure: Regenerate.

2007-02-22  Dan Nicolaescu  <dann@ics.uci.edu>

	* config.guess, config.sub: Updated from master source.

2007-01-31  Sascha Wilde  <wilde@sha-bang.de>  (tiny change)

	* configure.in (PKG_CHECK_MODULES): Change ///* to / in cflags and libs.

2007-01-29  Chong Yidong  <cyd@stupidchicken.com>

	* configure.in: Restore support for hp800's not running HP-UX.

	* configure: Regenerate.

2007-01-27  Chong Yidong  <cyd@stupidchicken.com>

	* configure.in: Remove support for hp800 and sr2k machine types.

	* configure: Regenerate.

2007-01-26  Jan Djärv  <jan.h.d@swipnet.se>

	* configure.in: Add check for libXft.

2007-01-18  Bruno Haible  <bruno@clisp.org>  (tiny change)

	* INSTALL: Info files moved to share/info.

2007-01-02  Stephen C. Gilardi  <scgilardi@gmail.com>  (tiny change)

	* configure.in: Detect and use fink-installed in intel-based Mac
	builds; change Apple Darwin section to support both PowerPC and
	Intel-based Macs.

2006-12-26  Andreas Schwab  <schwab@suse.de>

	* Makefile.in (datarootdir): Define.

2006-12-24  Richard Stallman  <rms@gnu.org>

	* configure.in: Require Autoconf 2.61.

2006-12-22  Mark Davies  <mark@mcs.vuw.ac.nz>

	* configure.in: Add support for NetBSD on x86-64, hp800 and sh3el.
	Remove redundant entry for powerpc-apple-netbsd.

	* configure: Regenerate.

2006-12-22  Chong Yidong  <cyd@stupidchicken.com>

	* configure: Regenerate with autoconf 2.61.

2006-12-20  Jan Djärv  <jan.h.d@swipnet.se>

	* configure.in: Detect alsa/asoundlib.h also.
	* configure: Regenerate.

2006-12-19  Jan Djärv  <jan.h.d@swipnet.se>

	* configure.in: Check if GTK+ compiles at all.

2006-12-10  Andreas Schwab  <schwab@suse.de>

	* configure.in: Remove check for struct timezone, its result is
	never used.

2006-12-08  NAKAJI Hiroyuki  <nakaji@jp.freebsd.org>  (tiny change)

	* configure.in: Add support for Solaris 10 on x86-64.

2006-12-08  Jan Djärv  <jan.h.d@swipnet.se>

	* INSTALL (DETAILED BUILDING AND INSTALLATION): Document usage
	of PKG_CONFIG_PATH.

2006-12-04  YAMAMOTO Mitsuharu  <mituharu@math.s.chiba-u.ac.jp>

	* configure.in (HAVE_SYNC): New test.

2006-12-03  Glenn Morris  <rgm@gnu.org>

	* Makefile.in: Fix Copyright format.

	* configure.in (AH_TOP): Add missing Copyright year.

	* update-subdirs: Add missing Copyright years.

2006-11-27  Chris Moore  <christopher.ian.moore@gmail.com>

	* Makefile.in: Touch only the parts of the share/emacs directory
	specific to this version.

2006-11-26  Chong Yidong  <cyd@stupidchicken.com>

	* configure.in (HAVE_X86_64_LIB64_DIR): New test.

2006-11-14  YAMAMOTO Mitsuharu  <mituharu@math.s.chiba-u.ac.jp>

	* configure.in (HAVE_CANCELMENUTRACKING): Remove test.

2006-11-08  YAMAMOTO Mitsuharu  <mituharu@math.s.chiba-u.ac.jp>

	* configure.in: Prefer X11 to Carbon only when some X-specific
	option is specified (Thanks to Jan Djärv and Andreas Schwab).

2006-11-04  Romain Francoise  <romain@orebokech.com>

	* Makefile.in (bootstrap-clean-before): Fix typo.
	Use new target `bootstrap-clean' in the leim subdirectory.

2006-11-03  Giorgos Keramidas  <keramida@ceid.upatras.gr>  (tiny change)

	* configure.in: Enable sparc64/ia64/powerpc FreeBSD builds.

2006-10-30  Chong Yidong  <cyd@stupidchicken.com>

	* make-dist: Add makefile.w32-in to the man, lispref and lispintro
	directories.

2006-10-29  Jeramey Crawford  <jeramey@jeramey.com>

	* configure.in: Enable x86-64 OpenBSD compilation.

2006-10-28  Glenn Morris  <rgm@gnu.org>

	* AUTHORS: Add cal-html.el author.

2006-10-28  YAMAMOTO Mitsuharu  <mituharu@math.s.chiba-u.ac.jp>

	* make-dist: Make links to mac/make-package and
	mac/Emacs.app/Contents/Resources/Emacs.icns.

2006-10-27  Chong Yidong  <cyd@stupidchicken.com>

	* README: Bump version number to 22.0.90.

2006-10-23  Andreas Schwab  <schwab@suse.de>

	* configure.in: Make sure x_default_search_path is always set even
	when x_libraries is empty, and look in .../share as well for each
	library directory.

2006-09-28  Kenichi Handa  <handa@m17n.org>

	* configure.in (locallisppath): Don't include leim dir.
	(lisppath): Include leim dir.

2006-09-15  Jay Belanger  <belanger@truman.edu>

	* COPYING: Replace "Library Public License" by "Lesser Public
	License" throughout.

2006-09-11  Paul Eggert  <eggert@cs.ucla.edu>

	* make-dist (EMACS): Exit and fail if the EMACS environment
	variable is set to something other than an absolute file name.

2006-08-16  Andreas Schwab  <schwab@suse.de>

	* configure.in (PKG_CHECK_MODULES): Use AS_MESSAGE_LOG_FD instead
	of hardcoding it.

2006-08-16  Richard Stallman  <rms@gnu.org>

	* INSTALL.CVS: Clean up wording.

2006-07-14  Eli Zaretskii  <eliz@gnu.org>

	* configure.in (PKG_CHECK_MODULES): Redirect the output of
	$PKG_CONFIG --exists "$2" to config.log.
	* configure: Regenerate.

2006-07-09  Richard Stallman  <rms@gnu.org>

	* INSTALL (DETAILED BUILDING AND INSTALLATION): Minor corrections.

2006-07-09  Kim F. Storm  <storm@cua.dk>

	* CONTRIBUTE: Use outline format.
	Add section on copyright years (from admin/notes/years).

2006-07-08  Eli Zaretskii  <eliz@gnu.org>

	* configure.in (PKG_CHECK_MODULES): Redirect stderr of pkg-config
	to /dev/null, since we don't need the error message, just the
	exit status.

2006-07-07  Eli Zaretskii  <eliz@gnu.org>

	* CONTRIBUTE: Slight formatting changes and typo fixes.
	Add description of NEWS markings.

2006-07-07  Kim F. Storm  <storm@cua.dk>

	* CONTRIBUTE: Mention INSTALL.CVS.

2006-07-05  Romain Francoise  <romain@orebokech.com>

	* make-dist (top-level): Add CONTRIBUTE.

2006-07-04  Richard Stallman  <rms@gnu.org>

	* CONTRIBUTE: Much rewrite.

2006-07-04  Nick Roberts  <nickrob@snap.net.nz>

	* CONTRIBUTE: New file.

2006-06-24  Eli Zaretskii  <eliz@gnu.org>

	* INSTALL: Mention www.nongnu.org pages that list free Unicode fonts.

2006-05-18  Jan Djärv  <jan.h.d@swipnet.se>

	* configure.in: Add check for ALSA.

2006-05-06  Eli Zaretskii  <eliz@gnu.org>

	* Makefile.in (INFO_FILES): Remove emacs-xtra.

	* info/dir: Remove the Emacs-Xtra entry.

2006-04-20  Ramprasad B  <ramprasad_i82@yahoo.com>

	Update copyright year(s) in many files.

2006-04-01  Eli Zaretskii  <eliz@gnu.org>

	* configure: Regenerated.

2006-04-01  Emanuele Giaquinta  <emanuele.giaquinta@gmail.com>  (tiny change)

	* configure.in (HAVE_XAW3D): Disable Xaw3d check if
	--without-toolkit-scroll-bars was specified.

2006-04-01  Christoph Bauer  <Christoph.Bauer@lms-gmbh.de>  (tiny change)

	* configure.in (hppa*-hp-hpux1[1-9]*): Add -D_INCLUDE__STDC_A1_SOURCE
	to CFLAGS.  Update Copyright years written to src/config.in.

2006-03-18  Claudio Fontana  <claudio@gnu.org>

	* Makefile.in (INFO_FILES): New variable, contains all Info file names.
	(install-arch-indep, uninstall): Use $(INFO_FILES) to specify files
	to be installed/uninstalled.
	(uninstall): Invoke "$(INSTALL_INFO) --remove" to remove references
	to Info files installed by Emacs.

2006-03-03  Claudio Fontana  <claudio@gnu.org>

	* Makefile.in (install, uninstall): Add DESTDIR variable to
	support staged installations.

2006-02-14  Richard M. Stallman  <rms@gnu.org>

	* configure.in (s390x-*-linux-gnu*): New configuration.

2006-01-31  Jan Djärv  <jan.h.d@swipnet.se>

	* configure.in: Require GTK 2.4 or newer.

2006-01-29  Michael Olson  <mwolson@gnu.org>

	* Makefile.in (install-arch-indep, uninstall): Add ERC.
	* info/dir (ERC): New entry.

2006-01-29  Eli Zaretskii  <eliz@gnu.org>

	* info/dir: Fix last change.

2006-01-28  Luc Teirlinck  <teirllm@auburn.edu>

	* Makefile.in (install-arch-indep, uninstall): Add rcirc.

2006-01-27  Eli Zaretskii  <eliz@gnu.org>

	* info/dir: Untabify the whole file.
	(Rcirc): New entry.

2006-01-12  Andreas Schwab  <schwab@suse.de>

	* configure.in: Move AC_AIX and AC_GNU_SOURCE before first compile
	check.

2006-01-02  Chong Yidong  <cyd@stupidchicken.com>

	* configure.in: Use -Wno-pointer-sign if available.

2005-12-29  Andreas Schwab  <schwab@suse.de>

	* config.guess, config.sub: Updated from master source.

2005-12-25  Giorgos Keramidas  <keramida@ceid.upatras.gr>  (tiny change)

	* configure.in: Use amdx86-64 for freebsd on x86_64.

2005-11-22  Romain Francoise  <romain@orebokech.com>

	* make-dist: Add etc/images/icons.

2005-11-03  Andreas Schwab  <schwab@suse.de>

	* configure.in: Use GZIP_PROG instead of GZIP.

	* Makefile.in (GZIP_PROG): Rename from GZIP.
	(install-arch-indep): Adjust.

2005-11-01  Andreas Schwab  <schwab@suse.de>

	* Makefile.in (bootstrap): Fix dependencies for parallel build.
	(bootfast): Likewise.

2005-11-01  Romain Francoise  <romain@orebokech.com>

	* configure.in: Check for gzip.

	* Makefile.in (install): Compress source files.

2005-10-24  Steven Tamm  <steventamm@mac.com>

	* configure.in: Fix darwin386 configuration issue.

2005-10-22  Eli Zaretskii  <eliz@gnu.org>

	* INSTALL.CVS: Add mh-autoloads to the partial rebuild procedure.

2005-10-17  Bill Wohler  <wohler@newt.com>

	* make-dist: Create and populate etc/images/low-color.

2005-10-15  Bill Wohler  <wohler@newt.com>

	* make-dist: Create and populate etc/images/gud.

2005-10-08  Richard M. Stallman  <rms@gnu.org>

	* make-dist (tempparent): Don't check for 14-char file name limit.

2005-10-07  Romain Francoise  <romain@orebokech.com>

	* make-dist: Add etc/images/ezimage and etc/images/mail
	directories.  Install images in etc/images.

2005-10-04  YAMAMOTO Mitsuharu  <mituharu@math.s.chiba-u.ac.jp>

	* configure.in: Prefer Carbon if --enable-carbon-app or
	--with-carbon is explicitly specified even when X11 is detected.

2005-09-15  Ulf Jasper  <ulf.jasper@web.de>

	* Makefile.in (install-arch-indep, uninstall):
	Handle newsticker manual.
	(info): Add - to commands.

2005-09-10  Giuseppe Scrivano  <gscrivano@gmail.com>

	Remove the MAXPATHLEN limitations:

	* configure.in (AC_CHECK_FUNCS): Check for get_current_dir_name.

2005-09-09  Eli Zaretskii  <eliz@gnu.org>

	* configure.in <lynxsos*>: Support for LynxOS on PPC.
	* configure: Regenerate.

2005-09-05  Paul Eggert  <eggert@cs.ucla.edu>

	* config.guess, config.sub: Updated from master source.

2005-08-03  Juanma Barranquero  <lekktu@gmail.com>

	* .cvsignore: Add `lock'.

2005-07-28  Juanma Barranquero  <lekktu@gmail.com>

	* .cvsignore: Add `data' and `site-lisp' (for in-place installs).

2005-07-26  Paul Eggert  <eggert@cs.ucla.edu>

	Merge gnulib getopt implementation into Emacs.

	* Makefile.in (AUTOCONF_INPUTS): New macro.
	($(srcdir)/configure, $(srcdir)/src/stamp-h.in): Depend on it,
	so that these files also depend on m4/getopt.m4.
	* configure.in: Configure getopt by including m4/getopt.m4,
	and configuring a getopt replacement if necessary.
	* make-dist: Add m4 subdirectory.  Unlink lib-src/getopt.h.
	* m4/getopt.m4: New file.

2005-07-06  Lute Kamstra  <lute@gnu.org>

	* configure.in: Fix capitalization.

2005-07-04  Lute Kamstra  <lute@gnu.org>

	Update FSF's address in GPL notices.

2005-06-19  Jérôme Marant  <jerome@marant.org>

	* Makefile.in (epaths-force): Protect both lisppath and
	buildlisppath from whitespace.

2005-06-08  Steven Tamm  <steventamm@mac.com>

	* configure.in: Support Darwin/MacOSX on Intel.

2005-06-06  Jan Djärv  <jan.h.d@swipnet.se>

	* configure.in (HAVE_CANCELMENUTRACKING): New test.

2005-05-19  Jérôme Marant  <jmarant@marant.org>

	* configure.in: Add --enable-locallisppath.

2005-05-13  YAMAMOTO Mitsuharu  <mituharu@math.s.chiba-u.ac.jp>

	* configure.in: Don't check HAVE_CARBON if HAVE_X11 is set to yes.
	Check HAVE_CARBON before USE_TOOLKIT_SCROLL_BARS.
	Define USE_TOOLKIT_SCROLL_BARS by default if HAVE_CARBON is set to yes.

2005-05-07  Jérôme Marant  <jerome@marant.org>

	* make-dist: Remove references to makefile.nt and makefile.def.
	Include widgets and images subdirectories of etc.  Do not exclude
	ldefs-boot.el.

2005-04-23  Andreas Schwab  <schwab@suse.de>

	* configure.in: Remove duplicate match for powerpc configuration.

2005-04-20  Thien-Thi Nguyen  <ttn@gnu.org>

	* configure.in: Check for <pwd.h>.

2005-04-14  Lute Kamstra  <lute@gnu.org>

	* make-dist: Distribute all ChangeLog files in lisp/.
	Don't distribute ldefs-boot.el.
	lisp/makefile.nt no longer exists.

2005-04-13  Lute Kamstra  <lute@gnu.org>

	* make-dist: Don't use DONTCOMPILE from lisp/Makefile.in; check
	for "no-byte-compile: t" in the file instead.

2005-03-16  Stefan Monnier  <monnier@iro.umontreal.ca>

	* configure.in <Motif>: Don't let a special LessTif/Motif1.2 install
	shadow the main Lesstif/Motif-2.1 libs and includes.

2005-03-10  Jan Djärv  <jan.h.d@swipnet.se>

	* configure.in: Only add XASSERTS to cppflags.

2005-03-04  Jan Djärv  <jan.h.d@swipnet.se>

	* configure.in: Added --enable-asserts.

2005-02-09  Kim F. Storm  <storm@cua.dk>

	Change release version from 21.4 to 22.1 throughout.
	Change development version from 21.3.50 to 22.0.50.

2005-01-19  Steven Tamm  <steventamm@mac.com>

	* configure.in: Check for <sys/utsname.h>.

2004-12-11  Kim F. Storm  <storm@cua.dk>

	* Makefile.in (info): Undo 2004-12-05 change.

2004-12-08  Luc Teirlinck  <teirllm@auburn.edu>

	* info/dir (File): Add URL and Org Mode manuals.
	* Makefile.in (install-arch-indep, uninstall): Add url and org
	manuals.

2004-12-07  Stefan Monnier  <monnier@iro.umontreal.ca>

	* configure.in (INLINE, RE_TRANSLATE_P): Move patches mistakenly
	committed to src/config.in.

2004-12-07  Jan Djärv  <jan.h.d@swipnet.se>

	* configure.in: If $HAVE_GTK_FILE_CHOOSER = yes, check for
	pthreads and define HAVE_GTK_AND_PTHREAD.

2004-12-05  Richard M. Stallman  <rms@gnu.org>

	* Makefile.in (info): Ignore errors building info files.

2004-11-27  Eli Zaretskii  <eliz@gnu.org>

	* config.bat: If 8-byte alignment is not supported, define
	NO_DECL_ALIGN in src/config.h, instead of trivially defining
	DECL_ALIGN.  Protect & with "" because & is special for cmd.exe;
	filter through Sed to remove the quotes.

2004-11-22  Stefan Monnier  <monnier@iro.umontreal.ca>

	* info/.cvsignore: Ignore everything.  It's OK since .cvsignore does
	not apply to files explicitly `cvs add'ed.

2004-11-12  Eli Zaretskii  <eliz@gnu.org>

	* config.bat: Don't require djecho.exe for the v1.x build.
	Add a test for DECL_ALIGN support, and add a trivial definition to
	src/config.h if 8-byte alignment is not supported.

2004-11-08  Kim F. Storm  <storm@cua.dk>

	* Makefile.in (bootstrap, bootstrap-clean-before): Remove .elc
	files before building.
	(bootfast, bootstrap-clean-before-fast): New targets, like
	bootstrap but don't remove .elc files.

2004-11-06  Lars Brinkhoff  <lars@nocrew.org>

	* configure.in: Add check for getrusage.

2004-11-02  Jan Djärv  <jan.h.d@swipnet.se>

	* configure.in (HAVE_GTK_FILE_CHOOSER, $HAVE_GTK_FILE_SELECTION):
	New tests for new and old GTK file dialogs.
	(HAVE_GTK): Only set with_toolkit_scroll_bars if not explicitly set
	to no.

2004-10-20  Jan Djärv  <jan.h.d@swipnet.se>

	* configure.in (HAVE_PERSONALITY_LINUX32): New test if PER_LINUX32
	can be set.  Remove SETARCH test.

2004-10-08  Steven Tamm  <steventamm@mac.com>

	* configure.in (HAVE_MALLOC_MALLOC_H): Test for malloc/malloc.h.

2004-10-06  Jan Djärv  <jan.h.d@swipnet.se>

	* configure.in (HAVE_RANDOM_HEAPSTART): Change AC_MSG_ERROR to
	AC_MSG_WARN.  Move output of warning message to end of configure run.

2004-10-05  Jan Djärv  <jan.h.d@swipnet.se>

	* configure.in (HAVE_RANDOM_HEAPSTART): Rename HAVE_EXECSHIELD.
	Run test to see if heap start address is random.

2004-09-29  Miles Bader  <miles@gnu.org>

	* configure.in (HAVE_EXECSHIELD): Test correct env variable to see
	if setarch is present.

2004-09-25  Jan Djärv  <jan.h.d@swipnet.se>

	* configure.in (HAVE_EXECSHIELD): Only define on x86.

2004-09-24  Jan Djärv  <jan.h.d@swipnet.se>

	* configure.in: Check for exec-shield.

2004-09-04  Reiner Steib  <Reiner.Steib@gmx.de>

	* Makefile.in (install-arch-indep): Add pgg and sieve.

	* info/.cvsignore: Added pgg and sieve.

2004-08-06  Andreas Schwab  <schwab@suse.de>

	* Makefile.in (install-arch-indep, uninstall): Add flymake.

2004-07-31  Eli Zaretskii  <eliz@gnu.org>

	* config.bat: Update URLs in the comments.

2004-07-05  Andreas Schwab  <schwab@suse.de>

	* Makefile.in (install-arch-indep): Remove .arch-inventory files.

2004-06-21  Kenichi Handa  <handa@m17n.org>

	* make-dist: Link leim-ext.el into tempdir.

2004-06-15  Luc Teirlinck  <teirllm@auburn.edu>

	* info/dir (File): Add emacs-xtra.
	* Makefile.in (install-arch-indep, uninstall): Add emacs-xtra.

2004-06-12  Juri Linkov  <juri@jurta.org>

	* info/dir: Move menu help lines from `* Menu:' to file header.
	Describe the purpose of a red *.

2004-05-04  Dave Love  <fx@gnu.org>

	* configure.in: Don't use `extrasub'.

2004-04-29  Dave Love  <fx@gnu.org>

	* configure.in: Don't forget to quote args to `test'.

2004-04-24  Thien-Thi Nguyen  <ttn@gnu.org>

	* autogen.sh: Update filename in "please read" message.

2004-04-17  Richard M. Stallman  <rms@gnu.org>

	* INSTALL: Move the info about site-lisp dirs,
	and say uninstalled Emacs looks there too.

2004-04-04  Eli Zaretskii  <eliz@gnu.org>

	* config.bat (lib-src): Recognize comment lines in Makefile.in
	that have a TAB after the #, to avoid errors in preprocessing with
	GCC 3.3.3.

2004-03-31  Luc Teirlinck  <teirllm@auburn.edu>

	* Makefile.in: Mention in comment that `make maintainer-clean'
	deletes .elc files.

2004-03-22  Stefan Monnier  <monnier@iro.umontreal.ca>

	* update-subdirs: Add local variables to prevent byte-compiling.

2004-03-21  Dave Love  <fx@gnu.org>

	* configure.in: Fix previous change.

2004-03-18  Dave Love  <fx@gnu.org>

	* configure.in: Add -znocombreloc to LDFLAGS if compiler supports it.

2004-03-15  Luc Teirlinck  <teirllm@auburn.edu>

	* info/dir (File): Add SMTP and SES.

2004-03-02  Stefan Monnier  <monnier@iro.umontreal.ca>

	* Makefile.in (maintainer-clean): Clean in the lisp dir as well.
	(bootstrap): Use the new bootstrap-prepare target in lisp.

2004-02-18  Kim F. Storm  <storm@cua.dk>

	* INSTALL.CVS: Add info about ssh/cvs related problems and work-around.

2004-02-16  Eli Zaretskii  <eliz@gnu.org>

	* make-dist: Don't link index.*perm and permute-index into tempdir.

2004-02-14  Jonathan Yavner  <jyavner@member.fsf.org>

	* AUTHORS (JonathanYavner): Rename testcover-*.el to tcover-*.el
	to match previous changes by Eli Zaretskii.

2004-02-09  Luc Teirlinck  <teirllm@auburn.edu>

	* Makefile.in: Set CDPATH to an empty string.

2004-01-27  Stefan Monnier  <monnier@iro.umontreal.ca>

	* configure.in <darwin>: Use fink packages if available.

2004-01-25  Jérôme Marant  <jmarant@free.fr>  (tiny change)

	* make-dist (lispref): Do include lispref/index.texi.

2004-01-06  Eric Hanchrow  <offby1@blarg.net>

	* make-dist (tempdir): Include cursors in nt/icons.

2003-12-30  Eli Zaretskii  <eliz@gnu.org>

	* INSTALL.CVS: Renamed from INSTALL-CVS to avoid file-name
	clashes with install-sh on 8+3 filesystems.

2003-12-24  Miles Bader  <miles@gnu.org>

	* .cvsignore: Add .arch-inventory.

2003-12-24  Andreas Schwab  <schwab@suse.de>

	* configure.in: Check for <sys/socket.h>.  Include it before
	including <net/if.h>.  Move check for <net/if.h> before its use.

2003-12-24  Jan Djärv  <jan.h.d@swipnet.se>

	* Makefile.in (install-arch-dep): Don't let cd output go into
	pipe for carbon_appdir.

2003-12-24  Andreas Schwab  <schwab@suse.de>

	* configure.in (PKG_CHECK_MODULES): Fix quoting.

2003-12-01  Andreas Schwab  <schwab@suse.de>

	* configure.in (powerpc-apple-darwin*): Use ${CC-cc} instead of
	hardcoding gcc.

2003-11-16  Jan Djärv  <jan.h.d@swipnet.se>

	* configure.in (HAVE_GTK_MULTIDISPLAY): Check if GTK can handle
	multiple displays.
	Wrong number of args to AC_CHECK_LIB for HAVE_X_SM test corrected.

2003-09-23  Dave Love  <fx@gnu.org>

	* configure.in: Check members of struct ifreq.

2003-09-14  Kim F. Storm  <storm@cua.dk>

	* configure.in: Add checks for sys/ioctl.h and net/if.h.

2003-09-12  Luc Teirlinck  <teirllm@mail.auburn.edu>

	* Makefile.in (install-arch-indep, uninstall): Add SES manual.

2003-08-18  Lute Kamstra  <lute@gnu.org>

	* configure.in: Revert the change of 2003-07-29 as GTK+ 2.2 is not
	required anymore.

2003-08-07  Andrew Choi  <akochoi@shaw.ca>

	* configure.in [powerpc-apple-darwin*]: Use the -no-cpp-precomp
	option instead of -traditional-cpp for CPP.

2003-07-29  Richard M. Stallman  <rms@gnu.org>

	* configure.in (HAVE_XIM): Define if XIM is available.

2003-07-29  Tim Van Holder  <tim.vanholder@anubex.com>  (tiny change)

	* configure.in: The function gtk_window_set_icon_from_file was
	introduced in GTK+ 2.2, so check for that release.

2003-07-23  Andreas Schwab  <schwab@suse.de>

	* configure.in: Add --enable-maintainer-mode, substitute MAINT.

	* Makefile.in (YACC): Remove, not used.
	(MAINT): Don't set.
	(${srcdir}/configure, $(srcdir)/src/stamp-h.in): Use @MAINT@ to
	disable dependency on ${srcdir}/configure.in when maintainer mode
	is disabled.

2003-07-22  Dave Love  <fx@gnu.org>

	* configure.in: Make XRegisterIMInstantiateCallback test depend on
	HAVE_X11, not with_xim.
	(HAVE_CRTIN): Provide template.
	<with_png>: Test for png.h and libpng/png.h.

2003-07-15  Andreas Schwab  <schwab@suse.de>

	* configure.in: Temporarily leave quoting for AC_DEFINE.

2003-07-13  Stefan Monnier  <monnier@cs.yale.edu>

	* configure.in: Check for posix_memalign.

2003-07-12  Richard M. Stallman  <rms@gnu.org>

	* configure.in [netbsd systems]: Define HAVE_CRTIN properly.

2003-07-09  Kim F. Storm  <storm@cua.dk>

	* INSTALL (DETAILED BUILDING AND INSTALLATION): Describe new
	functionality of --without-xim.

2003-06-29  Dave Love  <fx@gnu.org>

	* configure.in: Fix XRegisterIMInstantiateCallback check for gcc.

2003-06-23  Dave Love  <fx@gnu.org>

	* configure.in: Check for sys/_mbstate_t.h.
	Test XRegisterIMInstantiateCallback prototype.
	(AH_BOTTOM): Define DO_BLOCK_INPUT, my_strftime.

2003-06-06  Dave Love  <fx@gnu.org>

	* configure.in: Check for locale.h.

2003-06-05  Dave Love  <fx@gnu.org>

	* configure.in: Check for memcpy, mempcpy, mblen, mbrlen.
	Use AC_FUNC_STRFTIME, AC_STRUCT_TIMEZONE, AC_TYPE_MBSTATE_T.
	(NLIST_STRUCT): Don't define.
	(AH_BOTTOM): Define my_strftime.

2003-06-02  Richard M. Stallman  <rms@gnu.org>

	* configure.in: Revert changes of 2003-03-03 and 2003-05-24.

2003-05-24  Andreas Schwab  <schwab@suse.de>

	* configure.in (AH_BOTTOM) [MAC_OSX]: Do not redefine bcopy,
	bzero, and bcmp.

2003-05-22  Dave Love  <fx@gnu.org>

	* configure.in: Remove redundant test for term.h.  Test for difftime.

2003-05-20  Dave Love  <fx@gnu.org>

	* configure.in: Append * to s390-*-linux-gnu case.
	(LIBMAIL) <lockfile>: Don't define.

2003-04-30  Kai Großjohann  <kai.grossjohann@gmx.net>

	* INSTALL (* GNU/Linux development packages): Mention Debian and
	RedHat package names.

2003-04-30  Boyd Lynn Gerber  <gerberb@zenez.com>

	* configure.in: Handle system types sysv5uw* and sysv5OpenUNIX*.

2003-04-30  Kai Großjohann  <kai.grossjohann@gmx.net>

	* INSTALL (* GNU/Linux development packages): Tell people to
	install additional packages for compiling Emacs.

2003-04-30  Richard M. Stallman  <rms@gnu.org>

	* configure.in: Handle system types sysv5uw* and sysv5OpenUNIX*.

2003-04-28  Francesco Potortì  <pot@gnu.org>

	* configure.in: Undo last (RMS') change, as it is useless, per
	Dave Love.

2003-04-08  Richard M. Stallman  <rms@gnu.org>

	* configure.in: Put #include of jpeglib.h at start of line.

2003-04-06  Francesco Potortì  <pot@gnu.org>

	* configure.in: Use the same configuration for all aix5, not just
	aix5.1.

2003-03-16  Nelson H. F. Beebe  <beebe@math.utah.edu>  (tiny change)

	* configure.in: Check for need for bigtoc support on IBM AIX for
	solving a linker table overflow problem.

2003-03-03  Rob Browning  <rlb@defaultvalue.org>

	* configure.in: Add AC_CHECK_FUNCS for memcmp and memmove.
	(AH_BOTTOM): Switch tests to prefer memcmp, memset, and memmove
	over bzero, bcmp, and bcopy.

2003-02-23  Simon Josefsson  <jas@extundo.com>

	* Makefile.in (install-arch-indep, uninstall): Add SMTP manual.

2003-02-21  Klaus Zeitler  <kzeitler@lucent.com>

	* configure.in: Set new hpux10-20.h as "major" include for 10.20.

2003-02-13  Robert J. Chassell  <bob@rattlesnake.com>  (tiny change)

	* INSTALL (* Extra fonts): Say that Emacs doesn't include fonts.

2003-02-08  Andreas Schwab  <schwab@suse.de>

	* Makefile.in (EXEEXT): Define to @EXEEXT@ and use this variable
	instead of the substitution.

2003-01-31  Joe Buehler  <jhpb@draco.hekimian.com>

	* Makefile.in: Use @EXEEXT@ for Cygwin.
	Use USERNAME if LOGNAME is not set (for Cygwin).

	* configure.in: Add opsys=cygwin.

2003-01-22  Andreas Schwab  <schwab@suse.de>

	* configure.in: Set HAVE_MENUS=yes when HAVE_CARBON=yes instead of
	redefining it explicitly in src/config.in.

2003-01-22  Markus Rost  <rost@math.ohio-state.edu>

	* Makefile.in (bootstrap): Make bootstrap-after.

2003-01-20  Jan Djärv  <jan.h.d@swipnet.se>

	* configure.in: Fix --with-gtk.

2003-01-19  Jan Djärv  <jan.h.d@swipnet.se>

	* configure.in: Add --with-gtk, --with-x-toolkit=gtk.

	* INSTALL (DETAILED BUILDING AND INSTALLATION): Add text about GTK.

2003-01-14  Francesco Potortì  <pot@gnu.org>

	* configure.in (m68k-motorola-sysv): Remove (obsolete).

2003-01-07  Steven Tamm  <steventamm@mac.com>

	* configure.in: New option, --enable-carbon-app, to specify
	that the application should be installed
	* Makefile.in (install-arch-dep): On Mac OS X, install the
	Emacs.app application if carbon-app is enabled.

2003-01-06  Dave Love  <fx@gnu.org>

	* configure.in: Check for nl_langinfo.
	[!HAVE_SIZE_T]: Fix typedef.

2003-01-06  David Kastrup  <dak@gnu.org>

	* Makefile.in (INSTALL_INFO): Get install-info command from configure.

	* configure.in: Add tests for install-info.

2002-12-09  Markus Rost  <rost@math.ohio-state.edu>

	* configure.in (*-sunos5*, *-solaris*): Revert previous change -
	use again sol2-6 instead of sol2-8.

2002-12-09  Dave Love  <fx@gnu.org>

	* configure.in (*-sunos5.8*, *-solaris2.8*): Delete configurations.

2002-12-08  Andreas Schwab  <schwab@suse.de>

	* Makefile.in (install-arch-indep): Revert last change.

2002-11-27  Dave Love  <fx@gnu.org>

	* configure.in: Use AC_CHECK_DECLS, not AC_DECL_SYS_SIGLIST.
	Check for __sys_siglist too.  Check for memset.
	Use AC_FUNC_GETPGRP.  Add mipsel-*-linux-gnu* target.

2002-11-22  Juanma Barranquero  <lektu@terra.es>

	* config.guess, config.sub: Updated from master source.

2002-11-19  Karl Fogel  <kfogel@red-bean.com>

	* autogen.sh: New file.

2002-11-18  Dave Love  <fx@gnu.org>

	* configure.in: Tidy up various quoting issues throughout.
	Use AC_GNU_SOURCE.
	(AH_BOTTOM): Fix #endif protecting config.h.  Maybe include
	alloca.h.  Define GC_SETJMP_WORKS, GC_LISP_OBJECT_ALIGNMENT.
	Maybe define bcopy, bzero, bcmp.
	(powerpcle-*-solaris2.5*, powerpcle-*-solaris2*): Remove (use
	non-existent machine file).
	(sys/vlimit.h, sys/resource.h, fsync, __restrict): Test for.
	(term.h, X11/Xaw3d/Scrollbar.h): Avoid warning from test.
	(nlist.h): Move test up.

2002-11-18  Markus Rost  <rost@math.ohio-state.edu>

	* configure.in (*-sunos5*, *-solaris*): Use sol2-8.

2002-11-14  Francesco Potortì  <pot@gnu.org>

	* configure.in (*-sunos5.8*, *-solaris2.8*): New configurations.

2002-11-11  Tim Van Holder  <tim.vanholder@anubex.com>  (tiny change)

	* Makefile.in (install-arch-indep): Prepend $(srcdir)/ to lisp.

2002-11-08  Dave Love  <fx@gnu.org>

	* configure.in: Use AC_CONFIG_LIBOBJ_DIR and require autoconf 2.54.
	(AH_BOTTOM) [!HAVE_SIZE_T]: Typedef size_t.

2002-11-07  Miles Bader  <miles@gnu.org>

	* Makefile.in (maybe_bootstrap): Fix shell variable usage.
	Handle separate-build-dir case.

2002-11-06  Richard M. Stallman  <rms@gnu.org>

	* Makefile.in (maybe_bootstrap): Add doublequotes to make it
	bulletproof.  $bar may be empty when there are no .elc files.

2002-10-30  Dave Love  <fx@gnu.org>

	* configure.in: Require autoconf 2.53.  Test for pty.h,
	sys/mman.h, sys/param.h, mremap, memmove.
	(AH_BOTTOM): Maybe include strings.h.  Add local variables for mode.
	(AC_PROG_YACC): Delete.
	(size_t): Use AC_CHECK_TYPES.
	(AH_TOP): Up-date copyright.

2002-10-01  Juanma Barranquero  <lektu@terra.es>

	* update-subdirs: Add "no-byte-compile: t" to subdirs.el.

2002-09-19  Richard M. Stallman  <rms@gnu.org>

	* configure.in: Fix the LessTif-directory-finder for real.

2002-09-14  Richard M. Stallman  <rms@gnu.org>

	* Makefile.in (maybe_bootstrap): Test for complete absence
	of compiled Lisp files.

2002-09-11  Stefan Monnier  <monnier@cs.yale.edu>

	* Makefile.in (bootstrap-lisp-1, bootstrap-lisp, bootstrap)
	(bootstrap-clean-after): Delete.
	(bootstrap): Make the sequencing explicit.

2002-09-10  Richard M. Stallman  <rms@gnu.org>

	* configure.in: Fix previous LessTif change.

2002-09-09  Richard M. Stallman  <rms@gnu.org>

	* configure.in (powerpcle-*-solaris2.5*): New configuration.
	(powerpcle-*-solaris*): Use version 2.6 as default.
	(*-sunos5.6*, *-solaris2.6*): New alternative.
	(*-sunos5*): Use version 2.6 as default.

2002-09-06  Kai Großjohann  <Kai.Grossjohann@CS.Uni-Dortmund.DE>

	* configure.in: Fix typo.

2002-09-05  Richard M. Stallman  <rms@gnu.org>

	* configure.in: Look for LessTif in /usr/X11R6/LessTif/ before Motif.

	* configure.in: Handle $GCC_LINK_TEST_OPTIONS and
	$NON_GCC_LINK_TEST_OPTIONS after the AC_PROG_... macros.

2002-08-26  Kim F. Storm  <storm@cua.dk>

	* Makefile.in (install-arch-indep): Do not remove DOC file
	when it is the only DOC file installed; this is the case when
	CANNOT_DUMP is defined.  From Joe Buehler (tiny change).

2002-07-24  Markus Rost  <rost@math.ohio-state.edu>

	* configure.in: Fix typo.

2002-07-24  Richard M. Stallman  <rms@gnu.org>

	* configure.in: Don't print anything special about gamedir.

	* configure.in: Delete nonstandard --with-game-user option.

2002-07-21  Richard M. Stallman  <rms@gnu.org>

	* Makefile.in (gamedir, localstatedir): New variables.
	(epaths-force): Insert value of gamedir into PATH_GAME.

	* configure.in (gamedir): Handle it like lispdir.
	(--with-game-dir option): Delete.

2002-06-21  Pavel Janík  <Pavel@Janik.cz>

	* configure.in: Add support for mipseb-*-netbsd* machines.

2002-06-18  Kai Großjohann  <Kai.Grossjohann@CS.Uni-Dortmund.DE>

	* Makefile.in (install-arch-indep, uninstall): Add Tramp.

2002-06-17  Kai Großjohann  <Kai.Grossjohann@CS.Uni-Dortmund.DE>

	* info/dir (File): Add an entry for Tramp.

2002-06-17  Eli Zaretskii  <eliz@is.elta.co.il>

	* INSTALL-CVS: New file.

2002-06-07  Andreas Schwab  <schwab@suse.de>

	* configure.in (x86_64-*-linux-gnu*): New system.

2002-05-31  Eli Zaretskii  <eliz@is.elta.co.il>

	* config.bat: Handle the case when lispintro is truncated to lispintr.

2002-05-26  Paul Eggert  <eggert@twinsun.com>

	* config.guess, config.sub: Updated from master source.

2002-05-09  Richard M. Stallman  <rms@gnu.org>

	* configure.in (emacs_cv_speed_t): Add square brackets for clarity.

2002-05-04  Pavel Janík  <Pavel@Janik.cz>

	* make-dist: Do not distribute lock/ directory.

2002-04-30  Andrew Choi  <akochoi@shaw.ca>

	* configure.in: Provide documentation string when defining
	variable HAVE_CARBON.  Also define HAVE_WINDOW_SYSTEM, HAVE_MOUSE,
	and HAVE_MENUS in AH_BOTTOM if HAVE_CARBON is defined.

2002-04-29  Colin Walters  <walters@verbum.org>

	* configure.in: Delete configure check for access to the game user.

2002-04-29  Pavel Janík  <Pavel@Janik.cz>

	* make-dist: lwlib/Imakefile is removed.

2002-04-26  Andrew Choi  <akochoi@shaw.ca>

	* configure.in: Add support for powerpc-apple-darwin*.
	(HAVE_CARBON): Add.

	* make-dist: Create directories in mac/Emacs.app.

2002-04-25  Pavel Janík  <Pavel@Janik.cz>

	* make-dist: lwlib-Xol* are removed.

2002-04-23  Andreas Schwab  <schwab@suse.de>

	* Makefile.in (MAINT): New variable.
	(${srcdir}/configure, $(srcdir)/src/stamp-h.in): Depend on this
	instead of configure.in, to avoid running autoconf and autoheader
	unless explicitly requested.

2002-04-16  Eli Zaretskii  <eliz@gnu.org>

	* config.bat: Update for msdos/sed2v2.inp.

2002-04-15  Andreas Schwab  <schwab@suse.de>

	* Makefile.in ($(srcdir)/src/config.in): Generate using autoheader.
	* configure.in: Add config header templates to all AC_DEFINE and
	AC_DEFINE_UNQUOTED symbols.
	* make-dist: Run autoheader if necessary.

2002-04-10  Colin Walters  <walters@verbum.org>

	* configure.in: Add --game-dir, --game-user.  Test to see if we
	can use them.

2002-04-08  Pavel Janík  <Pavel@Janik.cz>

	* configure.in: Add --with-sound.

2002-03-18  Kim F. Storm  <storm@cua.dk>

	* configure.in: Test for sendto, recvfrom, getsockopt, setsockopt,
	and getsockname functions.  Test for sys/un.h include file.

2002-03-15  Eli Zaretskii  <eliz@is.elta.co.il>

	* configure.in: Support AIX 5.1.

2002-03-10  Jan Djärv  <jan.h.d@swipnet.se>

	* configure.in: Added test for X Session Management (HAVE_X_SM).

2002-03-03  Richard M. Stallman  <rms@gnu.org>

	* Makefile.in (install-arch-indep): Use umask 022 for DOC* and lisp/.
	Run chown $${LOGNAME} on files installed by tar xvf.

2002-03-03  Kim F. Storm  <storm@cua.dk>

	* configure.in: Test for getpeername.

2002-03-01  Richard M. Stallman  <rms@gnu.org>

	* configure.in (HAVE_JPEG): Turn it off if libjpeg version < 6b.
	(HAVE_GIF): Don't use old libungif versions that crash.

2002-02-26  Richard M. Stallman  <rms@gnu.org>

	* configure.in <making srcdir absolute>: Verify that PWD is correct,
	not just well-formed and valid.
	(mips-compaq-nonstopux*): New configuration.

2002-02-18  Paul Eggert  <eggert@twinsun.com>

	* make-dist: Port to POSIX 1003.1-2001, which doesn't allow "head -1".
	"sed q" is a portable equivalent to plain "head -1".

2002-02-13  Richard M. Stallman  <rms@gnu.org>

	* Makefile.in (maybe_bootstrap): Do `exit 1'.
	(all): Don't depend on maybe_bootstrap here.
	(${SUBDIR}): Depend on it here instead.

2002-02-08  Richard M. Stallman  <rms@gnu.org>

	* Makefile.in (maybe_bootstrap): Add an infinite sleep-loop.

2002-01-27  Eli Zaretskii  <eliz@is.elta.co.il>

	* configure.in: Recognize BSD/OS 5.0.

2002-01-11  Eli Zaretskii  <eliz@is.elta.co.il>

	* make-dist: Make version checking in emacs.texi consistent with
	how we set it there.

2001-12-29  Kim F. Storm  <storm@cua.dk>

	* INSTALL: <CONFIGURATION BY HAND> Now requires autoconf 2.51.

2001-12-28  Richard M. Stallman  <rms@gnu.org>

	* configure.in: Test for mbsinit.

2001-12-21  Eli Zaretskii  <eliz@is.elta.co.il>

	These changes make Leim part of the standard distribution:

	* README: Add info about the `leim' directory.

	* INSTALL: Remove text that describes Leim as a separate package.

	* noleim-Makefile.in: File removed.

	* make-dist: Don't copy noleim-Makefile.in to the leim subdirectory.
	Link Leim files to ${tempdir}/leim, not to real-leim.  Don't move
	Leim files out of the Emacs tree.  Don't prepare a separate tarball
	for Leim.

2001-12-11  Richard M. Stallman  <rms@gnu.org>

	* configure.in (hppa*-*-linux-gnu*): New alternative.

2001-12-08  Pavel Janík  <Pavel@Janik.cz>

	* make-dist: Copy COPYING to leim/, lwlib/, mac/ and nt/ when
	creating distribution.

2001-12-06  Paul Eggert  <eggert@twinsun.com>

	* configure.in (AC_PREREQ): Bump from 2.50 to 2.51; needed for vfork.
	(AC_FUNC_VFORK): Remove.
	(AC_FUNC_FORK): Add.
	(HAVE_DES_H, HAVE_KRB5_H): Properly quote args of AC_CHECK_HEADERS;
	this is required by recent Autoconf versions.

2001-12-02  Pavel Janík  <Pavel@Janik.cz>

	* make-dist: Do not try to link removed files (aclocal.m4, _emacs,
	TODO, vms-pp.trans and others).

2001-11-29  Pavel Janík  <Pavel@Janik.cz>

	* make-dist: Use COPYING from the top-level directory.

2001-11-29  Gerd Moellmann  <gerd@gnu.org>

	* configure.in: Add support for FreeBSD/Alpha.

2001-11-29  Pavel Janík  <Pavel@Janik.cz>

	* make-dist: Add COPYING to the top-level directory of the
	distribution.  Simplify the logic behind copying.

	* Makefile.in (maybe_bootstrap): Fix previous change.

2001-11-28  Richard M. Stallman  <rms@gnu.org>

	* Makefile.in (maybe_bootstrap): Don't bootstrap, just suggest it.

2001-11-26  Richard M. Stallman  <rms@gnu.org>

	* Makefile.in: bootstrap should not delete dumped executables.
	(bootstrap-clean-before): New target.
	(bootstrap): Use bootstrap-clean-before instead of clean.
	(bootstrap-clean-after): Rename from bootstrap-clean.  Calls changed.

2001-11-24  Eli Zaretskii  <eliz@is.elta.co.il>

	These changes add the Emacs Lisp Introduction manual to the
	distribution:

	* Makefile.in (install-arch-indep, uninstall): Add ELisp Intro files.

	* make-dist: Copy the files in lispintro directory.

	* config.bat: Configure in the lispintro directory.

	* configure.in (AC_OUTPUT): Add lispintro/Makefile.

	* Makefile.in (SUBDIR_MAKEFILES): Add lispintro.
	(lispintro/Makefile): New target.
	(mostlyclean, clean, distclean, maintainer-clean): Add lispintro.
	(unlock, relock, info, dvi): Ditto.

2001-11-23  Eli Zaretskii  <eliz@is.elta.co.il>

	* Makefile.in (uninstall, install-arch-indep): Don't install gfdl.1.

	* make-dist (etc): Don't distribute gfdl.1.

2001-11-22  Colin Walters  <walters@debian.org>

	* Makefile.in (install-arch-indep): Install the calc .info files.
	(uninstall): Handle deletion of calc .info files (thanks Pavel Janík).

2001-11-17  Eli Zaretskii  <eliz@is.elta.co.il>

	* make-dist (lispref): Add *.txt, *.el, permute-index, and
	tindex.pl to the list of those being put into the distribution.

2001-11-16  Eli Zaretskii  <eliz@gnu.org>

	* configure.in: Add coff.h to the list in AC_CHECK_HEADERS.

2001-11-15  Pavel Janík  <Pavel@Janik.cz>

	* Makefile.in (uninstall): Fix previous change.

	* configure.in, Makefile.in: Add support for --program-prefix,
	--program-suffix and --program-transform-name options.

2001-11-13  Pavel Janík  <Pavel@Janik.cz>

	* Makefile.in (install-arch-indep): Use `${manext}' instead of `.1'.
	(install-arch-indep): Install emacsclient manual page.
	(uninstall): Uninstall emacsclient manual page.

2001-11-12  Eli Zaretskii  <eliz@is.elta.co.il>

	* make-dist: Add lispref/index.*perm files to the distribution.
	From Pavel Janík <Pavel@Janik.cz>.

2001-11-12  Pavel Janík  <Pavel@Janik.cz>

	* Makefile.in (uninstall): Remove gfdl.1 when uninstalling.

2001-11-10  Eli Zaretskii  <eliz@is.elta.co.il>

	* configure.in: AC_OUTPUT lispref/Makefile.

2001-11-10  Eli Zaretskii  <eliz@is.elta.co.il>

	The following changes add the ELisp reference manual to the
	distribution.

	* make-dist: Add the lispref directory to the distribution.

	* Makefile.in (install-arch-indep): Add elisp* to the list of
	installed Info files.
	(SUBDIR_MAKEFILES): Add lispref/Makefile.
	(lispref/Makefile): New target.
	(mostlyclean, clean, distclean, maintainer-clean, unlock, relock):
	Add commands for the lispref directory.
	(info, dvi): Ditto.

	* config.bat: Configure in `lispref'.

2001-11-09  Richard M. Stallman  <rms@gnu.org>

	* Makefile.in (bootstrap-lisp): Don't suppress error messages.

2001-11-07  Eli Zaretskii  <eliz@is.elta.co.il>

	* make-dist (tempdir): Copy AUTHORS as well.

2001-11-06  Sam Steingold  <sds@gnu.org>

	* configure.in: Added a check for <nlist.h>.

2001-11-01  Pavel Janík  <Pavel@Janik.cz>

	* configure.in: Reindent --help output.
	From Per Starbäck (starback@ling.uu.se).

2001-10-31  Eli Zaretskii  <eliz@is.elta.co.il>

	* configure.in: New entry for HP/UX-11.

	* Makefile.in (SOURCES): Replace GETTING.GNU.SOFTWARE with FTP.
	From Eric S. Raymond <esr@golux.thyrsus.com>.

2001-10-28  Eli Zaretskii  <eliz@is.elta.co.il>

	* configure.in (s390-*-linux-gnu): New system.  From Adam Thornton
	<athornton@sinenomine.net>.

2001-10-25  Gerd Moellmann  <gerd@gnu.org>

	* Makefile.in (maybe_bootstrap): New target.
	(all): Add to prerequisites to bootstrap if abbrev.elc doesn't exist.

2001-10-24  Ken Raeburn  <raeburn@gnu.org>

	* configure.in: If --with-hesiod is given, look for
	hes_getmailhost and res_send or __res_send; check hesiod and
	resolv libraries respectively if system libraries don't supply them.

2001-10-24  Gerd Moellmann  <gerd@gnu.org>

	* configure.in: Use $MAKE for `make' if set.

2001-10-22  Gerd Moellmann  <gerd@gnu.org>

	* Makefile.in (install-arch-indep): Add -h (follow symlinks)
	to tar options.

2001-10-20  Gerd Moellmann  <gerd@gnu.org>

	* (Version 21.1 released).

2001-10-20  Miles Bader  <miles@gnu.org>

	* configure.in (configuration): Set from `host' if `host_alias'
	isn't defined.

2001-10-19  Andreas Schwab  <schwab@suse.de>

	* configure.in: Make ready for autoconf 2.5x.
	(AC_PREREQ): Require autoconf 2.50.
	* aclocal.m4: Removed.
	* Makefile.in (${srcdir}/configure): Don't depend on aclocal.m4.

2001-10-13  Eli Zaretskii  <eliz@is.elta.co.il>

	* README: Bump Emacs version to 21.1.50.

2001-10-05  Gerd Moellmann  <gerd@gnu.org>

	* Branch for 21.1.

2001-09-05  Gerd Moellmann  <gerd@gnu.org>

	* configure.in: Avoid `$@' which is handled specially in
	Autoconf 2.52.  From "Adam J. Richter" <adam@yggdrasil.com>.

2001-09-01  Eli Zaretskii  <eliz@is.elta.co.il>

	* make-dist (nt): Add subdirs.el to the list of distributed files.

2001-08-14  Eli Zaretskii  <eliz@is.elta.co.il>

	* configure.in (machine): Add an entry for
	hppa1.1-hitachi-hiuxwe2*.

2001-05-28  Gerd Moellmann  <gerd@gnu.org>

	* make-dist (LANG): Set LC_ALL and LANGUAGE to C, unset
	LC_MESSAGES and LANG.  From Karl Eichwalder <keichwa@gmx.net>.

2001-05-14  Gerd Moellmann  <gerd@gnu.org>

	* make-dist: Copy texinfo.tex unconditionally.

2001-04-25  Eli Zaretskii  <eliz@is.elta.co.il>

	* Makefile.in (install-arch-indep): Add gfdl.1 to the man pages
	that are installed.

2001-04-06  Gerd Moellmann  <gerd@gnu.org>

	* make-dist: Copy only `[a-z]*.{el,elc}' from leim/quail.
	Don't copy quick-b5, quick-cns, tsang-b5, and tsang-cns files.

	* make-dist: Handle leim/MISC-DIC.  Only include
	`[a-zA-Z]*.{el,elc}' from leim/quail.

2001-04-05  Gerd Moellmann  <gerd@gnu.org>

	* Makefile.in (install-arch-indep): Remove .cvsignore files.

2001-03-30  Gerd Moellmann  <gerd@gnu.org>

	* Makefile.in (.PHONY): Add for bootstrap targets.
	(bootstrap-clean): New target.
	(bootstrap): Use it instead of `clean'.

2001-03-29  Eli Zaretskii  <a34785@is.elta.co.il>

	* Makefile.in (SUBDIR): Remove leim.
	(all, .RECURSIVE, extraclean): Add leim explicitly.
	(leim): Provide separate rule which exports PARALLEL=0 into the
	environment.

2001-03-20  Gerd Moellmann  <gerd@gnu.org>

	* configure.in (HAVE_XPM): Don't print the result of the check for
	XpmReturnAllocPixels if we don't have an xpm.h.

2001-03-05  Gerd Moellmann  <gerd@gnu.org>

	* COPYING: New file.

2001-03-04  Eli Zaretskii  <eliz@is.elta.co.il>

	* config.bat: Update the copyright.

2001-02-23  Kenichi Handa  <handa@etl.go.jp>

	* configure.in: Use AC_EGREP_CPP to check if the C preprocessor
	converts `..' to `. .'.  If it converts, set CPP_NEED_TRADITIONAL
	to `yes'.  Later in AC_OUTPUT, check this variable.

2001-02-09  Dave Love  <fx@gnu.org>

	* AUTHORS: Updated.

2001-02-06  Eli Zaretskii  <eliz@is.elta.co.il>

	* info/dir (Ebrowse): Fix the entry (was missing a dot).

2001-02-02  Gerd Moellmann  <gerd@gnu.org>

	* mkinstalldirs (errstatus): Chmod a+rx directories we create.

	* Makefile.in (uninstall): Ignore exit code of `rm'.

	* Makefile.in (uninstall): Remove more info files.
	Remove ${libexecdir}/emacs/${version}.  Remove ${archlibdir}/fns-*.

2001-01-31  Gerd Moellmann  <gerd@gnu.org>

	* noleim-Makefile.in (extraclean): Add.

2001-01-28  Gerd Moellmann  <gerd@gnu.org>

	* Makefile.in (extraclean): Add -f to -rm config-tmp-* to keep
	it quiet.

2001-01-24  Colin Walters  <walters@cis.ohio-state.edu>

	* Makefile.in (tags): Fix typo.

2001-01-13  Kenichi Handa  <handa@etl.go.jp>

	* configure.in: Fix typo in the code setting x_search_path.

2001-01-10  Dave Love  <fx@gnu.org>

	* configure.in: Don't reset LIBS at end of -lXmu test.  Test for
	-lXext.
	(HAVE_XKBGETKEYBOARD): Fix reporting of result.
	(HAVE_LIBXP): Remove -lXt from AC_CHECK_LIB.
	(HAVE_XAW3D, HAVE_XPM, HAVE_JPEG, HAVE_PNG, HAVE_TIFF, HAVE_GIF):
	Don't frob CFLAGS.  Remove extra X libs from AC_CHECK_LIB
	(now in $LIBS).

2001-01-08  Eli Zaretskii  <eliz@is.elta.co.il>

	* config.bat: Run the preprocessor with -traditional.

2001-01-01  Eli Zaretskii  <eliz@is.elta.co.il>

	* INSTALL: Move copying conditions to end of file.

2000-12-27  Eli Zaretskii  <eliz@is.elta.co.il>

	* INSTALL: Add basic installation procedure which assumes
	`configure' does its job.  Elaborate on image support libraries.
	Add a pointer to Xaw3d library.  Add advice about solving
	configure-time problems by looking in config.log and setting
	variables in the environment.

2000-12-27  Gerd Moellmann  <gerd@gnu.org>

	* Makefile.in (install-arch-indep): If tar fails, exit with
	exit code 1.

2000-12-19  Gerd Moellmann  <gerd@gnu.org>

	* configure.in: Test for XkbGetKeyboard with an AC_TRY_LINK whose
	source file includes XKBlib.h.  On some broken Solaris systems,
	there is an XKBlib.h, reportedly, but header files included by
	XKBlib.h are missing.

2000-12-14  Gerd Moellmann  <gerd@gnu.org>

	* configure.in: AC_CHECK_FUNC XkbGetKeyboard.

2000-12-11  Dave Love  <fx@gnu.org>

	* configure.in <alpha*-dec-osf*>: Use full path for NON_GNU_CPP.

2000-12-11  Paul Eggert  <eggert@twinsun.com>

	* aclocal.m4 (AC_SYS_LARGEFILE, AC_SYS_LARGEFILE_MACRO_VALUE):
	Merge fixes from latest GNU tar version.  These macros no longer
	futz with _XOPEN_SOURCE, as that was not portable in practice.
	(AC_FUNC_FSEEKO): New macro.

	* configure.in: Use it instead of invoking AC_CHECK_FUNCS on
	ftello.

2000-12-05  Dave Love  <fx@gnu.org>

	* Makefile.in (TAGS, info): Avoid tab-prefixed comments in rules.

2000-12-02  Eli Zaretskii  <eliz@is.elta.co.il>

	* info/dir: Change the category to "Emacs".

2000-12-01  Gerd Moellmann  <gerd@gnu.org>

	* make-dist (tempdir): Remove epaths.h from the distribution
	instead of paths.h.

2000-11-23  Eli Zaretskii  <eliz@is.elta.co.il>

	* config.bat: Check for existence of djecho.exe, and print an
	error message if it is not available.

	* INSTALL: Describe possible problem with djecho.exe in old
	versions of DJGPP v2.x.

2000-11-23  Gerd Moellmann  <gerd@gnu.org>

	* configure.in: Initialize HAVE_LIBXP to no.

2000-11-22  Gerd Moellmann  <gerd@gnu.org>

	* configure.in: Use m/macppc.h instead of the non-existent
	m/powerpc.h.

2000-11-21  Gerd Moellmann  <gerd@gnu.org>

	* Makefile.in (install-arch-indep): Also install info/eshell*
	and info/speedbar*.

	* configure.in (HAVE_PNG): Check for the presence of
	png_get_channels to rule out older PNG libs.

	* configure.in (AC_OUTPUT): Arrange to emit definitions of
	GCC and NON_GNU_CPP into config.status.

2000-11-20  Dave Love  <fx@gnu.org>

	* configure.in: Fix last change.

	* GETTING.GNU.SOFTWARE: Deleted.
	* FTP: New file to replace it.
	* make-dist: Add FTP, remove GETTING.GNU.SOFTWARE.

2000-11-20  Gerd Moellmann  <gerd@gnu.org>

	* configure.in: Use -traditional with GNU cpp.

2000-11-17  Gerd Moellmann  <gerd@gnu.org>

	* make-dist: Handle the Mac port.  Distribute all makefile.w32-in.
	Distribute more files from the nt/ subdir.  Distribute PBM
	image files from subdirs of lisp/.  Distribute old change logs
	from subdirs of lisp/.  Distribute play/5x5.el.

2000-11-11  Dave Love  <fx@gnu.org>

	* config.sub, config.guess: Updated from master source.

2000-11-07  Dave Love  <fx@gnu.org>

	* configure.in: Test for mkstemp.

2000-11-01  Eli Zaretskii  <eliz@is.elta.co.il>

	* info/dir (Top): Rearrange menu items more logically, and put
	them into a single category.  Add menu items for RefTeX and
	Widget.

2000-10-29  Kai Großjohann  <Kai.Grossjohann@CS.Uni-Dortmund.DE>

	* Makefile.in (install-arch-indep): Use --info-dir instead of
	--dir-file, and a simple argument instead of --info-file, so that
	the Debian version of install-info also works.

2000-10-19  Eric M. Ludlam  <zappo@ultranet.com>

	* info/dir (Speedbar): Add entry.

2000-10-16  Eli Zaretskii  <eliz@is.elta.co.il>

	* INSTALL: Describe the new image-support options to the configure
	script.  List URLs where image support libraries can be found.

2000-10-14  Eli Zaretskii  <eliz@is.elta.co.il>

	* info/dir (Top): Add an entry for Eshell.

2000-10-02  Dave Love  <fx@gnu.org>

	* configure.in: Check for gai_strerror.

2000-10-01  Andreas Schwab  <schwab@suse.de>

	* Makefile.in (install-arch-indep): Update list of installed info files.

2000-09-30  Gerd Moellmann  <gerd@gnu.org>

	* configure.in: Support `sparc*-*-netbsd*'.

2000-09-29  Eli Zaretskii  <eliz@is.elta.co.il>

	* info/dir (MIME): Add entry for emacs-mime.

2000-09-29  Dave Love  <fx@gnu.org>

	* configure.in: Fix alpha*-dec-osf4 using the osf5 config.

2000-09-26  Gerd Moellmann  <gerd@gnu.org>

	* make-dist: Adapt to the change of leim/Makefile which was
	necessary to ensure a reasonably working `make dist'.

	* leim-Makefile.in: Moved to leim/Makefile.in..

	* noleim-Makefile.in: New file, formerly leim/Makefile.in.

2000-09-21  Kenichi Handa  <handa@etl.go.jp>

	* leim-Makefile.in (TIT-GB, TIT-BIG5, NON-TIT-GB, NON-TIT-BIG5)
	(NON-TIT-CNS, JAPANESE, KOREAN, THAI, VIETNAMESE, LAO, INDIAN)
	(TIBETAN, LATIN, SLAVIC, GREEK, RUSSIAN, MISC): Rename all .el
	files to .elc.
	(${TIT}): Adjust for the above change.
	(clean mostlyclean): Likewise.
	(.el.elc): New target.

2000-09-19  Gerd Moellmann  <gerd@gnu.org>

	* make-dist: Include XPM and XBM files in lisp/ and subdirs
	in the distribution.

2000-09-18  Gerd Moellmann  <gerd@gnu.org>

	* make-dist (skk): Rename to `ja-dic' because the leim directory
	was renamed.

2000-09-14  Dave Love  <fx@gnu.org>

	* configure.in: Fix spurion in last change.

2000-09-14  Gerd Moellmann  <gerd@gnu.org>

	* configure.in (USE_MMAP_FOR_BUFFERS): Recognize in system
	configuration files instead of REL_ALLOC_MMAP.  Set REL_ALLOC
	to `no' if defined.  Change result report.

2000-09-08  Dave Love  <fx@gnu.org>

	* configure.in: Remove spurious `@'s.

	* aclocal.m4 (AC_FUNC_MMAP): Use fixed version from development
	autoconf.

2000-09-06  Gerd Moellmann  <gerd@gnu.org>

	* configure.in (REL_ALLOC_MMAP): Recognize in system configuration
	file and print informational message.

	* configure.in (AC_FUNC_MMAP): Add.

2000-09-01  Gerd Moellmann  <gerd@gnu.org>

	* configure.in: Add ``checking'' messages for
	XpmReturnAllocPixels.

2000-08-28  Gerd Moellmann  <gerd@gnu.org>

	* configure.in: Check <strings.h>; check `index' and `rindex'
	functions.

2000-08-26  Kenichi Handa  <handa@etl.go.jp>

	* configure.in <alpha*-dec-osf*>: Move "NON_GNU_CPP='cpp'" before
	"case "${canonical}" in".

2000-08-25  Dave Love  <fx@gnu.org>

	* configure.in <osf>: Use NON_GNU_CPP='cpp' always.

2000-08-25  Kenichi Handa  <handa@etl.go.jp>

	* leim-Makefile.in: Rename skk to ja-dic throughout the file.

2000-08-24  Gerd Moellmann  <gerd@gnu.org>

	* configure.in <making srcdir absolute>: Unset CDPATH in case $PWD
	contains a relative path.  Protect against unusable values of $PWD.

2000-08-08  Eli Zaretskii  <eliz@is.elta.co.il>

	* info/dir (WoMan): Add entry.

	* config.bat (maindir): Update src/_gdbinit even if it does
	already exist.

2000-08-07  Gerd Moellmann  <gerd@gnu.org>

	* Makefile.in (config.status): Prepend `$(srcdir)/' to `configure'.

2000-08-03  Gerd Moellmann  <gerd@gnu.org>

	* configure.in: Add support for ia64*-*-linux*.

2000-07-27  Gerd Moellmann  <gerd@gnu.org>

	* make-dist (aclocal.m4): Include in distribution.

2000-07-26  Dave Love  <fx@gnu.org>

	* configure.in (AC_SYS_LARGEFILE): Move earlier.

2000-07-24  Dave Love  <fx@gnu.org>

	* configure.in: Add AC_SIZE_T.

2000-07-18  Dave Love  <fx@gnu.org>

	* configure.in: Reorder so that most tests are done after CPPFLAGS
	is set from the C_SWITCH_... definitions.

2000-07-10  Gerd Moellmann  <gerd@gnu.org>

	* configure.in (HAVE_XPM): Undo previous change.  Check for
	preprocessor define XpmReturnAllocPixels.

2000-07-06  Gerd Moellmann  <gerd@gnu.org>

	* configure.in (HAVE_XPM): Check for XpmReturnAllocPixels
	instead of XpmReadFileToPixmap.

2000-07-05  Ken Raeburn  <raeburn@gnu.org>

	* configure.in: Check for <soundcard.h>.  Look for ossaudio
	library, and set LIBSOUND accordingly.

2000-07-05  Dave Love  <fx@gnu.org>

	* configure.in: Use AC_HEADER_SYS_WAIT.

2000-07-05  Gerd Moellmann  <gerd@gnu.org>

	* make-dist: Check DONTCOMPILE in lisp/Makefile.in instead of
	lisp/Makefile.  Distribute lisp/Makefile.in instead of
	lisp/Makefile.

2000-06-30  Ken Raeburn  <raeburn@gnu.org>

	* configure.in: Add ${C_SWITCH_X_SITE} temporarily to CPPFLAGS,
	while searching for image-handling libraries.

2000-06-26  Gerd Moellmann  <gerd@gnu.org>

	* configure.in (--with-xim): New option.

2000-06-23  Dave Love  <fx@gnu.org>

	* configure.in [HAVE_TIMEVAL]: Move gettimeofday test here, test
	for struct timezone and test how we can call gettimeofday.
	Check for OSF 5+.  Check for term.h.

	* aclocal.m4: Define the post-2.13 stuff conditionally on autoconf
	version.

2000-06-23  Gerd Moellmann  <gerd@gnu.org>

	* configure.in (HAVE_LIBXP): Change test for libXp.

2000-06-21  Dave Love  <fx@gnu.org>

	* configure.in: Check for fcntl.h.  Use AC_FUNC_GETLOADAVG, not
	simple test for getloadavg and substitute GETLOADAVG_LIBS.
	Simplify test for GETTIMEOFDAY_ONE_ARGUMENT.

2000-06-19  Dave Love  <fx@gnu.org>

	* configure.in (GETTIMEOFDAY_ONE_ARGUMENT): Fix in case
	_XOPEN_SOURCE is defined.

2000-06-16  Gerd Moellmann  <gerd@gnu.org>

	* Makefile.in (distclean): Also make distclean in lisp/.

2000-06-15  Eli Zaretskii  <eliz@is.elta.co.il>

	* config.bat: Generate lisp/Makefile from lisp/Makefile.in.

2000-06-15  Gerd Moellmann  <gerd@gnu.org>

	* make-dist: Add --help and --snapshot options.

2000-06-14  Gerd Moellmann  <gerd@gnu.org>

	* configure.in: Generate lisp/Makefile.

	* configure.in: Add support for `*-lynxos*'.
	Use `cpp' as NON_GNU_CPP for `alpha*-dec-osf[5-9]*', as
	recommended by <Karen.Dorhamer@compaq.com> to fix problems
	on Tru64 UNIX v5.0.

2000-06-13  Ken Raeburn  <raeburn@gnu.org>

	* Makefile.in (install-arch-indep): Don't use "-unset CDPATH" when
	it's on a continuation line.

2000-06-02  Dave Love  <fx@gnu.org>

	* Makefile.in (install-arch-indep): Add pcl-cvs to list of info
	files.

	* configure.in: Don't specify -n32 flag for mips-sgi-irix6.5.
	Check for struct exception.  Use AC_SYS_LARGEFILE and move ftello
	test.

	* aclocal.m4 (AC_SYS_LARGEFILE_TEST_INCLUDES)
	(AC_SYS_LARGEFILE_MACRO_VALUE, AC_SYS_LARGEFILE): New.

2000-05-26  Gerd Moellmann  <gerd@gnu.org>

	* configure.in: Add check for speed_t typedef.

2000-05-25  Ken Raeburn  <raeburn@gnu.org>

	* Makefile.in (install-arch-dep): Install fns-*.el only if it
	exists; it won't in the CANNOT_DUMP case.

2000-05-25  Gerd Moellmann  <gerd@gnu.org>

	* Makefile.in: Ignore exit status of `unset CDPATH' everywhere.
	On FreeBSD, the exit status is 1 if CDPATH is not set.
	(install-arch-indep): Install ebrowse.info.

2000-05-20  NIIBE Yutaka  <gniibe@mri.co.jp>

	* configure.in: Check for grandpt and getpt.

2000-05-09  Dave Love  <fx@gnu.org>

	* Makefile.in (install-arch-indep): Filter CVS as well as RCS.

2000-05-05  Gerd Moellmann  <gerd@gnu.org>

	* make-dist: Make a link for lib-src/grep-changelog.
	Copy install-sh.

2000-05-01  Eli Zaretskii  <eliz@is.elta.co.il>

	* config.bat: Identify the beginning of the cpp stuff in
	src/Makefile.in and lib-src/Makefile.in more accurately.

2000-04-27  Gerd Moellmann  <gerd@gnu.org>

	* configure.in: Add support for `powerpc*-*-linux-gnu*'.

2000-04-19  Gerd Moellmann  <gerd@gnu.org>

	* configure.in: Add support for `powerpc-*-netbsd*'.

2000-04-19  Dave Love  <fx@gnu.org>

	* configure.in: Don't use AC_FUNC_GETLOADAVG.

	* aclocal.m4 (AC_FUNC_MKTIME): Use AC_SUBST.

2000-04-16  Dave Love  <fx@gnu.org>

	* Makefile.in (${srcdir}/configure): Depend on aclocal.m4.

2000-04-14  Dave Love  <fx@gnu.org>

	* configure.in: Use AC_FUNC_GETLOADAVG, AC_FUNC_MKTIME.

	* aclocal.m4 (AC_FUNC_MKTIME): New.

2000-03-28  Ken Raeburn  <raeburn@gnu.org>

	* configure.in: Line up "--help" output a little better.

2000-03-26  Gerd Moellmann  <gerd@gnu.org>

	* Makefile.in (bootstrap-lisp-1, bootstrap-lisp, bootstrap-src):
	New targets.
	(bootstrap): Rewritten in terms of the new targets above.
	Make info files, too.

2000-03-12  Gerd Moellmann  <gerd@gnu.org>

	* config.guess, config.sub: Use the versions of the files from
	subversions.

2000-03-08  Dave Love  <fx@gnu.org>

	* configure.in: Use AC_PROG_RANLIB, AC_C_PROTOTYPES,
	AC_C_VOLATILE.  Define POINTER_TYPE.

	* aclocal.m4: New file.

2000-03-02  Gerd Moellmann  <gerd@gnu.org>

	* configure.in (machine): Add `mipsel-*-netbsd*' and
	`arm-*-netbsd*'.

2000-03-01  Gerd Moellmann  <gerd@gnu.org>

	* configure.in (machine): Add support for `*-auspex-sunos*'.

2000-02-29  Gerd Moellmann  <gerd@gnu.org>

	* configure.in (C_OPTIMIZE_SWITCH) [__GNUC__]: Use -O2.

2000-02-18  Dave Love  <fx@gnu.org>

	* configure.in: Define NON_GNU_CPP on alpha-dec-osf5+.

2000-02-18  Andreas Schwab  <schwab@suse.de>

	* Makefile.in (install-arch-indep): Add eudc to list of installed
	info files.

2000-02-17  Ken Raeburn  <raeburn@gnu.org>

	* configure.in: Include -lz and -ljpeg (if it's available) when
	testing for the tiff library.

2000-02-17  Gerd Moellmann  <gerd@gnu.org>

	* configure.in: Remove LISP_FLOAT_TYPE.

2000-02-12  Dave Love  <fx@gnu.org>

	* configure.in: Use AC_FUNC_VFORK.

2000-02-01  Gerd Moellmann  <gerd@gnu.org>

	* make-dist: Various fixes for new development tree.

	* leim-Makefile.in: New file.

2000-01-31  Gerd Moellmann  <gerd@gnu.org>

	* Makefile.in (dist): Call ./make-dist.

2000-01-24  Dave Love  <fx@gnu.org>

	* configure.in: Remove -G0 from Irix NON_GCC_TEST_OPTIONS.

2000-01-18  Gerd Moellmann  <gerd@gnu.org>

	* configure.in (HAVE_GIF): Check for DGifOpen instead of
	DGifOpenFileName.

2000-01-11  Andreas Schwab  <schwab@suse.de>

	* Makefile.in (install-arch-indep): Update list of info files to
	be installed.

2000-01-05  Dave Love  <fx@gnu.org>

	* configure.in: Check for jerror.h as well as libjpeg.

2000-01-03  Andreas Schwab  <schwab@suse.de>

	* Makefile.in (install-arch-indep): Install autotype*.
	Run install-info on autotype and emacs-faq.info.

1999-12-04  Dave Love  <fx@gnu.org>

	* Makefile.in (install-arch-indep): Depend on `info'.
	(install-strip): Use `install' as sub-make target.

1999-11-23  Ken Raeburn  <raeburn@gnu.org>

	* configure.in: Restore Kerberos code deleted on 1999-05-29 that
	didn't need to be deleted.  Check for the k5crypto library as well
	as the crypto library; MIT Kerberos 1.1 changed the name.

1999-11-18  Dave Love  <fx@gnu.org>

	* configure.in: Fix NON_GNU_CPP for Irix 6 to avoid failing tests.

1999-11-11  Erik Naggum  <erik@naggum.no>

	* configure.in (bitmapdir): Allow for both "bitmaps" directories.

1999-11-08  Dave Love  <fx@gnu.org>

	* configure.in: Fix change for --with-pop default.

1999-11-04  Dave Love  <fx@gnu.org>

	* configure.in: Default to --with-pop.  Change sense of with-gcc
	and with-toolkit-scroll-bars messages to reflect the defaults.

1999-11-01  Gerd Moellmann  <gerd@gnu.org>

	* INSTALL: Mention the Emacs Lisp Reference.

1999-10-27  Noah Friedman  <friedman@splode.com>

	* configure.in: Check for dynamic ptys (/dev/ptmx, /dev/pts/).

1999-10-23  Gerd Moellmann  <gerd@gnu.org>

	* Makefile.in (bootstrap): New target.

1999-10-19  Paul Eggert  <eggert@twinsun.com>

	Add support for large files.  Merge glibc 2.1.2.

	* configure.in (AC_CHECK_HEADERS): Add stdio_ext.h.
	(HAVE_TM_GMTOFF): New symbol.
	(AC_CHECK_FUNCS): Add __fpending, ftello, getloadavg, mblen,
	mbrlen, strsignal.
	(LOCALTIME_CACHE): Don't include stdlib.h, as config.h does this now.

1999-10-09  Stefan Monnier  <monnier@cs.yale.edu>

	* make-dist (dontcompile): Look for the DONTCOMPILE variable rather
	than the obsolete dontcompilefiles pseudo-rule in lisp/Makefile.

1999-10-09  Richard M. Stallman  <rms@gnu.org>

	* Makefile.in (uninstall, install-arch-indep, install-arch-dep):
	Unset CDPATH to prevent cd from generating output.

1999-10-08  Stefan Monnier  <monnier@cs.yale.edu>

	* update-subdirs: Also ignore CVS subdirs.

1999-10-07  Gerd Moellmann  <gerd@gnu.org>

	* Makefile.in (install-arch-indep): Add ada-mode.

1999-10-06  Dave Love  <fx@gnu.org>

	* Makefile.in: Add rules for config.status, configure.

1999-09-07  Gerd Moellmann  <gerd@gnu.org>

	* configure.in (--with-sound): Remove.

1999-08-30  Gerd Moellmann  <gerd@gnu.org>

	* configure.in (USE_TOOLKIT_SCROLL_BARS): Move the test down after
	the test for Xaw3d.
	(HAVE_TIFF): Add -lm to library check.

1999-08-28  Richard Stallman  <rms@gnu.org>

	* configure.in (USE_TOOLKIT_SCROLL_BARS): Move tests for
	-lXaw3d, -lXpm, -ljpeg, -lpng, -ltiff, and -lgif, down
	after the other X-related libraries.

1999-08-21  Dave Love  <fx@gnu.org>

	* configure.in: Don't check for jpeglib.h.

1999-08-20  Gerd Moellmann  <gerd@gnu.org>

	* configure.in (HAVE_TIFF): Remove tiff34 prefix from tiffio.h.
	(HAVE_XAW3D): Don't check for Xaw3d if USE_X_TOOLKIT=none.

1999-08-18  Dave Love  <fx@gnu.org>

	* configure.in: Check for termcap.h.

1999-08-15  Gerd Moellmann  <gerd@gnu.org>

	* configure.in: Add --with-toolkit-scroll-bars.  If "no",
	use Emacs' scroll bars, even if configured for Motif or when
	Xaw3d is available.

1999-08-12  Wolfgang Rupprecht  <wolfgang@wsrcc.com>

	* configure.in: Check for getaddrinfo.

1999-08-04  Eli Zaretskii  <eliz@gnu.org>

	* config.bat: Make --no-debug work again by removing -gcoff.

1999-07-30  Dave Love  <fx@gnu.org>

	* configure.in: Check for stdlib.h.

1999-07-19  Dave Love  <fx@gnu.org>

	* configure.in: Grok sparc64-*-linux-gnu*.

1999-07-12  Richard Stallman  <rms@gnu.org>

	* Version 20.4 released.

1999-06-23  Karl Heuer  <kwzh@gnu.org>

	* make-dist: Unset EMACS_UNIBYTE, so Emacs runs in its default state.
	Quote $EMACS, in case it's a program with args.

1999-06-15  Gerd Moellmann  <gerd@gnu.org>

	* configure.in (HAVE_GIF): Use libungif instead of libgif
	because the former doesn't contain patented compression code.

1999-05-29  Richard M. Stallman  <rms@gnu.org>

	* configure.in: Delete the Kerberos stuff.

1999-05-27  Greg Hudson  <ghudson@mit.edu>

	* configure.in: Prefer kerberos 5 names.

1999-04-26  Richard M. Stallman  <rms@gnu.org>

	* configure.in: Check for libXp.

1999-04-08  Richard Stallman  <rms@gnu.org>

	* make-dist: Include change logs in subdirs of `lisp'.

1999-04-05  Richard Stallman  <rms@gnu.org>

	* Makefile.in (mkdir): If we create ${datadir}, make it world-readable.
	(install-arch-indep): Make ${datadir}/emacs world-readable.

1999-03-30  Eli Zaretskii  <eliz@gnu.org>

	* config.bat: Use epaths.* instead of paths.*.

1999-03-07  Eli Zaretskii  <eliz@gnu.org>

	* INSTALL: Add detailed instructions to unpack and install
	intlfonts on MS-DOS.

1999-02-26  Richard Stallman  <rms@gnu.org>

	* configure.in: Use epaths.h and epaths-force instead of paths...

	* Makefile.in (epaths-force): Rename from paths-force;
	operate on epaths.in and produce epaths.h.

1999-02-24  Richard Stallman  <rms@gnu.org>

	* make-dist: Fix nt/icons directory handling.

1999-02-22  Simon Josefsson  <jas@pdc.kth.se>

	* configure.in (f301-fujitsu-uxpv4.1): New target.

1999-02-20  Richard Stallman  <rms@gnu.org>

	* make-dist (tempparent): Fix command to update info files.

1999-02-09  Richard Stallman  <rms@gnu.org>

	* configure.in (powerpc-apple-netbsd*): New alternative.

1999-01-25  Geoff Voelker  <voelker@cs.washington.edu>

	* make-dist: Include the new directory nt/icons in distributions.

1999-01-19  Richard Stallman  <rms@psilocin.ai.mit.edu>

	* configure.in: Change message about HAVE_XFREE386.

1999-01-07  Eli Zaretskii  <eliz@gnu.org>

	* config.bat: Support configuring with leim.

1998-12-16  Petri Kaurinkoski  <Petri.Kaurinkoski@hut.fi>

	* configure.in (mips-sgi-irix6.5): New target.

1998-12-16  Jonathan I. Kamens  <jik@kamens.brookline.ma.us>

	* configure.in: Remove GSS-API support, since it has been removed
	from movemail.

1998-12-04  Markus Rost  <rost@delysid.gnu.org>

	* Makefile.in (install-arch-dep): Copy fns-*.el from lib-src.

1998-12-04  Andreas Schwab  <schwab@delysid.gnu.org>

	* Makefile.in: Don't install customize info file.
	Run install-info on viper info file.

1998-11-29  Richard Stallman  <rms@psilocin.ai.mit.edu>

	* Makefile.in (install-arch-dep): Copy fns-*.el from lib-src.

1998-11-16  Kenichi Handa  <handa@etl.go.jp>

	* configure.in (*-*-bsdi4*): New target.

1998-11-13  Ehud Karni  <ehud@unix.simonwiesel.co.il>

	* configure.in: Fix previous change.

1998-11-11  Richard Stallman  <rms@gnu.org>

	* configure.in (aviion-intel): New machine.

1998-11-04  Kenichi Handa  <handa@etl.go.jp>

	* configure.in (mips-nec-sysv4*): New target.

1998-11-03  Andreas Schwab  <schwab@delysid.gnu.org>

	* Makefile.in (install-arch-dep): Fix last change and use fns-*.el
	from lisp.

1998-10-31  Richard Stallman  <rms@psilocin.ai.mit.edu>

	* make-dist: Don't include fns*.el in dist.

1998-10-30  Dave Love  <fx@gnu.org>

	* configure.in: Don't mkdir cpp.

1998-10-30  Andreas Schwab  <schwab@delysid.gnu.org>

	* Makefile.in (install-arch-dep): Install src/fns-*.el in
	${archlibdir}.

1998-08-19  Richard Stallman  <rms@psilocin.ai.mit.edu>

	* Version 20.3 released.

1998-07-30  Paul Eggert  <eggert@twinsun.com>

	* Makefile.in (Makefile, src/Makefile, src/config.stamp)
	(lib-src/Makefile, man/Makefile, oldXMenu/Makefile)
	(lwlib/Makefile, leim/Makefile):
	Prepend $(srcdir)/ to rule dependencies outside this dir.

1998-06-30  Richard Stallman  <rms@psilocin.ai.mit.edu>

	* configure.in: Use unset CDPATH instead of making it empty.

1998-06-20  Karl Heuer  <kwzh@gnu.org>

	* configure.in: Assume unspecified Solaris is 2.5, not 2.4.

1998-06-07  Richard Stallman  <rms@psilocin.ai.mit.edu>

	* make-dist (MANIFEST): Include most subdirs, but exclude subdirs.el
	and default.el.  Sort the results.

1998-05-31  Karl Heuer  <kwzh@gnu.org>

	* Makefile.in (install-arch-indep): Don't die if site-lisp/ isn't
	writable.

1998-05-14  Richard Stallman  <rms@psilocin.ai.mit.edu>

	* Makefile.in (install-arch-indep):
	Don't alter site-lisp/subdirs.el if it exists.

1998-05-12  Richard Stallman  <rms@psilocin.ai.mit.edu>

	* Makefile.in (install-arch-indep): Put `-' on commands to create
	subdirs.el in site-lisp dirs.

1998-05-07  Richard Stallman  <rms@psilocin.gnu.org>

	* Makefile.in (install-arch-indep): Fix typo in previous change.

1998-05-06  Richard Stallman  <rms@psilocin.gnu.org>

	* Makefile.in (install-arch-indep): Pass --dir-file to install-info.

1998-04-28  Richard Stallman  <rms@psilocin.gnu.org>

	* Makefile.in (mkdir): Create the site-lisp dirs.
	(install-arch-indep): Make site-lisp/subdirs files world-readable.

1998-04-26  Richard Stallman  <rms@psilocin.gnu.org>

	* Makefile.in (INSTALL_INFO): New variable.
	(install-arch-indep): Don't replace the dir file if it already exists.
	Use the install-info program, via INSTALL_INFO, to add entries.
	Make the `info' subdir and the Info files world-readable.

1998-04-16  Eli Zaretskii  <eliz@delysid.gnu.org>

	* config.bat: Make sure the environment is large enough to support
	all the "set foo=bar" commands.  Update pointers to DJGPP FTP sites.

1998-04-10  Karl Heuer  <kwzh@gnu.org>

	* make-dist: Don't accept EMACS=t when testing for $EMACS set.

1998-04-06  Jonathan I. Kamens  <jik@kamens.brookline.ma.us>

	* configure.in: Add --with-gssapi to specify GSS-API
	authentication support for movemail.

1998-04-02  Richard Stallman  <rms@psilocin.ai.mit.edu>

	* Makefile.in (install-arch-indep): Fix previous change.

1998-03-30  Richard Stallman  <rms@psilocin.ai.mit.edu>

	* Makefile.in (info): Run man in build dir, not srcdir.

1998-03-28  Richard Stallman  <rms@psilocin.ai.mit.edu>

	* Makefile.in (install-arch-indep): Fix previous change.

1998-03-23  Kenichi Handa  <handa@etl.go.jp>

	* Makefile.in (top_distclean): Check the existence of `lock' subdir.

1998-03-22  Richard Stallman  <rms@gnu.org>

	* Makefile.in (install-arch-indep): Put special subdirs.el files
	in site-lisp dirs.  Use normal-top-level-add-subdirs-to-load-path.

1998-03-21  Richard Stallman  <rms@psilocin.gnu.org>

	* make-dist: Fix shell syntax in check for missing .el or .elc files.

1998-03-09  Richard Stallman  <rms@psilocin.gnu.org>

	* configure.in (hppa-hp-hpux1[0-9]*): Handle versions 1X like 10.
	(m68*-hp-hpux*): Handle versions 1X like 10.

1998-03-07  Richard Stallman  <rms@psilocin.gnu.org>

	* make-dist: PROBLEMS is now in etc, not top level dir.

	* Makefile.in (SOURCES): Delete PROBLEMS.

1998-02-25  Richard Stallman  <rms@gnu.org>

	* configure.in (hppa*-hp-hpux*): Use hpux10 by default.

	* Makefile.in (install-arch-indep): Do chmod a+x on subdirs.

1998-01-17  Richard Stallman  <rms@gnu.org>

	* Makefile.in (install-arch-indep): Add semicolon before `else'.

1998-01-02  Richard Stallman  <rms@psilocin.gnu.org>

	* make-dist (tempparent): New option --no-check.

	* make-dist: Don't do anything with cpp directory.

1997-12-20  Richard Stallman  <rms@psilocin.gnu.org>

	* configure.in (sparc-fujitsu-sysv4*): New target.

1997-12-17  Andreas Schwab  <schwab@gnu.org>

	* configure.in: Cache more tests.  Add missing quotes around
	message with embedded comma.

1997-12-04  Karl Heuer  <kwzh@gnu.org>

	* Makefile.in (unlock, relock): Don't reference cpp/ directory.

1997-11-26  Joel N. Weber II  <devnull@gnu.org>

	* make-dist: Changed the comment about `umask 0' to say `Don't
	restrict access to any files.'; previously it said `Don't protect
	any files', which may have implied that we think fascism is good.

1997-11-24  Paul Eggert  <eggert@twinsun.com>

	* configure.in (AC_CHECK_FUNCS): Add strftime.  The new GNU C library
	strftime needs the underlying host's strftime for locale dependent
	formats.

1997-11-20  Abraham Nahum  <miko@uxsrvc.tti.co.il>

	* configure.in (i586-dg-dguxR4.*): New name in case branch.

1997-11-20  Eli Zaretskii  <eliz@is.elta.co.il>

	* config.bat: Configure the man subdirectory.

1997-11-07  Paul Eggert  <eggert@twinsun.com>

	* configure.in (AC_CHECK_LIB): Add -lintl.

1997-11-07  Karl Heuer  <kwzh@gnu.org>

	* make-dist (check for .elc files): Avoid bash-specific syntax.
	(check for overflow 14-char limit): Simplify.

1997-11-07  Richard Stallman  <rms@gnu.org>

	* Makefile.in (install): Move blessmail last.

1997-10-02  Richard Stallman  <rms@psilocin.gnu.ai.mit.edu>

	* configure.in (gettimeofday, one arg or two):
	Clarify messages by avoiding double negative.

1997-09-30  Karl Eichwalder  <ke@suse.de>

	* Makefile.in (install-arch-indep): Install the widget info file.

1997-09-24  Jonathan I. Kamens  <jik@kamens.brookline.ma.us>

	* configure.in (with-pop, with-kerberos): Need to check Kerberos
	libraries in reverse order, so that libraries will appear in the
	correct dependency order on the link line (and so that the
	configure checks themselves will work properly when early
	libraries depend on later ones).

1997-09-21  Erik Naggum  <erik@naggum.no>

	* make-dist (making links to `src'): Keep timestamp on copied files.

	* make-delta: New script to produce delta distributions.

1997-09-19  Richard Stallman  <rms@psilocin.gnu.ai.mit.edu>

	* Version 20.2 released.

1997-09-15  Richard Stallman  <rms@psilocin.gnu.ai.mit.edu>

	* Version 20.1 released.

	* Makefile.in (install-leim): Depend on mkdir.
	(leim): Depend on src.

1997-09-13  Richard Stallman  <rms@psilocin.gnu.ai.mit.edu>

	* configure.in: Recognize alpha* instead of just alpha.

1997-09-12  Paul Eggert  <eggert@twinsun.com>

	* leim-Makefile.in (mostlyclean, maintainer-clean): New targets.

1997-09-12  Richard Stallman  <rms@psilocin.gnu.ai.mit.edu>

	* update-subdirs: Use rm -f.

1997-09-08  Richard Stallman  <rms@psilocin.gnu.ai.mit.edu>

	* update-subdirs: Delete subdirs.el if this dir has no subdirs.
	Ignore subdirs named Old.

1997-08-04  Kenneth Stailey  <kstailey@elbereth.disclosure.com>

	* configure.in: Add OpenBSD clause to set $machine.

1997-09-04  Richard Stallman  <rms@psilocin.gnu.ai.mit.edu>

	* make-dist: Recompile everything after updating various Lisp files.
	Recompile in leim as well as lisp.
	Check in leim as well as lisp for mismatched files and too-long names.

1997-09-03  Richard Stallman  <rms@psilocin.gnu.ai.mit.edu>

	* Makefile.in (TAGS tags): Simply refer this to the src subdir.

1997-08-30  Richard Stallman  <rms@psilocin.gnu.ai.mit.edu>

	* Makefile.in (install-arch-indep): Verify ./lisp has simple.el in it
	before trying to copy anything from it.

1997-08-27  Richard Stallman  <rms@psilocin.gnu.ai.mit.edu>

	* Makefile.in (man/Makefile): New target.
	(tags): Define env var EMACS and run Makefile from build dir.

1997-08-27  Eli Zaretskii  <eliz@psilocin.gnu.ai.mit.edu>

	* config.bat: If src/_gdbinit doesn't exist, try using
	src/.gdbinit to create it (for building on Windows 95).

1997-08-25  Richard Stallman  <rms@psilocin.gnu.ai.mit.edu>

	* Makefile.in (install-arch-indep):
	Discard extra data in tar | tar pipes.

1997-08-24  NIIBE Yutaka  <gniibe@mri.co.jp>

	* configure.in (x_default_search_path):
	Corrected '${x_library}' to '${x_library}/X11'.

1997-08-22  Richard Stallman  <rms@psilocin.gnu.ai.mit.edu>

	* configure.in (HAVE_MOTIF_2_1): Test for Motif 2.1.

1997-08-22  Jonathan I. Kamens  <jik@kamens.brookline.ma.us>

	* configure.in: Support auto-configuration of both Kerberos V4 and
	Kerberos V5 for movemail, including detection of V4 and V5 header
	files and libraries.

1997-08-16  NIIBE Yutaka  <gniibe@etl.go.jp>

	* configure.in: Compute x_default_search_path
	and substitute into makefiles.

	* Makefile.in (paths-force): Store PATH_X_DEFAULTS in paths.h.

1997-08-08  Richard Stallman  <rms@psilocin.gnu.ai.mit.edu>

	* Makefile.in (install-arch-indep): Run list-load-path-shadows.

1997-08-07  Erik Naggum  <erik@naggum.no>

	* configure.in: Remove lockdir, it is no longer needed.
	* Makefile.in (mkdir): Don't create lockdir.
	(lockdir): Variable deleted.
	(paths-force): Don't operate on PATH_LOCK.

1997-08-06  Richard Stallman  <rms@psilocin.gnu.ai.mit.edu>

	* leim-Makefile.in (clean, distclean): New targets.

	* make-dist: Include leim/ChangeLog in leim distribution.

1997-08-01  Richard Stallman  <rms@psilocin.gnu.ai.mit.edu>

	* configure.in (i*86-*-sysv4.2uw*): Set NON_GNU_CPP.

1997-07-30  Richard Stallman  <rms@psilocin.gnu.ai.mit.edu>

	* Makefile.in (CPPFLAGS): Get this from configure, like CFLAGS.

1997-07-27  Richard Stallman  <rms@psilocin.gnu.ai.mit.edu>

	* Makefile.in (LDFLAGS): Get this from configure, like CFLAGS.

1997-07-25  Richard Stallman  <rms@psilocin.gnu.ai.mit.edu>

	* make-dist: Update leim/leim-list.el.
	Pass along value of $EMACS when updating lisp dir.

1997-07-25  Marcus G. Daniels  <marcus@cathcart.sysc.pdx.edu>

	* configure.in (doug_lea_malloc): Make __after_morecore_hook a
	prerequisite to the use of Doug Lea's malloc.

1997-07-21  Richard Stallman  <rms@psilocin.gnu.ai.mit.edu>

	* Makefile.in (top_distclean): Use -f to delete contents of lock dir.

	* make-dist: Use name leim/SKK-DIC, not leim/SKK.

1997-07-16  Richard Stallman  <rms@psilocin.gnu.ai.mit.edu>

	* make-dist: Arrange for the leim tar file to unpack in emacs-M.N/leim.

1997-07-11  Richard Stallman  <rms@psilocin.gnu.ai.mit.edu>

	* configure.in (mips-sony-newsos6*): File news-risc.h renamed
	to news-r6.h.

1997-07-10  Eli Zaretskii  <eliz@is.elta.co.il>

	* config.bat: Use `sed' instead of `cp', which might not be
	installed.

1997-07-09  Kenichi Handa  <handa@etl.go.jp>

	* Makefile.in (mostlyclean): Add cleaning leim directory.
	(clean, distclean, maintainer-clean): Likewise.

1997-07-09  Richard Stallman  <rms@psilocin.gnu.ai.mit.edu>

	* make-dist (bogosities): Check subdirs of `lisp' also.

1997-07-08  Richard Stallman  <rms@psilocin.gnu.ai.mit.edu>

	* make-dist (etc): Really avoid symlinks now.
	(lisp): Don't delete from subdirs the things we never copy.

1997-07-07  Kenichi Handa  <handa@psilocin.gnu.ai.mit.edu>

	* Makefile.in (install-arch-indep): Correct the target name.
	The first letter `i' was dropped by the previous change of mine.

1997-07-06  Richard Stallman  <rms@psilocin.gnu.ai.mit.edu>

	* configure.in (leim/Makefile): Generate this.
	(*-sysv4.2uw*): Recognize new alternative.

	* leim-Makefile.in: Renamed from leim-Makefile.

	* make-dist: Set up real-leim subdirectory,
	with the real contents of leim; then move it to
	a separate top-level directory.

	* make-dist: Don't mention site-lisp, site-init, site-start
	or default, when listing files hat are not compiled and should be.

	* configure.in: Create src/config.stamp at the end.

1997-07-04  Richard Stallman  <rms@psilocin.gnu.ai.mit.edu>

	* Makefile.in (install-leim): Correct previous change.

1997-07-02  Kenichi Handa  <handa@psilocin.gnu.ai.mit.edu>

	* Makefile.in (install-leim): New target.
	(install): Depend on install-leim.

1997-07-01  Kenichi Handa  <handa@psilocin.gnu.ai.mit.edu>

	* Makefile.in (SUBDIR): Add leim.
	(SUBDIR_MAKEFILES): Add leim/Makefile.
	(leim/Makefile): New target.

1997-07-01  Richard Stallman  <rms@psilocin.gnu.ai.mit.edu>

	* leim-Makefile: New file.
	* make-dist: Initialize a `leim' subdirectory with that makefile.

1997-06-29  Richard Stallman  <rms@psilocin.gnu.ai.mit.edu>

	* configure.in (GNU_MALLOC_reason): Fix message text.

1997-06-27  Richard Stallman  <rms@psilocin.gnu.ai.mit.edu>

	* make-dist (lisp): Don't process subdirs that start with =.
	(etc): Copy symlinks, as in src.

1997-06-26  Richard Stallman  <rms@psilocin.gnu.ai.mit.edu>

	* configure.in (i*86-*-unixware*): New alternative.

1997-06-22  Richard Stallman  <rms@psilocin.gnu.ai.mit.edu>

	* Makefile.in (src/config.stamp): Target renamed from src/config.h
	and touch it explicitly.

	* configure.in (mips-sony-newsos6*): New alternative.
	(mips-*-linux-gnu*): New alternative.
	(*-*-bsdi*): New alternative.
	(i*86-*-bsd386, i*86-*-bsdi...): Delete old alternatives.

1997-06-22  Dave Love  <d.love@dl.ac.uk>

	* Makefile.in (lib-src): Depend on src/config.h (e.g. for movemail.o).
	(src/config.h): New target to re-configure if src/config.in is patched.

1997-06-18  Richard Stallman  <rms@psilocin.gnu.ai.mit.edu>

	* configure.in (shutdown): Check for `shutdown' function.

1997-06-18  Kenichi Handa  <handa@psilocin.gnu.ai.mit.edu>

	* update-subdirs: Include the directory "language" in subdirs.

1997-06-01  Richard Stallman  <rms@psilocin.gnu.ai.mit.edu>

	* configure.in (m88k-dg-dgux4*): New alternative.
	(alpha-*-netbsd*): New alternative.
	(powerpcle-*-solaris2*): New alternative.

1997-05-20  Richard Stallman  <rms@psilocin.gnu.ai.mit.edu>

	* make-dist: Warn about .el files that are not compiled.

1997-05-11  Richard Stallman  <rms@psilocin.gnu.ai.mit.edu>

	* Makefile.in (dist): Don't run update-subdirs here,
	since make-dist now gets that done.

	* make-dist: Use the new `updates' target in lisp/Makefile.

	* make-dist: Use new non-file targets in lisp/Makefile.

1997-04-27  Richard Stallman  <rms@psilocin.gnu.ai.mit.edu>

	* make-dist: Handle all subdirs of `lisp' uniformly.
	Don't handle `term' and `language' specially.
	Clear out umask at the beginning.

1997-04-11  Richard Stallman  <rms@psilocin.gnu.ai.mit.edu>

	* make-dist: Use Make to update finder-inf.el and autoloads.
	Also update cus-load.el.

1997-04-09  Marcus G. Daniels  <marcus@cathcart.sysc.pdx.edu>

	* configure.in (doug_lea_malloc): First check for SYSTEM_MALLOC,
	in case it is desirable to disable the GNU malloc features with glibc.

1997-04-08  Marcus G. Daniels  <marcus@cathcart.sysc.pdx.edu>

	* configure.in (DOUG_LEA_MALLOC):
	Define if malloc_{get,set}_state exist.

1997-03-05  Kenichi Handa  <handa@etl.go.jp>

	* make-dist: Make links for files under lisp/language.

1997-02-20  Kenichi Handa  <handa@etl.go.jp>

	* update-subdirs: Exclude the directory "language" from subdirs.

1997-01-26  Karl Heuer  <kwzh@gnu.ai.mit.edu>

	* configure.in: Check for rint and cbrt.

1997-01-01  Richard Stallman  <rms@ethanol.gnu.ai.mit.edu>

	* make-dist: Use $EMACS to say where to run Emacs.
	Add --no-update option.

1996-12-30  Richard Stallman  <rms@ethanol.gnu.ai.mit.edu>

	* configure.in (hppa1.1-hitachi-hiuxmpp): New configuration.

1996-12-28  Richard Stallman  <rms@ethanol.gnu.ai.mit.edu>

	* make-dist (copying src): Check thoroughly for symlinks
	and copy them in all cases.  Regularize the linking of *.in
	and *.opt and ChangeLog files.
	(copying lib-src): Likewise.
	Don't rm getdate.c or y.tab.*--they don't exist any more.

1996-12-18  Jonathan I. Kamens  <jik@annex-1-slip-jik.cam.ov.com>

	* configure.in: Check for libmail, maillock.h and
	touchlock (for movemail).

1996-12-15  Richard Stallman  <rms@psilocin.gnu.ai.mit.edu>

	* configure.in (limits.h): Check for this file.

1996-12-08  Richard Stallman  <rms@psilocin.gnu.ai.mit.edu>

	* configure.in (rs6000-ibm-aix4.2): New alternative.
	(rs6000-ibm-aix4.0): New alternative.
	(rs6000-ibm-aix4*): Assume aix 4.1 by default.

1996-11-22  Ben Harris  <bjh21@cam.ac.uk>

	* configure.in: Recognize vax-*-netbsd*.

1996-11-06  Richard Stallman  <rms@ethanol.gnu.ai.mit.edu>

	* configure.in (locallisppath): Add leim directory.

1996-10-31  Eli Zaretskii  <eliz@is.elta.co.il>

	* config.bat: Make sure `mv' supports forward slashes and -f.

1996-10-28  Christian Limpach  <chris@nice.ch>

	* configure.in (hppa*-next-nextstep*): * added after hppa
	to accept hppa1.0 and hppa1.1.

1996-10-05  Marcus G. Daniels  <marcus@coulee.tdb.com>

	* configure.in: Provide an empty default for LD_SWITCH_X_SITE_AUX.
	* configure.in (ld_switch_machine): Fix typo.

1996-09-28  Richard Stallman  <rms@ethanol.gnu.ai.mit.edu>

	* configure.in: Fetch LD_SWITCH_SYSTEM and LD_SWITCH_MACHINE
	from config.h and use them in $ac_link.

1996-09-28  Erik Naggum  <erik@psilocin.gnu.ai.mit.edu>

	* configure.in: Create a subdir named `lisp'.

1996-09-24  Richard Stallman  <rms@ethanol.gnu.ai.mit.edu>

	* configure.in: Check for getcwd.

1996-09-04  Richard Stallman  <rms@ethanol.gnu.ai.mit.edu>

	* configure.in: Check for termios.h.  Check for setpgid.

1996-08-31  Richard Stallman  <rms@ethanol.gnu.ai.mit.edu>

	* configure.in: Check for setrlimit.

1996-08-31  Paul Eggert  <eggert@twinsun.com>

	* configure.in: Check for sys/systeminfo.h, getdomainname, sysinfo.

1996-08-28  Richard Stallman  <rms@psilocin.gnu.ai.mit.edu>

	* configure.in: Check for utimes.

	* configure.in: Check for com_err library, but only
	if --with-kerberos was used.  Check for krb and des
	only if --with-kerberos.

1996-08-26  Richard Stallman  <rms@ethanol.gnu.ai.mit.edu>

	* Makefile.in (INSTALL_STRIP): New variable.
	(install-strip): Set INSTALL_STRIP, not INSTALL_PROGRAM.
	(install-arch-dep): Use INSTALL_STRIP, and pass it to lib-src.

1996-08-25  Richard Stallman  <rms@ethanol.gnu.ai.mit.edu>

	* configure.in: Check for krb and des libraries.

1996-08-24  Richard Stallman  <rms@ethanol.gnu.ai.mit.edu>

	* configure.in (*-sunos4.1.[3-9]*noshare):
	Use sunos413, not sunos4-1-3.
	(m88k-dg-dgux5.4R3*): Use dgux5-4-3, not dgux5-4r3.
	(arm-acorn-riscix1.2*): Use riscix12, not riscix1-2.

1996-08-22  Richard Stallman  <rms@psilocin.gnu.ai.mit.edu>

	* Makefile.in (src/paths.h): Target deleted.
	(paths-force): Delete all dependencies on this target
	but don't delete the target.
	(install): Depend on `all'.
	(paths-force): Don't print a message.

	* configure.in: Generate src/paths.h here.

1996-08-18  Richard Stallman  <rms@psilocin.gnu.ai.mit.edu>

	* configure.in (NON_GCC_LINK_TEST_OPTIONS, GCC_LINK_TEST_OPTIONS):
	New variables that affect linking only.
	(alpha-dec-osf*): Use those instead of previous change.

1996-08-15  Richard Stallman  <rms@psilocin.gnu.ai.mit.edu>

	* Makefile.in (install-arch-indep): Install info/messages.

1996-08-11  Richard Stallman  <rms@psilocin.gnu.ai.mit.edu>

	* Version 19.33 released.

1996-08-10  Marcus G. Daniels  <marcus@sayre.sysc.pdx.edu>

	* configure.in (i[3456]86-sequent-ptx4*, i[3456]86-sequent-sysv4*):
	Fix previous change.

1996-08-08  Richard Stallman  <rms@psilocin.gnu.ai.mit.edu>

	* configure.in (i[3456]86-sequent-ptx4*, i[3456]86-sequent-sysv4*):
	New alternative.

1996-08-07  Richard Stallman  <rms@psilocin.gnu.ai.mit.edu>

	* configure.in (alpha-dec-osf*): Specify GCC_TEST_OPTIONS
	and NON_GCC_TEST_OPTIONS.

1996-08-06  Paul Eggert  <eggert@twinsun.com>

	* configure.in (LOCALTIME_CACHE): Don't put a string literal
	"TZ=..." in environ.

1996-08-04  Richard Stallman  <rms@psilocin.gnu.ai.mit.edu>

	* make-dist (msdos): Add is_exec.c, sigaction.c to distribution.

1996-08-03  Richard Stallman  <rms@psilocin.gnu.ai.mit.edu>

	* configure.in (*-sunos4.1.[3-9]*noshare): Move this before
	the more general *-sunos4.1.[3-9]* clause.

1996-07-31  Richard Stallman  <rms@psilocin.gnu.ai.mit.edu>

	* Version 19.32 released.

	* configure.in (*-sco3.2v5*):
	Set OVERRIDE_CPPFLAG to a string of one space.
	Fix the code that uses OVERRIDE_CPPFLAG.

1996-07-16  Karl Heuer  <kwzh@gnu.ai.mit.edu>

	* configure.in: Undo previous change.

1996-07-16  Richard Stallman  <rms@whiz-bang.gnu.ai.mit.edu>

	* config.sub: Use `pc', not `unknown', when canonicalizing
	the vendor for ...86.

1996-07-15  David Mosberger-Tang  <davidm@AZStarNet.com>

	* configure.in: Check for termios.h header.

1996-07-11  Bill Mann  <dvmann@dvncr.praxisint.com>

	* configure.in: Use s/usg5-4-3.h for ncr-i[3456]86-sysv4.3.

1996-07-07  Karl Heuer  <kwzh@gnu.ai.mit.edu>

	* configure.in: Split bsdos2 and bsdos2-1.

1996-07-06  Richard Stallman  <rms@whiz-bang.gnu.ai.mit.edu>

	* config.sub: If last two words are not a recognized
	KERNEL-OS pair, use just the last word as OS, as in 19.31.
	Make conversion of gnu/linux to linux-gnu really work.

	* config.sub: If vendor unspecified with i386, use `pc' not `unknown'.

1996-06-30  Richard Stallman  <rms@psilocin.gnu.ai.mit.edu>

	* configure.in (check for using Lucid widgets by default):
	Eliminate indentation that confuses some compilers.

1996-06-29  Richard Stallman  <rms@psilocin.gnu.ai.mit.edu>

	* config.sub: Convert linux and gnu/linux to linux-gnu.

	* make-dist: Don't update getdate.c.
	Ignore =... files when checking for too-long Lisp file names.

1996-06-28  Richard Stallman  <rms@psilocin.gnu.ai.mit.edu>

	* configure.in (euidaccess): Check for that, not for eaccess.

1996-06-27  Richard Stallman  <rms@psilocin.gnu.ai.mit.edu>

	* configure.in (sunos4.1.[3-9]*noshare): Eliminate dash from
	before `noshare'.
	(mips-sgi-irix6*): Specify NON_GCC_TEST_OPTIONS.

1996-06-21  Richard Stallman  <rms@psilocin.gnu.ai.mit.edu>

	* configure.in: Rename lignux to linux-gnu in configuration names.
	Use gnu-linux as the opsys value (s/ file name).
	Allow i686 just like i386, i486, i586.

1996-06-20  Richard Stallman  <rms@psilocin.gnu.ai.mit.edu>

	* configure.in (i*86-*-sco3.2v5): New alternative.
	(OVERRIDE_CPPFLAG): New variable.
	(CPPFLAGS): If OVERRIDE_CPPFLAG is set, use that.

	* configure.in: Specify vpath for .texi files.

1996-06-09  Richard Stallman  <rms@psilocin.gnu.ai.mit.edu>

	* configure.in: Always check for HAVE_X11R5.
	Separately decide whether to use a toolkit by default.

1996-06-04  Bill Mann  <dvmann@dvhpux1.praxisint.com>

	* configure.in: If X11R5 is missing the Xaw headers,
	default to --with-x-toolkit=no.

1996-05-31  Richard Stallman  <rms@psilocin.gnu.ai.mit.edu>

	* configure.in (powerpc-*-solaris2*): Use ibmrs6000, not rs6000.

1996-05-30  Richard Stallman  <rms@psilocin.gnu.ai.mit.edu>

	* Makefile.in (install-arch-indep): If cd etc makes output,
	don't treat that as part of the tar data.
	Check that ./lisp actually exists.

1996-05-29  Karl Heuer  <kwzh@gnu.ai.mit.edu>

	* make-dist: Check for long file names.

1996-05-25  Karl Heuer  <kwzh@gnu.ai.mit.edu>

	* Version 19.31 released.

1996-05-25  Karl Heuer  <kwzh@gnu.ai.mit.edu>

	* configure.in: Recognize sparc-*-lignux.

1996-05-03  Richard Stallman  <rms@delasyd.gnu.ai.mit.edu>

	* make-dist: Include nt/inc/arpa and nt/inc/netinet in the dist.
	Don't include config.w95.

1996-04-21  Richard Stallman  <rms@delasyd.gnu.ai.mit.edu>

	* make-dist: Replace --no-clean-up and --no-tar options
	with --clean-up and --tar, so that the default is useful.

1996-04-15  Eli Zaretskii  <eliz@is.elta.co.il>

	* config.bat: Make sure the GDB init file is called src/_gdbinit;
	if not, tell the user to rename it and abort.

1996-04-14  Eli Zaretskii  <eliz@is.elta.co.il>

	* config.bat: With DJGPP v1.x, use `COFF2EXE' to produce JUNK.EXE
	test program.

1996-04-12  Richard Stallman  <rms@mole.gnu.ai.mit.edu>

	* config.bat (djgpp_ver): Variable renamed from djgpp-ver.

	* make-dist (MANIFEST): Fix previous change.
	(msdos): Put mainmake.v2 into the dist.

1996-04-10  Roland McGrath  <roland@charlie-brown.gnu.ai.mit.edu>

	* make-dist: Exit if autoconf fails.

1996-04-10  Eli Zaretskii  <eliz@is.elta.co.il>

	* config.bat: Set djgpp-ver, and unset it at the end.
	Add a number of conditionals for DJGPP version 2.
	Rename label libsrc2 to libsrc3.
	Substitute for LDFLAGS in src/Makefile.
	Substitute for ALL_CFLAGS in lib-src/Makefile.

1996-04-08  Richard Stallman  <rms@mole.gnu.ai.mit.edu>

	* configure.in (ncurses): Check this after checking fns like strerror.

1996-04-08  Erik Naggum  <erik@naggum.no>

	* make-dist (MANIFEST): Don't include lines from =files.

1996-04-07  Richard Stallman  <rms@mole.gnu.ai.mit.edu>

	* make-dist: Don't put lisp/dired.todo in the dist.

1996-04-05  Richard Stallman  <rms@lucy.gnu.ai.mit.edu>

	* configure.in (HAVE_NCURSES): Look for library named ncurses.

	* configure.in (setlocale): Check for it.

	* configure.in (*-*-sysv4.2*): If no /usr/ccs/lib/cpp, use /lib/cpp.

1996-03-26  Richard Stallman  <rms@mole.gnu.ai.mit.edu>

	* configure.in: Use lignux instead of linux as value of opsys.

1996-03-22  Richard Stallman  <rms@mole.gnu.ai.mit.edu>

	* Makefile.in (install-strip): Fix whitespace.
	Get rid of continuation.

	* config.sub: Convert linux or gnu/linux to lignux.

1996-03-21  Richard Stallman  <rms@mole.gnu.ai.mit.edu>

	* configure.in: Accept lignux in configuration name.

1996-03-20  Richard Stallman  <rms@mole.gnu.ai.mit.edu>

	* Makefile.in (install-strip): New target.

1996-03-18  Richard Stallman  <rms@mole.gnu.ai.mit.edu>

	* Makefile.in (top_distclean): Use `|| true' to ignore error in rm.
	-f failed to do the job on Suns.

1996-03-13  Richard Stallman  <rms@whiz-bang.gnu.ai.mit.edu>

	* Makefile.in (install-arch-dep): Don't depend on install-arch-indep.

	* configure.in (linux/version.h): Check for this header.

1996-03-12  Roland McGrath  <roland@charlie-brown.gnu.ai.mit.edu>

	* configure.in: Remove -fno-builtin hackery from -lm check.

1996-03-08  Roland McGrath  <roland@charlie-brown.gnu.ai.mit.edu>

	* configure.in (-lm check): If $GCC, append -fno-builtin to $CC for
	just this test.

	* configure.in (AC_PREREQ): Require version 2.8 of Autoconf.

1996-03-04  Richard Stallman  <rms@mole.gnu.ai.mit.edu>

	* configure.in: Check for ncurses.

1996-02-28  Paul Eggert  <eggert@twinsun.com>

	* configure.in (LOCALTIME_CACHE):
	Also define if localtime mishandles unsetting TZ.
	This works around a localtime bug in mips-dec-ultrix.

1996-02-25  Richard Stallman  <rms@mole.gnu.ai.mit.edu>

	* make-dist (finder-inf.el): Use finder-compile-keywords-make-dist.

	* configure.in: Improve messages about X versions.

1996-02-24  Richard Stallman  <rms@mole.gnu.ai.mit.edu>

	* configure.in (LOCALTIME_CACHE): Cope if $ac_cv_func_tzset is null.

1996-02-23  Richard Stallman  <rms@mole.gnu.ai.mit.edu>

	* configure.in (HAVE_X11XTR6): Set it as a shell variable.
	(HAVE_LIBXMU): If HAVE_X11XTR6, use -lSM and -lICE.

	* Makefile.in (install-arch-dep): Depend on install-arch-indep.
	(install): Put install-arch-indep before install-arch-dep.

1996-02-20  Dave Love  <d.love@dl.ac.uk>

	* INSTALL: Clarify info about MS-DOS path handling.

1996-02-12  Richard Stallman  <rms@mole.gnu.ai.mit.edu>

	* Makefile.in (install-arch-indep): Install info/ccmode*.
	In previous change, protect against /bin/pwd returning null string.

1996-02-07  Richard Stallman  <rms@mole.gnu.ai.mit.edu>

	* Makefile.in (install-arch-indep): Copy build-dir's lisp subdir
	to lispdir.

1996-02-01  Paul Eggert  <eggert@twinsun.com>

	* configure.in (LD_RUN_PATH): Prepend x_libraries to this envvar.

1996-01-30  Richard Stallman  <rms@mole.gnu.ai.mit.edu>

	* configure.in (HAVE_TIMEVAL): Set explicitly to `no' if test fails.

1996-01-25  Richard Stallman  <rms@mole.gnu.ai.mit.edu>

	* Makefile.in (extraclean): Use ${top_distclean} to ensure
	we delete everything distclean deletes.

1996-01-23  Karl Heuer  <kwzh@gnu.ai.mit.edu>

	* make-dist (lwlib): Don't distribute lwlib-Xol* files.

1996-01-17  Richard Stallman  <rms@mole.gnu.ai.mit.edu>

	* configure.in (HAVE_X11): Merge $LD_SWITCH_X_SITE
	into LDFLAGS instead of into LIBS.

1996-01-16  Richard Stallman  <rms@mole.gnu.ai.mit.edu>

	* configure.in (HAVE_XMU): Fix typo in previous change.

1996-01-15  Richard Stallman  <rms@mole.gnu.ai.mit.edu>

	* configure.in [Solaris]: Don't let $CC make us use /usr/ucb/cc.

1996-01-10  Erik Naggum  <erik@naggum.no>

	* configure.in (USE_X_TOOLKIT = maybe): Delete redundant `fi'.

1996-01-10  Karl Heuer  <kwzh@gnu.ai.mit.edu>

	* Makefile.in (install-arch-indep): Ignore error if no chmod -R.

1996-01-10  Richard Stallman  <rms@whiz-bang.gnu.ai.mit.edu>

	* configure.in (HAVE_XMU): Check for libXmu.a only if using toolkit
	and use -lXt to link it.

1996-01-08  Richard Stallman  <rms@whiz-bang.gnu.ai.mit.edu>

	* configure.in (locallisppath): Put version-specific dir first.

1996-01-07  Richard Stallman  <rms@whiz-bang.gnu.ai.mit.edu>

	* configure.in (hppa-*-nextstep*): New alternative.
	(USE_X_TOOLKIT): By default, set this to "maybe";
	and change that later to LUCID or "no" according to X11 version.

	* make-dist: Recompile outdated .elc files and update all autoloads.

1996-01-05  Roland McGrath  <roland@churchy.gnu.ai.mit.edu>

	* configure.in (locallisppath): Fix typo in last change: " -> '.

1996-01-04  Richard Stallman  <rms@mole.gnu.ai.mit.edu>

	* configure.in (locallisppath): Add ../emacs/VERSION/site-lisp.

1995-12-27  Richard Stallman  <rms@mole.gnu.ai.mit.edu>

	* Makefile.in (install-arch-indep): Give all files read permission.

1995-12-26  Richard Stallman  <rms@mole.gnu.ai.mit.edu>

	* configure.in (hppa*-hp-hpux9shr*, hppa*-hp-hpux9*, hppa*-hp-hpux*):
	If it is hpux 9, check for /usr/include/X11R5 and /usr/lib/x11R5.

1995-12-24  Richard Stallman  <rms@mole.gnu.ai.mit.edu>

	* configure.in: Determine HAVE_X11R6.
	(HAVE_MENUS): Rename from HAVE_X_MENU.

1995-12-21  Richard Stallman  <rms@whiz-bang.gnu.ai.mit.edu>

	* configure.in: Just "solaris" now defaults to version 2.4.
	Add sunos4.1.n-noshare as alternative.

1995-12-01  Richard Stallman  <rms@mole.gnu.ai.mit.edu>

	* configure.in (mips-sgi-irix6*): Set NON_GNU_CPP.

1995-11-29  Erik Naggum  <erik@naggum.no>

	* Makefile.in (install-arch-indep): Add missing backslash.

1995-11-29  Karl Eichwalder  <ke@ke.Central.DE>

	* Makefile.in (install-arch-indep): Don't install
	lispdir/[Mm]akefile*, lispdir/ChangeLog, lispdir/dired.todo.

1995-11-29  Richard Stallman  <rms@mole.gnu.ai.mit.edu>

	* Makefile.in (install-arch-indep): Fix previous change.

	* configure.in (mips-sni-sysv*): New alias for mips-siemens-sysv*.

1995-11-24  Richard Stallman  <rms@mole.gnu.ai.mit.edu>

	* Version 19.30 released.

	* make-dist (lisp): Exclude subdirs.el.

1995-11-22  Richard Stallman  <rms@mole.gnu.ai.mit.edu>

	* make-dist (etc): Delete *.orig and *.rej.

1995-11-16  Richard Stallman  <rms@mole.gnu.ai.mit.edu>

	* Makefile.in (install-arch-indep): Rename old info/dir only if exists.

1995-11-15  Richard Stallman  <rms@mole.gnu.ai.mit.edu>

	* configure.in (hppa*-hp-hpux10*): Use s/hpux10.h.

1995-11-14  Geoff Voelker  <voelker@cs.washington.edu>

	* make-dist (nt): Rename install, readme, and todo to
	INSTALL, README, and TODO.

1995-11-10  Richard Stallman  <rms@mole.gnu.ai.mit.edu>

	* make-dist (lisp): Don't distribute site-start.

1995-11-06  Karl Heuer  <kwzh@gnu.ai.mit.edu>

	* make-dist: Break the hard link on alloca.c.

1995-11-04  Richard Stallman  <rms@whiz-bang.gnu.ai.mit.edu>

	* configure.in (LIBS): Add libsrc_libs and keep the old LIBS.

1995-11-02  Karl Heuer  <kwzh@nutrimat.gnu.ai.mit.edu>

	* make-dist (src, lib-src): Don't distribute Makefile.c.
	(etc/e): Do cleanup in $tempdir/etc/e, not $tempdir/etc.

1995-10-31  Richard Stallman  <rms@mole.gnu.ai.mit.edu>

	* Makefile.in (mkdir): Create man1dir, not mandir.
	(uninstall): Use man1dir, not mandir.

1995-10-30  Richard Stallman  <rms@mole.gnu.ai.mit.edu>

	* Makefile.in (man1dir): New variable.
	(install-arch-indep): Use man1dir.

	* configure.in (sparc-*-nextstep*): Remove incorrect .h's.

	* make-dist: Create lisp/MANIFEST.

1995-10-28  Andreas Schwab  <schwab@issan.informatik.uni-dortmund.de>

	* configure.in (m68k-*-linux*): New alternative.

1995-10-27  Richard Stallman  <rms@mole.gnu.ai.mit.edu>

	* make-dist: Use new names config.in, paths.in, and
	{src,lib-src}/Makefile.in.

1995-10-25  Karl Heuer  <kwzh@nutrimat.gnu.ai.mit.edu>

	* configure.in: Don't bother checking for drem.

1995-10-20  Richard Stallman  <rms@mole.gnu.ai.mit.edu>

	* Makefile.in (distclean): Delete line with just a tab in it.
	(install-arch-indep): Delete spaces that precede tabs.
	Delete spurious `fi' left from previous change.
	(install): Supply `true' as command, to avoid null command.

1995-10-05  Richard Stallman  <rms@mole.gnu.ai.mit.edu>

	* configure.in (--with-x-toolkit)): Add `athen' as alias for `athena'.

1995-09-30  Richard Stallman  <rms@mole.gnu.ai.mit.edu>

	* configure.in (powerpc-*-solaris2): New alternative.

1995-09-12  Karl Heuer  <kwzh@gnu.ai.mit.edu>

	* Makefile.in (src/paths.h, paths-force): Use paths.h.$$ instead
	of paths.h.tmp$$, to avoid going beyond 14 characters.

1995-09-10  Richard Stallman  <rms@mole.gnu.ai.mit.edu>

	* configure.in: Improve error msg for invalid --with-x-toolkit value.

1995-09-06  Paul Eggert  <eggert@twinsun.com>

	* configure.in (LOCALTIME_CACHE): Define if tzset exists and
	if localtime caches TZ.  Check for tzset.

1995-09-01  Richard Stallman  <rms@mole.gnu.ai.mit.edu>

	* config.bat: Simplify using new names file names src/makefile.in,
	config.in, paths.in.  Change Echo commands not to use `.

1995-08-31  Richard Stallman  <rms@mole.gnu.ai.mit.edu>

	* Makefile.in (install-arch-indep): Always install the new dir file;
	rename the previous dir file to dir.bak or dir.old.

1995-08-14  Richard Stallman  <rms@mole.gnu.ai.mit.edu>

	* configure.in (RANLIB): Substitute this into makefiles.
	Set it specially on solaris; set it by default on other systems.

	* configure.in: Fix previous Alpha change.

1995-08-13  Richard Stallman  <rms@mole.gnu.ai.mit.edu>

	* configure.in (i*386-*-isc4.*): Set GCC_TEST_OPTIONS and
	NON_GCC_TEST_OPTIONS.

1995-08-10  Richard Stallman  <rms@mole.gnu.ai.mit.edu>

	* configure.in (CFLAGS): When computing CFLAGS and REAL_CFLAGS
	from config.h, use SPECIFIED_CFLAGS to get what the user specified.

	* configure.in (alpha-*-linux*): New configuration.

1995-08-05  Richard Stallman  <rms@mole.gnu.ai.mit.edu>

	* configure.in (m68*-next-*): Use m68k.h and nextstep.h.
	(m68k-next-nextstep*): New alias for that.
	(i*86-*-nextstep*): Use nextstep.h.
	(sparc-*-nextstep*): New configuration.

1995-08-02  Richard Stallman  <rms@mole.gnu.ai.mit.edu>

	* configure.in (CPP): Save original CFLAGS value in SPECIFIED_CFLAGS.
	And get CFLAGS from config.h if SPECIFIED_CFLAGS is null.

1995-07-27  Richard Stallman  <rms@mole.gnu.ai.mit.edu>

	* configure.in: Handle sunos4shr by sharing; not like sunos4*.
	Determine GETTIMEOFDAY_ONE_ARGUMENT by experiment.

1995-07-18  Mike Long  <mike.long@analog.com>

	* make-dist: Fix update of finder-inf.el, and byte-compile it.

1995-07-18  Richard Stallman  <rms@mole.gnu.ai.mit.edu>

	* Makefile.in (src/paths.h, paths-force):
	Rename src/paths.h.in to src/paths.in.
	(Makefile): Depend on src/Makefile.in, not src/Makefile.in.in.

	* configure.in: Rename {src,lib-src}/Makefile.in.in to Makefile.in.
	Use Makefile.c for intermediate file.
	Rename src/config.h.in to src/config.in.

1995-07-17  Richard Stallman  <rms@gnu.ai.mit.edu>

	* configure.in (mips-dec-ultrix*): Assume version 4.3.
	(mips-dec-ultrix4.[12]): New alternative for old versions.

1995-07-06  Karl Heuer  <kwzh@nutrimat.gnu.ai.mit.edu>

	* make-dist: Don't break intra-tree links.

1995-07-06  David J. MacKenzie  <djm@geech.gnu.ai.mit.edu>

	* configure.in: Put back archlibdir initialization.
	Require autoconf 2.4.1 or later.

1995-07-01  Richard Stallman  <rms@mole.gnu.ai.mit.edu>

	* configure.in: Use sunos4shr normally for Sunos 4.1.[3-9].
	(mips-mips-riscos5*): New alternative.

1995-06-29  Richard Stallman  <rms@mole.gnu.ai.mit.edu>

	* Makefile.in (uninstall, install-arch-indep): Install info/ediff*.

1995-06-27  Richard Stallman  <rms@mole.gnu.ai.mit.edu>

	* configure.in (bindir, datadir, sharedstatedir, libexecdir)
	(mandir, infodir, archlibdir): Initializations deleted.

	* configure.in: On hpux9, use hpux9-x11r4.h if we have X11R4.
	On hpux9shr, use hpux9shxr4.h.

1995-06-24  Morten Welinder  <terra+@cs.cmu.edu>

	* configure.in: Added target mips-dec-mach_bsd4.3.
	* config.guess: Guess mips-dec-mach_bsd4.3.

1995-06-24  Richard Stallman  <rms@mole.gnu.ai.mit.edu>

	* Makefile.in (mkdir): Use symbolic chmod.

1995-06-22  Paul Eggert  <eggert@twinsun.com>

	* configure.in: Treat SunOS 4.1.4 like SunOS 4.1.3.  (Likewise for
	SunOS 4.1.5 through 4.1.9, should they ever exist.)

1995-06-22  Paul Eggert  <eggert@twinsun.com>

	* Makefile.in (SUBDIR_MAKEFILES):
	Add man/Makefile, so `make distclean' removes it.
	(top_distclean): Add config.log to the list of files to be removed.

1995-06-19  Richard Stallman  <rms@mole.gnu.ai.mit.edu>

	* Version 19.29 released.

1995-06-17  Richard Stallman  <rms@mole.gnu.ai.mit.edu>

	* configure.in: Fix the previous change to verify that the -b
	option really solves the problem.

	* make-dist (nt): Explicitly include makefile.nt and makefile.def only.

1995-06-16  Richard Stallman  <rms@mole.gnu.ai.mit.edu>

	* configure.in: Test whether XFree86 needs -b i486-linuxaout to link.

1995-06-15  Richard Stallman  <rms@mole.gnu.ai.mit.edu>

	* configure.in: Report more clearly when there is no special
	dir to search for X includes or libraries.

1995-06-13  Karl Heuer  <kwzh@nutrimat.gnu.ai.mit.edu>

	* configure.in: Check for -lpthreads, not -lpthread.

1995-06-09  Geoff Voelker  <voelker@cs.washington.edu>

	* make-dist: Copy new files nt/addpm.c and nt/emacs.bat.in.

1995-06-08  Karl Heuer  <kwzh@nutrimat.gnu.ai.mit.edu>

	* configure.in: Check for -lpthread.

1995-06-05  Karl Heuer  <kwzh@nutrimat.gnu.ai.mit.edu>

	* Makefile.in (install-arch-indep): Install info files for mh-e.
	(uninstall): Uninstall info files for dired-x, gnus, mh-e, and sc.

1995-06-01  Karl Heuer  <kwzh@nutrimat.gnu.ai.mit.edu>

	* configure.in (*-solaris2.5): New configuration.

	* make-dist: Copy new files config.nt and config.w95.

1995-05-30  Karl Heuer  <kwzh@nutrimat.gnu.ai.mit.edu>

	* configure.in: Use x_includes, not x_libraries, for -I.
	Make bitmapdir a colon-separated list.

1995-05-27  Richard Stallman  <rms@gnu.ai.mit.edu>

	* configure.in (hppa*-hp-hpux10*, m68k-hp-hpux10*): New configurations.

	* configure.in: Allow x_libraries and x_includes to be paths.

1995-05-25  Karl Heuer  <kwzh@nutrimat.gnu.ai.mit.edu>

	* configure.in: Fix typo.

1995-05-24  Karl Heuer  <kwzh@hal.gnu.ai.mit.edu>

	* INSTALL: Clarify use of site-init.el.

1995-05-22  enami tsugutomo  <enami@sys.ptg.sony.co.jp>

	* configure.in: Pass arg to sqrt.

1995-05-18  Karl Heuer  <kwzh@hal.gnu.ai.mit.edu>

	* make-dist: Fix May 6 change.

1995-05-17  Karl Heuer  <kwzh@nutrimat.gnu.ai.mit.edu>

	* vpath.sed: Delete reference to ymakefile.

1995-05-09  David J. MacKenzie  <djm@geech.gnu.ai.mit.edu>

	* configure.in: Use sqrt (more portable) instead of fmod in -lm check.

1995-05-09  Richard Stallman  <rms@mole.gnu.ai.mit.edu>

	* make-dist: Put nt/emacs.ico and nt/emacs.rc in dist.

	* update-subdirs: Specify /bin/sh to run the script.

1995-05-06  Richard Stallman  <rms@mole.gnu.ai.mit.edu>

	* make-dist: Put src/makefile.nt in dist.

	* configure.in (i[345]86-*-bsdi2*): New configuration.
	(vax-dec-bsd386*): Delete.

1995-05-06  David J. MacKenzie  <djm@geech.gnu.ai.mit.edu>

	* configure.in: Make sure CDPATH doesn't mess up PWD check.
	Check whether X bitmaps are in X11/bitmaps instead of bitmaps.
	Use fmod instead of logb in -lm check.

1995-05-03  Richard Stallman  <rms@mole.gnu.ai.mit.edu>

	* configure.in (m68*-apollo-*): Rename from m68*-apollo*.
	Use bsd4-3.  Don't set NON_GNU_CPP.

	* make-dist: Don't copy in src/s/*.inp.  Don't copy nt/src.
	In nt, copy various different things, but not *.cmd.
	Fix the ln commands for the subdirs of nt.

1995-04-29  Richard Stallman  <rms@mole.gnu.ai.mit.edu>

	* configure.in (*-sun-sunos4.1.3*): Use sunos4shr.h.

1995-04-27  Karl Heuer  <kwzh@nutrimat.gnu.ai.mit.edu>

	* configure.in (*-sun-sunos4.1.3*): Use shared libraries,
	since that's what the header file expects.

1995-04-24  Francesco Potortì  (pot@cnuce.cnr.it)

	* configure.in (m68k-motorola-sysv*): Distinguish between 68030
	and 68040 based machines when choosing options for gnucc.

1995-04-13  Richard Stallman  <rms@mole.gnu.ai.mit.edu>

	* Makefile.in (top_distclean): Delete config.cache.

1995-04-07  Richard Stallman  <rms@mole.gnu.ai.mit.edu>

	* Makefile.in (install-arch-indep): Delete .#* when copying subdirs.

	* configure.in: Use m/ncr386.h.

1995-04-06  Richard Stallman  <rms@mole.gnu.ai.mit.edu>

	* Makefile.in (install-arch-indep): Undo Sep 23 change.

1995-04-06  Karl Heuer  <kwzh@nutrimat.gnu.ai.mit.edu>

	* make-dist (lib-src): Don't copy *.lex; it doesn't exist anymore.
	(man): Don't copy texindex.c and getopt.c; they're deleted.
	(etc): Omit `e'; it's a subdirectory.
	(etc/e): Use `../..', not `..', to reference top level.

1995-04-06  Simon Leinen  <simon@lia.di.epfl.ch>

	* Makefile.in (install-arch-indep, dist):
	Look for `update-subdir' in $(srcdir).

1995-04-06  Richard Stallman  <rms@mole.gnu.ai.mit.edu>

	* make-dist: Include mkinstalldirs in distribution.

1995-04-05  Karl Heuer  <kwzh@hal.gnu.ai.mit.edu>

	* make-dist: Add missing close backquote.

1995-04-02  Richard Stallman  <rms@mole.gnu.ai.mit.edu>

	* make-dist: Don't distribute shortnames directory.

1995-03-12  Richard Stallman  <rms@mole.gnu.ai.mit.edu>

	* Makefile.in (blessmail): Pass archlibdir to the sub-make.

1995-02-25  Richard Stallman  <rms@mole.gnu.ai.mit.edu>

	* configure.in (m88k-motorola-sysv4*): Use usg5-4-2.

1995-02-23  Karl Heuer  <kwzh@nutrimat.gnu.ai.mit.edu>

	* configure.in (EMACS_CONFIG_OPTIONS): Use $ac_configure_args.

1995-02-13  Richard Stallman  <rms@pogo.gnu.ai.mit.edu>

	* configure.in (mips-sgi-irix6): New configuration.

1995-02-07  Richard Stallman  <rms@pogo.gnu.ai.mit.edu>

	* Makefile.in (maintainer-clean): Rename from realclean.

1995-02-02  David J. MacKenzie  <djm@geech.gnu.ai.mit.edu>

	* configure.in: Create a .gdbinit that sources the real one,
	if using a different build directory.

1995-01-23  Karl Heuer  <kwzh@hal.gnu.ai.mit.edu>

	* configure.in: Check for sys/select.h.

1995-01-02  Richard Stallman  <rms@mole.gnu.ai.mit.edu>

	* configure.in: On sunos4.1.3 and sunus4shr, set NON_GNU_CPP.

1994-12-27  Richard Stallman  <rms@mole.gnu.ai.mit.edu>

	* configure.in: Handle isc 4.1 operating system.

1994-12-10  Richard Stallman  <rms@kepa>

	* configure.in (rs6000-ibm-aix4.1*): New alternative.
	(rs6000-ibm-aix4*): New alternative.

1994-12-06  Richard Stallman  <rms@kepa>

	* configure.in: For SVR4.2, set NON_GNU_CPP if not already set.

1994-11-30  David J. MacKenzie  <djm@duality.gnu.ai.mit.edu>

	* configure.in: Don't try to make directories that are guaranteed
	to already exist.

1994-11-23  Richard Stallman  <rms@mole.gnu.ai.mit.edu>

	* configure.in: Generate man/Makefile from man/Makefile.in.
	Create the man subdir.

	* Makefile.in (dvi): Run Make in our man subdir.

	* make-dist: Create subdir etc/e.
	Make links to it.
	Put man/Makefile.in in dist, instead of man/Makefile.

1994-11-21  David J. MacKenzie  (djm@mole.gnu.ai.mit.edu)

	* configure.in: Add --with-pop, --with-kerberos, and
	--with-hesiod for movemail.

1994-11-17  Richard Stallman  <rms@mole.gnu.ai.mit.edu>

	* configure.in (m68*-apollo*): Use s/domain.h.

1994-11-14  Richard Stallman  <rms@mole.gnu.ai.mit.edu>

	* configure.in (m68*-apollo*): Set NON_GNU_CPP.

1994-11-14  David J. MacKenzie  (djm@geech.gnu.ai.mit.edu)

	* configure.in: Don't add -I, -L, -R options for cc if their
	arguments would be empty.

1994-11-11  Richard Stallman  <rms@mole.gnu.ai.mit.edu>

	* configure.in (i860-intel-osf1*): New alternative.
	(mips-sgi-irix5.[01]*): Distinguish from irix5*.
	(mips-sgi-irix*): Now an alias for mips-sgi-irix5*.

1994-11-09  David J. MacKenzie  <djm@duality.gnu.ai.mit.edu>

	* configure.in: Make h_errno check not use nested functions.

1994-11-09  Richard Stallman  <rms@pogo.gnu.ai.mit.edu>

	* Makefile.in (install-arch-indep): Delete *.orig in copied dirs.

1994-11-08  Roland McGrath  <roland@churchy.gnu.ai.mit.edu>

	* Makefile.in (install-arch-indep): Avoid continued comment
	swallowing target line.

1994-11-08  David J. MacKenzie  (djm@churchy.gnu.ai.mit.edu)

	* configure.in: Protect a character class with `changequote'.

1994-11-07  Karl Heuer  <kwzh@nutrimat.gnu.ai.mit.edu>

	* configure.in: Accept `news' as a synonym for `newsos'.

1994-11-03  Karl Heuer  <kwzh@hal.gnu.ai.mit.edu>

	* Makefile.in: Don't rm files if cd fails.

1994-11-01  Richard Stallman  <rms@mole.gnu.ai.mit.edu>

	* make-dist: Put nt subdir and its subdirs in the dist.
	(lib-src): Put makefile.nt in the dist.
	(lisp): Put makefile.nt in the dist.

1994-10-29  David J. MacKenzie  (djm@geech.gnu.ai.mit.edu)

	* configure.in: Change a stray `[' to `test'.

1994-10-28  David J. MacKenzie  <djm@duality.gnu.ai.mit.edu>

	* configure.in: Adapt for Autoconf v2.  Use the standard argument
	parser, host type canonicalizer, X11 finder, and message
	printing macros.  Use the new macro names.  Use `test' instead of `['.

1994-10-26  Richard Stallman  <rms@mole.gnu.ai.mit.edu>

	* configure.in: Check for getpagesize.

1994-10-17  Richard Stallman  <rms@mole.gnu.ai.mit.edu>

	* make-dist (msdos): Put sed* in the distribution.

1994-10-17  Morten Welinder  <terra@mole.gnu.ai.mit.edu>

	* config.bat: New option, `--with-x', for configuring Emacs
	for use with the X11 system DesqView/X.
	New option, `--no-debug', for compiling Emacs without debug
	information thus saving disk space.
	(src/config.h, src/paths.h): Use `update' (which is like
	`move-if-changed') to change the file.
	(src/config.h): When configuring for X11 perform extra changes.
	(src/makefile): When configuring for X11 perform extra changes.
	(lib-src): Remove temporary files.
	(): Check that `sed', `rm', `mv', and `gcc' are available.

1994-10-17  Richard Stallman  <rms@mole.gnu.ai.mit.edu>

	* Makefile.in (sharedstatedir): Substitute sharedstatedir properly.

	* configure.in (bitmapdirs): Default to /usr/include/X11/bitmaps.

1994-10-16  Richard Stallman  <rms@mole.gnu.ai.mit.edu>

	* configure.in (EMACS_CONFIGURATION): Use $canonical as value.

	* configure.in (canonical): Substitute var into makefiles.
	(bitmapdir): Likewise.

	* Makefile.in (bitmapdir): New variable.
	(src/paths.h, paths-force): Edit PATH_BITMAPS.

1994-10-15  Richard Stallman  <rms@mole.gnu.ai.mit.edu>

	* make-dist: Put update-subdirs and lisp/subdirs.el in the dist.

	* Makefile.in (dist, install-arch-indep): Run update-subdirs.
	* update-subdirs: New shell script.

1994-10-13  Richard Stallman  <rms@mole.gnu.ai.mit.edu>

	* Makefile.in (top_distclean): Don't rm build-install.
	(SOURCES): Delete build-install.in.

	* make-dist: Don't distribute build-ins.in.
	* build-ins.in: File deleted.

1994-10-12  David J. MacKenzie  (djm@duality.gnu.ai.mit.edu)

	* Makefile.in (mkdir): Use mkinstalldirs instead of make-path.

1994-10-11  Richard Stallman  <rms@mole.gnu.ai.mit.edu>

	* Makefile.in: Use libexecdir and sharedstatedir as appropriate.

	* configure.in (libexecdir): Rename from libdir.  New default.
	(sharedstatedir): Rename from statedir.  New default.
	(datadir): New default.

	* make-dist: Don't distribute subdirs.el.

1994-10-07  Richard Stallman  <rms@mole.gnu.ai.mit.edu>

	* configure.in (eaccess): Check for it.

1994-10-04  Richard Stallman  <rms@mole.gnu.ai.mit.edu>

	* configure.in (mktime): Check for it.

1994-10-02  Paul Reilly  <pmr@geech.gnu.ai.mit.edu>

	* configure.in (motif): Add support for usage and option checking.

1994-09-24  Richard Stallman  <rms@churchy.gnu.ai.mit.edu>

	* configure.in (utimes): Check for it.

1994-09-23  Richard Stallman  <rms@churchy.gnu.ai.mit.edu>

	* Makefile.in (install-arch-indep): Don't do mkdir here.

1994-09-21  Richard Stallman  <rms@mole.gnu.ai.mit.edu>

	* configure.in (arm-acorn-riscix1.1*, arm-acorn-riscix1.2*):
	riscix.h renamed to acorn.h.

1994-09-21  Michael Ben-Gershon  (mybg@cs.huji.ac.il)

	* configure.in (arm-acorn-riscix1.1*, arm-acorn-riscix1.2*):
	New configurations.

1994-09-21  David J. MacKenzie  (djm@geech.gnu.ai.mit.edu)

	* configure.in: Remove trailing slashes from srcdir.

1994-09-21  Richard Stallman  <rms@mole.gnu.ai.mit.edu>

	* configure.in (i[345]86-sequent-ptx*): Handle.

1994-09-20  Richard Stallman  <rms@mole.gnu.ai.mit.edu>

	* Makefile.in (paths-force): Depend on src/paths.h.

1994-09-19  Karl Heuer  <kwzh@hal.gnu.ai.mit.edu>

	* configure.in (config_options): Save all arguments, not just some.

1994-09-18  Karl Heuer  <kwzh@hal.gnu.ai.mit.edu>

	* Makefile.in (install-arch-indep): Copy DOC-*, not DOC*.

	* configure.in: Add AC_AIX.
	Add checks to set HAVE_STRUCT_UTIMBUF, HAVE_TIMEVAL, HAVE_SELECT.

1994-09-18  Richard Stallman  <rms@mole.gnu.ai.mit.edu>

	* configure.in (parsing options): Simplify sed command to delete -'s.

1994-09-16  Karl Heuer  <kwzh@churchy.gnu.ai.mit.edu>

	* configure.in (config_options): New shell variable.
	Pass its value to C code in EMACS_CONFIG_OPTIONS.

1994-09-16  Richard Stallman  <rms@mole.gnu.ai.mit.edu>

	* configure.in (alpha-dec-osf*): New target.

	* Makefile.in: Use just one FRC target.

1994-09-15  Richard Stallman  <rms@mole.gnu.ai.mit.edu>

	* Makefile.in (removenullpaths, paths-force):
	Use name paths.h.tmp$$, which depends on the pid.

1994-09-14  Richard Stallman  <rms@mole.gnu.ai.mit.edu>

	* Makefile.in (removenullpaths, paths-force):
	Put paths.h.tmp in top-level dir, not in src.

1994-09-11  Richard Stallman  <rms@mole.gnu.ai.mit.edu>

	* Version 19.27 released.

1994-09-07  Richard Stallman  <rms@mole.gnu.ai.mit.edu>

	* Version 19.26 released.

1994-09-04  Richard Stallman  <rms@mole.gnu.ai.mit.edu>

	* configure.in: Check for lrand48, not rand48.

1994-09-03  Richard Stallman  <rms@mole.gnu.ai.mit.edu>

	* configure.in (powerpc-ibm-aix3.1*, powerpc-ibm-aix3.2.5)
	(powerpc-ibm-aix*): New aliases.

1994-08-21  Richard Stallman  <rms@mole.gnu.ai.mit.edu>

	* make-dist (src/m, src/s): Put *.inp in distribution.

1994-08-19  Richard Stallman  <rms@mole.gnu.ai.mit.edu>

	* configure.in: Accept i586 and i486 along with i386.

1994-08-15  Richard Stallman  <rms@mole.gnu.ai.mit.edu>

	* configure.in: Do compute unexec, LIBX, system_malloc, etc
	even if CPP env var was set by the user.

	* configure.in (i[34]86-*-*): For SCO 3.2v4, fix NON_GNU_CPP value.

1994-08-14  Jonathan I. Kamens  (jik@gza-client1.aktis.com)

	* Makefile.in: Uninstall "$(EMACS)", not "emacs".

1994-08-13  Richard Stallman  <rms@mole.gnu.ai.mit.edu>

	* configure.in (i[34]86-*-*): For SCO 3.2v4, set NON_GNU_CPP.

1994-08-09  Richard Stallman  <rms@mole.gnu.ai.mit.edu>

	* configure.in: Check more specifically for i*86-sun-sunos.

1994-08-03  Caveh Jalali  (caveh@eng.sun.com)

	* configure.in: Handle solaris 2.4.

1994-07-27  Richard Stallman  <rms@mole.gnu.ai.mit.edu>

	* configure.in (rand48): Check for it.

1994-07-26  Richard Stallman  <rms@mole.gnu.ai.mit.edu>

	* make-dist: Update the info files.

1994-07-25  Richard Stallman  <rms@mole.gnu.ai.mit.edu>

	* configure.in: Make "checking..." messages' style consistent.
	(HAVE_H_ERRNO): New test.

1994-07-24  Richard Stallman  <rms@mole.gnu.ai.mit.edu>

	* configure.in (i860-*-sysv4*): Set NON_GNU_CC and NON_GNU_CPP.

1994-07-12  Richard Stallman  (rms@mole.gnu.ai.mit.edu)

	* configure.in (CFLAGS): If the envvar was specified, use that.
	And set REAL_CFLAGS from it too.

1994-07-11  Richard Stallman  (rms@mole.gnu.ai.mit.edu)

	* make-dist: Update finder-inf.el.

1994-07-07  Richard Stallman  (rms@mole.gnu.ai.mit.edu)

	* make-dist (msdos): Include sed4.inp in dist.

	* Makefile.in (libsrc_libs): Var deleted.

1994-07-06  Richard Stallman  (rms@mole.gnu.ai.mit.edu)

	* Makefile.in (mkdir, removenullpaths): Put g in sed replace commands.

1994-06-26  Richard Stallman  (rms@mole.gnu.ai.mit.edu)

	* configure.in (mips-sony-newsos4*): New alias.

1994-06-23  Richard Stallman  (rms@mole.gnu.ai.mit.edu)

	* configure.in (*-convex-bsd*): Set NON_GNU_CPP.
	(*-convex-convexos*): Accept this as alias.

1994-06-19  Richard Stallman  (rms@mole.gnu.ai.mit.edu)

	* configure.in: Get CFLAGS both with and without THIS_IS_CONFIGURE,
	for two different uses.

1994-06-15  Richard Stallman  (rms@mole.gnu.ai.mit.edu)

	* configure.in: Define THIS_IS_CONFIGURE when extracting CFLAGS etc.

1994-06-14  Richard Stallman  (rms@mole.gnu.ai.mit.edu)

	* make-dist: Put ./BUGS into the distrib.

1994-06-13  Richard Stallman  (rms@mole.gnu.ai.mit.edu)

	* configure.in: Handle 386 running Solaris 2.

1994-06-06  Richard Stallman  (rms@mole.gnu.ai.mit.edu)

	* configure.in (mips-siemens-sysv*): Use cpp, not cc -E.

1994-06-05  Richard Stallman  (rms@mole.gnu.ai.mit.edu)

	* configure.in (mips-sony-newsos*): Use news-risc.h.

	* configure.in: Accept bsdi as opsys, like bsd386.

1994-06-01  Morten Welinder  (terra@diku.dk)

	* config.bat (src/paths.h): Use sed script msdos/sed4.inp.

1994-05-30  Richard Stallman  (rms@mole.gnu.ai.mit.edu)

	* Version 19.25 released.

	* make-dist (shortversion): Don't assume another period follows.

1994-05-27  Richard Stallman  (rms@mole.gnu.ai.mit.edu)

	* Makefile.in (install-arch-indep): Use /bin/pwd uniformly, not pwd.
	(uninstall): Use /bin/pwd.

	* Makefile.in (blessmail): Depend on src.
	(all): Don't depend on blessmail.

	* Makefile.in (src/paths.h): Don't force recomputation.
	(paths-force): New target; force recomputation of paths.h.
	(all): Depend on paths-force.
	(src, lib-src): Depend on src/paths.h.

	* configure.in (*-sun-sunos4*): Set GCC_TEST_OPTIONS,
	NON_GCC_TEST_OPTIONS.

1994-05-26  Richard Stallman  (rms@mole.gnu.ai.mit.edu)

	* configure.in: Don't insist on subversions for irix.

1994-05-24  Richard Stallman  (rms@mole.gnu.ai.mit.edu)

	* configure.in (hppa*-hp-hpux9shr): Move alternative up.

	* configure.in (i[34]86-next-*): New alternative.

1994-05-23  Richard Stallman  (rms@mole.gnu.ai.mit.edu)

	* Version 19.24 released.

	* configure.in: New config hppa*-hp-hpux9shr*.

1994-05-22  Morten Welinder  (terra@tyr.diku.dk)

	* config.bat: Doc fix.

1994-05-21  Richard Stallman  (rms@mole.gnu.ai.mit.edu)

	* Makefile.in (mostlyclean, clean, distclean, realclean)
	(extraclean): Don't act on man subdir if it doesn't exist.

1994-05-20  Richard Stallman  (rms@mole.gnu.ai.mit.edu)

	* configure.in (GCC_TEST_OPTIONS, NON_GCC_TEST_OPTIONS): New vars.
	Use them to set up CC.
	(*-sun-sunos4.1.3): Set them.

1994-05-19  Richard Stallman  (rms@mole.gnu.ai.mit.edu)

	* Makefile.in (lib-src): Don't depend on src/paths.h.

1994-05-18  Richard Stallman  (rms@mole.gnu.ai.mit.edu)

	* build-ins.in (copydests): Get rid of spurious `-'s.

	* configure.in: Define EMACS_CONFIGURATION instead of CONFIGURATION.

1994-05-17  Richard Stallman  (rms@mole.gnu.ai.mit.edu)

	* Version 19.23 released.

	* configure.in [HAVE_X11]: Merge $C_SWITCH_X_SITE into CFLAGS
	for the Xlib and Xt checks; then restore old CFLAGS.

1994-05-15  Richard Stallman  (rms@mole.gnu.ai.mit.edu)

	* configure.in (HAVE_X11XTR6): Add newline before #if.
	Add newline after #endif.

1994-05-13  Richard Stallman  (rms@mole.gnu.ai.mit.edu)

	* configure.in (HAVE_X11XTR6): Arrange to define it.

1994-05-12  Richard Stallman  (rms@mole.gnu.ai.mit.edu)

	* Makefile.in (install): Depend on blessmail.

1994-05-12  David J. MacKenzie  (djm@nutrimat.gnu.ai.mit.edu)

	* configure.in (mips-siemens-sysv*): Put quotes around value
	containing blanks.

1994-05-11  Richard Stallman  (rms@mole.gnu.ai.mit.edu)

	* Makefile.in (TAGS): Use the makefile in src subdir.

1994-05-10  Roland McGrath  (roland@churchy.gnu.ai.mit.edu)

	* configure.in (opsys): Recognize `gnu'.

1994-05-10  Richard Stallman  (rms@mole.gnu.ai.mit.edu)

	* configure.in (using NON_GNU_CPP): Fix test for CPP already set.

1994-05-09  David J. MacKenzie  (djm@nutrimat.gnu.ai.mit.edu)

	* configure.in: Remove AC_LANG_C call.  Not needed with Autoconf
	version > 1.8.

1994-05-08  Morten Welinder  (terra@diku.dk)

	* config.bat: Forcibly remove "# " style comments from makefiles.

1994-05-08  Richard Stallman  (rms@mole.gnu.ai.mit.edu)

	* Makefile.in (uninstall): When processing lispdir and etcdir,
	do nothing unless it exists and is a directory.

1994-05-06  Richard Stallman  (rms@mole.gnu.ai.mit.edu)

	* Makefile.in (install-arch-indep): Do install info/dired-x*.
	Merge code in from install-doc.
	(install-doc): Merge code back into install-arch-indep.
	(install-arch-dep): Don't depend on install-doc.

	* configure.in (run_in_place): Don't use pwd for archlibdir and docdir.

1994-05-04  Richard Stallman  (rms@mole.gnu.ai.mit.edu)

	* configure.in (making src/Makefile and lib-src/Makefile):
	Split off the autoconf substitutions and don't pass them thru cpp.
	(undefs): Use $canonical as well as $configuration.

	* make-dist: Distribute lisp/Makefile.

	* configure.in: Recognize m88k-dg-dgux5.4.3* and m88k-dg-dgux5.4.2*.
	Use lower case names for the s files.

1994-05-03  Morten Welinder  (terra@diku.dk)

	* config.bat: Added possibility for different file name
	transcriptions in lib-src.

1994-05-03  Richard Stallman  (rms@mole.gnu.ai.mit.edu)

	* Makefile.in (lib-src): Undo previous change.
	(blessmail): New target to run maybe-blessmail in lib-src.
	(all): Depend on blessmail.

	* Makefile.in (lib-src): Depend on src.

1994-04-30  Paul Reilly  (pmr@churchy.gnu.ai.mit.edu)

	* configure.in (m88k-dg-dgux5.4R3): Use dgux5-4R3.
	(m88k-dg-dgux5.4R2): dgux5.4R2.

1994-04-29  Richard Stallman  (rms@mole.gnu.ai.mit.edu)

	* configure.in (window_system): Restore accidentally deleted code
	that uses AC_FIND_X.

	* make-dist: Distribute config.bat.

1994-04-29  Morten Welinder  (terra@diku.dk)

	* config.bat: Corrected the configuration of lib-src
	to keep up with configure.  Add note about dos version 3
	or better needed (djgpp needs that).  Add note explaining
	that either install in c:/emacs or edit the script.
	Don't change to c:/emacs, but assume we're there (to minimize
	the number of places to change).

	* config.bat: Build-in the first step towards X11 support with
	the X11 emulator that exists.  At this time it won't work,
	and several files are missing.

1994-04-28  Richard Stallman  (rms@mole.gnu.ai.mit.edu)

	* configure.in: Use m/hp800.h in place of m/hp9000s800.h.
	Don't look for -lresolv.

	* Makefile.in (lib-src): Depend on src/paths.h.

1994-04-27  Richard Stallman  (rms@mole.gnu.ai.mit.edu)

	* configure.in: Restore deleted AC_SUBST of `configuration'.
	Improve error message for bad --with-x-toolkit value.

	* configure.in: Define CONFIGURATION in src/config.h
	rather than substituting in src/Makefile.in.

1994-04-26  Karl Heuer  (kwzh@hal.gnu.ai.mit.edu)

	* Makefile.in (install-doc): New target.
	(install-arch-dep): Depend on install-doc.
	(mkdir): Create docdir.

1994-04-22  Richard Stallman  (rms@mole.gnu.ai.mit.edu)

	* configure.in: Test for libresolv.a.
	Substitute machfile and opsysfile.

1994-04-22  Karl Heuer  (kwzh@hal.gnu.ai.mit.edu)

	* Makefile.in (.PHONY, install): Kill reference to obsolete do-install.
	(install-arch-dep): Install under the name $(EMACS).

1994-04-21  Richard Stallman  (rms@mole.gnu.ai.mit.edu)

	* configure.in (version): Use entire value of emacs-version.
	(mips-siemens-sysv*): New alternative.

1994-04-19  Richard Stallman  (rms@mole.gnu.ai.mit.edu)

	* Makefile.in (install-arch-indep): Don't install dired-x*.

1994-04-18  Karl Heuer  (kwzh@hal.gnu.ai.mit.edu)

	* configure.in (src/Makefile, lib-src/Makefile): Delete ^L.
	Fix definition of $undefs.

1994-04-17  Richard Stallman  (rms@mole.gnu.ai.mit.edu)

	* configure.in (window_system): Obey --with-x11=no and --with-x10=no.

	* configure.in (lib-src/Makefile.in): Use src, not lib-src, in -I.

1994-04-16  David J. MacKenzie  (djm@nutrimat.gnu.ai.mit.edu)

	* configure.in: Call AC_LANG_C, if it's defined, after AC_PREPARE.

1994-04-16  Richard Stallman  (rms@mole.gnu.ai.mit.edu)

	* configure.in (lib-src/Makefile.in): Make this from Makefile.in.in
	and run it thru cpp, as with src/Makefile.in.

	* configure.in: Use AC_SET_MAKE.

1994-04-15  Richard Stallman  (rms@mole.gnu.ai.mit.edu)

	* configure.in (i[34]86-ncr-sysv*): Use usg5-4-2.

1994-04-13  Richard Stallman  (rms@mole.gnu.ai.mit.edu)

	* Makefile.in (MAKE): Don't just assign it--use @SET_MAKE@.

	* configure.in (CFLAGS): Exclude ${CFLAGS} from singlequotes.
	(printing the choices): Make the toolkit message unconditional.
	(USE_X_TOOLKIT): Use `none', not `no', if none.
	(include libsrc_libs): Include config.h, and specify -I for srcdir.
	Get rid of temp file foofoo1.

1994-04-13  Karl Heuer  (kwzh@hal.gnu.ai.mit.edu)

	* configure.in (CFLAGS): Use shell syntax, not Makefile.

1994-04-12  Richard Stallman  (rms@mole.gnu.ai.mit.edu)

	* configure.in (window_system): If no X, set USE_X_TOOLKIT=no.
	(printing the choices): State choice of toolkit.
	(libsrc_libs): Recalculate after writing config.h;
	then update lib-src/Makefile.

1994-04-11  Richard Stallman  (rms@mole.gnu.ai.mit.edu)

	* configure.in: Add sunos4shr as alternative for suns.
	Conditionals testing for null $CC were backwards.

1994-04-10  Richard Stallman  (rms@mole.gnu.ai.mit.edu)

	* make-dist (msdos): Don't link patch1.  Link sed*.inp, not sed.in*.

1994-04-09  Richard Stallman  (rms@mole.gnu.ai.mit.edu)

	* configure.in: Handle -isc4.0*.

1994-03-30  Richard Stallman  (rms@mole.gnu.ai.mit.edu)

	* configure.in (esix5): Set NON_GNU_CPP.

1994-03-24  Roland McGrath  (roland@mole.gnu.ai.mit.edu)

	* Makefile.in (thisdir): Nonsensical variable removed.
	(install-arch-indep): Set shell var thisdir=`pwd` before cd and cd
	back to $thisdir, rather than the directory `this_dir'.

1994-03-17  Roland McGrath  (roland@churchy.gnu.ai.mit.edu)

	* Makefile.in (install-arch-indep): Add missing backslash after a
	`then'.

1994-03-14  Richard Stallman  (rms@mole.gnu.ai.mit.edu)

	* Makefile.in (thisdir): New variable.
	(install-arch-indep): Go back to thisdir to run INSTALL_DATA.

1994-03-08  Karl Heuer  (kwzh@hal.gnu.ai.mit.edu)

	* configure.in: Add freebsd.

1994-03-08  Roland McGrath  (roland@churchy.gnu.ai.mit.edu)

	* configure.in: Check for fpathconf.

1994-03-02  Karl Heuer  (kwzh@hal.gnu.ai.mit.edu)

	* configure.in (with_x_toolkit): Fix typo in previous change.

1994-03-01  Karl Heuer  (kwzh@hal.gnu.ai.mit.edu)

	* configure.in: New s-file for rs60000-ibm-aix3.2.5.

1994-02-26  Richard Stallman  (rms@mole.gnu.ai.mit.edu)

	* configure.in (with_x_toolkit): Don't allow motif or open-look.

1994-02-24  Karl Heuer  (kwzh@hal.gnu.ai.mit.edu)

	* configure.in: Fix value of docdir.
	* Makefile.in (install-arch-indep): Install DOC* in docdir.

1994-02-24  Richard Stallman  (rms@mole.gnu.ai.mit.edu)

	* configure.in (*-sysv4.1): Set NON_GNU_CPP.

1994-02-22  Karl Heuer  (kwzh@geech.gnu.ai.mit.edu)

	* configure.in: New variable docdir to control where the docstring
	file goes.
	Makefile.in: Use it to initialize PATH_DOC in paths.h.

1994-02-22  Karl Heuer  (kwzh@mole.gnu.ai.mit.edu)

	* configure.in: When --run-in-place, don't inherit archlibdir.

1994-02-19  Richard Stallman  (rms@mole.gnu.ai.mit.edu)

	* Makefile.in (install-arch-dep, install-arch-indep):
	New targets split up former do-install rule.
	(do-install): Target deleted.

1994-02-16  Richard Stallman  (rms@mole.gnu.ai.mit.edu)

	* configure.in (mips-sony-newsos*): New configuration.

1994-02-14  Frederic Pierresteguy  (fp@mole.gnu.ai.mit.edu)

	* configure.in (rs6000-bull-bosx*): Add support for BULL dpx20.

1994-02-11  Karl Heuer  (kwzh@mole.gnu.ai.mit.edu)

	* configure.in: Fix misspelled symbol LD_SWITCH_X_SITE_AUX.

1994-02-11  Richard Stallman  (rms@mole.gnu.ai.mit.edu)

	* configure.in: Don't initialize CC.

1994-02-10  Roland McGrath  (roland@churchy.gnu.ai.mit.edu)

	* configure.in (creating src/Makefile): Also generate -U switches
	for symbols in the $configuration value.

	* configure.in: Check for sys_siglist being declared in system header.

1994-02-10  Richard Stallman  (rms@mole.gnu.ai.mit.edu)

	* configure.in (creating src/Makefile): Delete blank lines
	along with lines of whitespace.
	(m68k-motorola-sysv*, m68000-motorola-sysv*): Compute proper CC value.

1994-02-09  Richard Stallman  (rms@mole.gnu.ai.mit.edu)

	* configure.in: Get, use, and substitute C_SWITCH_MACHINE
	like C_SWITCH_SYSTEM.
	(m68*-motorola-sysv*): Set CC.  Require cpu type to be m68k or m68000.

1994-02-04  Karl Heuer  (kwzh@mole.gnu.ai.mit.edu)

	* configure.in (drem): Check for this function.

1994-02-03  Richard Stallman  (rms@mole.gnu.ai.mit.edu)

	* configure.in (Using NON_GNU_CPP): Don't lose if it has spaces.
	If CPP was inherited from environment, don't use NON_GNU_CPP.
	(NON_GNU_CC): Likewise.
	(handling with_gcc): Use explicit if in the `no' case.
	(cc_specified): New variable; if set, don't use NON_GNU_CC.

1994-02-02  Richard Stallman  (rms@mole.gnu.ai.mit.edu)

	* configure.in (mips-mips-riscos4*): Set NON_GNU_CPP.

1994-02-01  Karl Heuer  (kwzh@mole.gnu.ai.mit.edu)

	* configure.in: Check whether fmod exists.

1994-01-31  Roland McGrath  (roland@churchy.gnu.ai.mit.edu)

	* make-dist: Distribute {src,lisp}/ChangeLog.? instead of
	{src,lisp}/OChangeLog.

1994-01-22  Roland McGrath  (roland@churchy.gnu.ai.mit.edu)

	* configure.in: Restore Jan 8 and Jan 16 changes.  The -U hack is
	necessary for proper operation.  This code works with the current
	released version of Autoconf.

1994-01-21  Richard Stallman  (rms@mole.gnu.ai.mit.edu)

	* configure.in (with_x_toolkit): Treat values athena and lucid alike.
	(USE_X_TOOLKIT): Define it for all values except `no'.

	* configure.in: Undo first Jan 8 change and Jan 16 change.

1994-01-18  Richard Stallman  (rms@mole.gnu.ai.mit.edu)

	* configure.in: Handle --with-x-toolkit.  Produce lwlib/Makefile.
	Substitute USE_X_TOOLKIT as both C macro and Make variable.

	* Makefile.in (lwlib/Makefile): New target.
	(SUBDIR_MAKEFILES): Depend on lwlib/Makefile.
	(clean, mostlyclean, distclean, realclean): Handle lwlib subdir.
	(unlock, relock): Handle lwlib subdir.

	* Makefile.in: Add some .PHONY targets.

	* make-dist: Handle lwlib subdir like oldXMenu subdir.

	* lwlib: New subdirectory.

1994-01-17  Richard Stallman  (rms@mole.gnu.ai.mit.edu)

	* configure.in: If CPP has a value that is a directory,
	discard the value.

1994-01-16  Roland McGrath  (roland@churchy.gnu.ai.mit.edu)

	* configure.in (srcdir_undefs): Add g flag to sed substitution to
	remove -U[0-9]*.

1994-01-15  Richard Stallman  (rms@mole.gnu.ai.mit.edu)

	* Makefile.in (do-install): Install the dired-x info files.

	* configure.in: Provide for variable LD_SWITCH_X_SITE_AUX.
	(See src/s/sol2.h.)

1994-01-12  Richard Stallman  (rms@mole.gnu.ai.mit.edu)

	* configure.in (m68k-harris-cxux*, m88k-harris-cxux*): New configs.

1994-01-08  Roland McGrath  (roland@churchy.gnu.ai.mit.edu)

	* configure.in (creating src/Makefile): Put code inside 2nd arg to
	AC_OUTPUT as it should be; hopefully no one will again see fit to
	gratuitously break this and not make a change log entry.
	Optimized sed processing of Makefile.in and cpp output; now
	preserves comments previously removed from the cpp input.
	Eliminated temp file for cpp output.  Generate -U switches to
	undefine all identifiers that appear in the directory name
	${srcdir}; pass these to cpp.

	* configure.in (version): Fix sed regexp to match two-elt version
	number.

	* configure.in: Check for strerror.

1994-01-07  Richard Stallman  (rms@mole.gnu.ai.mit.edu)

	* configure.in: Test for bcmp.

1994-01-06  Richard Stallman  (rms@mole.gnu.ai.mit.edu)

	* make-dist (tempdir): Put subdir msdos into the distribution.

1993-01-07  Morten Welinder  (terra@diku.dk)

	* config.bat: New file.

1994-01-02  Richard Stallman  (rms@mole.gnu.ai.mit.edu)

	* Makefile.in (${SUBDIR} target): Pass down LDFLAGS and CPPFLAGS.

1994-01-01  Richard Stallman  (rms@mole.gnu.ai.mit.edu)

	* configure.in (m68*-next-*): Don't care about which os is specified.
	(i[34]86-*-*): Check for *-nextstop*.

1993-12-24  Richard Stallman  (rms@mole.gnu.ai.mit.edu)

	* configure.in: Check for setsid.

1993-12-17  Richard Stallman  (rms@srarc2)

	* configure.in (*-sun-solaris*): Add special case for Solaris 2.3.

1993-12-15  Richard Stallman  (rms@srarc2)

	* Makefile.in (mkdir): Make only the lockdir writable.

	* configure.in (i860-*-sysv4): Rename from i860-*-sysvr4.

1993-12-11  Richard Stallman  (rms@srarc2)

	* Makefile.in (libdir): Use @libdir@.

1993-12-08  Richard Stallman  (rms@srarc2)

	* Makefile.in (install): Add empty command.

1993-12-04  Richard Stallman  (rms@srarc2)

	* make-dist: Put man/getopt.c in the dist.

	* configure.in (LIBS): Add test for existence of XSetWMProtocols.

	* Makefile.in (install): Depend on ${SUBDIR}, not `all'.

1993-12-03  Richard Stallman  (rms@srarc2)

	* configure.in (solaris): Set NON_GNU_CPP instead of CPP.
	Set it for all solaris versions.
	(mips-mips-riscos4*): Set NON_GNU_CC, not CC.
	(after checking for GCC): If not GCC, and NON_GNU_CPP is set, set CPP.
	Likewise for NON_GNU_CC and CC.

1993-12-01  Richard Stallman  (rms@srarc2)

	* configure.in (mips-mips-riscos4*): Assign variable CC.
	(checking ${with_gcc}): If "no", don't override CC if already set.
	(CC): Initialize it as empty.

1993-11-30  Richard Stallman  (rms@srarc2)

	* configure.in (Suns): Set CPP if *-solaris2.3*.

1993-11-27  Richard Stallman  (rms@mole.gnu.ai.mit.edu)

	* Version 19.22 released.

	* Makefile.in (do-install): Use umask 022 in copying etc and lisp dirs.

1993-11-25  Richard Stallman  (rms@mole.gnu.ai.mit.edu)

	* make-dist: When breaking links, use cp -p.
	Copy install.sh into distribution.
	Move the temp dir up into the parent dir;
	don't leave the staging dir make-dist.tmp... in existence.
	* install.sh: New file.

1993-11-21  Richard Stallman  (rms@mole.gnu.ai.mit.edu)

	* configure.in (i[34]86-ncr-sysv*): New specific alternative.

1993-11-20  Richard Stallman  (rms@mole.gnu.ai.mit.edu)

	* configure.in (version): When --run-in-place, exclude
	${datadir}/emacs/site-lisp from locallisppath.

1993-11-18  Richard Stallman  (rms@mole.gnu.ai.mit.edu)

	* configure.in: Delete jumk.c before writing it.

1993-11-16  Richard Stallman  (rms@mole.gnu.ai.mit.edu)

	* Version 19.21 released.

	* Makefile.in (mkdir): Ignore error from chmod.

1993-11-15  Richard Stallman  (rms@mole.gnu.ai.mit.edu)

	* make-dist: Don't put lisp/forms.README in the distribution.

1993-11-13  Richard Stallman  (rms@mole.gnu.ai.mit.edu)

	* configure.in (creating src/Makefile): Before running cpp,
	discard all lines that start with `# Generated' or /**/#.

1993-11-11  Richard Stallman  (rms@mole.gnu.ai.mit.edu)

	* Version 19.20 released.

	* make-dist: Use build-ins.in, not build-install.in.
	Don't bother updating TAGS since it's not included.

	* build-ins.in: Renamed from build-install.in.

1993-11-10  Richard Stallman  (rms@mole.gnu.ai.mit.edu)

	* make-dist: Don't try to link *.texinfo--there are none now.
	When running make in lib-src, specify YACC var value.

1993-10-03  Roland McGrath  (roland@churchy.gnu.ai.mit.edu)

	* configure.in (extrasub): Add vpath patterns for %.[yls].

	* configure.in: Don't do seddery on config.status after AC_OUTPUT.
	Instead just include the commands to make src/Makefile as the
	second arg to AC_OUTPUT.

	* configure.in: Use : instead of dnl for comment inside
	$makefile_command.

	* configure.in: No longer use vpath_sed.  Instead, when we notice
	srcdir already configured, set extrasub to hack vpath in the
	makefiles.

	* configure.in: In cmds to make src/Makefile, chmod Makefile.new
	before moving it.
	* Makefile.in (VPATH): Define to @srcdir@.

1993-09-28  Brian J. Fox  (bfox@cubit)

	* configure.in: Don't copy ${srcdir}/src/Makefile.in; that file
	doesn't exist.  Just copy src/Makefile.in instead.
	Touch all of the Makefiles after editing config.status.

	* INSTALL: Update documentation to match new configuration
	mechanism.

1993-09-27  Brian J. Fox  (bfox@ai.mit.edu)

	* configure.in: Allow any of the path or directory Makefile
	variables to be set with flags to configure.  Create all Makefiles
	at configure time.  Edit special commands into config.status after
	src/Makefile.in is built from src/Makefile.

	* Makefile.in (src/Makefile, lib-src/Makefile, oldXMenu/Makefile):
	If these files are out of date, simply have config.status
	rebuild them; don't rebuild them explicitly.

1993-09-25  Brian J. Fox  (bfox@ai.mit.edu)

	* build-install.in: Change src/xemacs to src/emacs.  We no longer
	create src/xemacs, so the file wouldn't be found.

	* make-dist: Remove `src/ymakefile', add `src/Makefile.in.in'.

1993-09-24  Brian J. Fox  (bfox@albert.gnu.ai.mit.edu)

	* configure.in: Avoid forcing the search of /usr/include before
	fixed include files by resetting C_SWITCH_X_SITE if it is
	"-I/usr/include".

1993-09-20  Richard Stallman  (rms@mole.gnu.ai.mit.edu)

	* Makefile.in (@rip_paths@locallisppath):
	Delete ${datadir}/emacs/site-lisp.

1993-09-15  Roland McGrath  (roland@churchy.gnu.ai.mit.edu)

	* configure.in:
	Use AC_QUOTE_SQUOTE twice to properly quote vpath_sed value.
	Remove ${extra_output} from AC_OUTPUT call.

1993-09-17  Brian J. Fox  (bfox@inferno)

	* make-dist: Quote backquotes found in strings to be echoed.

	* configure.in: Use "sh -c pwd" when we want to avoid having the
	shell fix up the value of $PWD.

1993-09-13  Brian J. Fox  (bfox@inferno)

	* Makefile.in (do-install): Don't abort if ln or chmod at the end
	of the installation fail.  Suggested by Karl Berry.

1993-08-30  Brian J. Fox  (bfox@inferno)

	* Makefile.in (*clean): Use "$(MAKE) $(MAKEFLAGS)" wherever "make"
	was used.  Set MAKEFLAGS from MFLAGS.

1993-09-16  Richard Stallman  (rms@mole.gnu.ai.mit.edu)

	* configure.in: Test for res_init in libc.

1993-09-13  Richard Stallman  (rms@mole.gnu.ai.mit.edu)

	* configure.in: In the file ${tempcname}, use configure___
	instead of @configure@.

1993-09-12  Roland McGrath  (roland@sugar-bombs.gnu.ai.mit.edu)

	* make-dist: Dist vpath.sed.

	* Makefile.in (lib-src/Makefile, src/Makefile, oldXMenu/Makefile):
	Depend on vpath.sed.
	Replace sed command for VPATH with @vpath_sed@.

	* configure.in: Substitute variable `vpath_sed'.
	If not in $srcdir and $srcdir is configured,
	issue warning that GNU make is required,
	and set vpath_sed to use vpath.sed script.

1993-09-10  Roland McGrath  (roland@churchy.gnu.ai.mit.edu)

	* configure.in: Remove check for $srcdir being configured.
	This pretty much works now.
	Grok {m68*-hp,i[34]86-*}-netbsd* and set opsys=netbsd.
	Check for XFree86 (/usr/X386/include) independent of whether
	-lXbsd exists.

	* Makefile.in (info, dvi, clean, mostlyclean, distclean,
	realclean, unlock, relock): Use `$(MAKE)' in place of plain
	`make'.

1993-08-14  Richard Stallman  (rms@mole.gnu.ai.mit.edu)

	* Version 19.19 released.

	* configure.in (i386-*-sunos4): Assume Sunos 4.0.

1993-08-13  Richard Stallman  (rms@mole.gnu.ai.mit.edu)

	* configure.in: Check for XScreenNumberOfScreen.

1993-08-12  Richard Stallman  (rms@mole.gnu.ai.mit.edu)

	* configure.in: Add * to end of all configuration alternatives.
	(m68*-sony-newsos3*): New alternative.

1993-08-11  Richard Stallman  (rms@mole.gnu.ai.mit.edu)

	* make-dist: Include getdate.c in distribution.

	* configure.in: For --help, use $PAGER if it is set.
	(LIB_X11_LIB): Default to -lX11.
	(mips-sgi-irix5.*): New alternative.

	* Makefile.in (do-install): Install info/gnus* and info/sc*.

	* configure.in (m68*-hp-hpux*, hppa*-hp-hpux*):
	Recognize *.B8.* as hpux version 8.
	(m68*-tektronix-bsd*): Fix typo in tek4300.
	(AC_HAVE_FUNCS): Add ftime.

1993-08-10  Richard Stallman  (rms@mole.gnu.ai.mit.edu)

	* configure.in (m88k-tektronix-sysv3*): Add the missing *.
	Use tekxd88, not tekXD88.

1993-08-10  Roland McGrath  (roland@churchy.gnu.ai.mit.edu)

	* configure.in: Check for -lm.  Then can check for frexp and logb.

1993-08-08  Richard Stallman  (rms@mole.gnu.ai.mit.edu)

	* Version 19.18 released.

	* make-dist (src): Don't put gnu-hp300 in dist.
	(src, lisp): Include OChangeLog in dist.

1993-08-08  Jim Blandy  (jimb@geech.gnu.ai.mit.edu)

	* configure.in: Test for presence of logb and frexp functions.

1993-08-05  Richard Stallman  (rms@mole.gnu.ai.mit.edu)

	* configure.in (machine): Add i370-ibm-aix*.

1993-08-03  Jim Blandy  (jimb@geech.gnu.ai.mit.edu)

	* configure.in (function checks): Test for mkdir and rmdir.

	* configure.in (function checks): Don't test for random and bcopy
	only when we're building with X; look for them all the time.

1993-07-30  Jim Blandy  (jimb@geech.gnu.ai.mit.edu)

	* configure.in: Test for availability of bcopy functions, searching
	the X libraries if we're using X.

	* configure.in: Test for the presence of/usr/lpp/X11/bin/smt.exp,
	and #define HAVE_AIX_SMT_EXP if we do.  This is present in some
	versions of AIX, and needs to be passed to the loader.

	* configure.in: Test for the availability of the
	XScreenResourceString function.

1993-07-30  David J. MacKenzie  (djm@frob.eng.umd.edu)

	* configure.in: If we found X on our own, set C_SWITCH_X_SITE and
	LD_SWITCH_X_SITE and assume --with-x11.
	Only look for X11 files if we weren't told about a window system
	or if we were told to use X11 but not told where.
	Search the libraries from the s and/or m files when checking for
	functions.

	* configure.in: Remove any trailing slashes in prefix and exec_prefix.

1993-07-27  Jim Blandy  (jimb@geech.gnu.ai.mit.edu)

	* make-dist: Include lisp/dired.todo in the distribution.

1993-07-23  Richard Stallman  (rms@mole.gnu.ai.mit.edu)

	* configure.in: Add code to set HAVE_INET_SOCKETS.

1993-07-21  Richard Stallman  (rms@mole.gnu.ai.mit.edu)

	* configure.in: If we do find x_includes and x_libraries
	via AC_FIND_X, set C_SWITCH_X_SITE and LD_SWITCH_X_SITE.

1993-07-19  Richard Stallman  (rms@mole.gnu.ai.mit.edu)

	* make-dist: Include src/gnu-hp300 in the dist.

	* configure.in (canonical): New variable holds the canonicalized
	configuration.  Don't alter `configuration'.  Use `configuration'
	for Makefile.in for file naming.
	(testing x_includes and x_libraries): Use =, not ==.

1993-07-17  Jim Blandy  (jimb@totoro.cs.oberlin.edu)

	* Version 19.17 released.

	* Makefile.in (src/Makefile): Propagate C_SWITCH_SYSTEM to the src
	directory's makefile.  This allows the invocation of CPP which
	builds xmakefile to receive these switches.  The SunSoft C
	preprocessor inserts spaces between tokens if it doesn't get the
	-Xs flag requested in src/s/sol2.h.

1993-07-12  Frederic Pierresteguy  (F.Pierresteguy@frcl.bull.fr)

	* configure.in (m68k-bull-sysv3): New config.

1993-07-10  Jim Blandy  (jimb@geech.gnu.ai.mit.edu)

	* configure.in: Use the autoconf AC_FIND_X macro to try to find
	the X Windows libraries.

1993-07-07  Jim Blandy  (jimb@geech.gnu.ai.mit.edu)

	* make-dist (tempdir): Don't create lisp/forms-mode directory in
	the distribution.  Those files aren't kept in their own
	subdirectory any more.

1993-07-06  Jim Blandy  (jimb@geech.gnu.ai.mit.edu)

	* Version 19.16 released.

1993-06-23  Jim Blandy  (jimb@wookumz.gnu.ai.mit.edu)

	* configure.in: Add --verbose flag.

1993-06-19  Jim Blandy  (jimb@wookumz.gnu.ai.mit.edu)

	* version 19.15 released.

1993-06-18  Jim Blandy  (jimb@geech.gnu.ai.mit.edu)

	* Makefile.in (top_distclean): Use -f switch when cleaning out
	lock dir; it might be empty.

	* configure.in: Only check for -lXbsd once.

1993-06-17  Jim Blandy  (jimb@wookumz.gnu.ai.mit.edu)

	* Version 19.14 released.

1993-06-17  Jim Blandy  (jimb@wookumz.gnu.ai.mit.edu)

	* make-dist: If using gzip, create distribution with '.gz' extension.

	* make-dist (lisp/term): This doesn't have a ChangeLog anymore.
	(lisp/forms-mode): This doesn't exist anymore.

	* configure.in: Look for the closedir function.

1993-06-16  Jim Blandy  (jimb@wookumz.gnu.ai.mit.edu)

	* configure.in (CPP): Autoconf sets this to a shell variable
	reference, which doesn't work when it's edited into a makefile.
	Expand that variable reference.

	* Makefile.in (CPP): New variable.
	(src/Makefile): Edit CPP into src/Makefile.

	* Makefile.in (src/Makefile): Don't bother exiting single quotes
	and entering double quotes to get the values of LD_SWITCH_X_SITE
	and the other make variables; make substitutes them in anyway.

	* Makefile.in (uninstall): Don't remove the lisp and etc
	directories if they're in the source tree.

	Bring mumbleclean targets into conformance with GNU coding standards.
	* Makefile.in (mostlyclean, clean): Separate these two; just have
	them pass the request to the subdirectory makefiles.
	(distclean): Pass the request down, and then get rid of the
	files configure built, and get rid of the Makefiles.
	(realclean): Pass the request down, and then do the same things
	distclean does.
	(uninstall, info, dvi): New targets.

	* configure.in: Move clause for PC-compatible i386 box to the end
	of the case statement, to avoid masking configurations below.

	* configure.in: Add case for m88k-motorola-sysv4.

	* configure.in: Add support for HP/UX versions 7, 8, and 9 on
	the HP 68000 machines.

	* configure.in: Put the arguments to LD_SWITCH_X_SITE's and
	C_SWITCH_X_SITE's -L and -I switches in quotes, so the
	preprocessor won't fiddle with them.

1993-06-13  Richard Stallman  (rms@mole.gnu.ai.mit.edu)

	* Makefile.in (TAGS): cd to src to run etags.

1993-06-12  Jim Blandy  (jimb@wookumz.gnu.ai.mit.edu)

	* configure.in (version): Check the X libraries for XrmSetDatabase
	and random, and see if we have -lXbsd.

1993-06-11  Jim Blandy  (jimb@wookumz.gnu.ai.mit.edu)

	* configure.in: Pass "-Isrc" to the CPP we run to examine the
	s/*.h and m/*.h files.  Martin Tomes
	<mt00@controls.eurotherm.co.uk> says ISC Unix 3.0.1 needs it.

1993-06-10  Richard Stallman  (rms@mole.gnu.ai.mit.edu)

	* configure.in: Move i386-prime-sysv* and i386-sequent-bsd*
	above the general i386 alternative.

1993-06-10  Jim Blandy  (jimb@wookumz.gnu.ai.mit.edu)

	* configure.in: Recognize configuration name for Data General
	AViiON machines.

	* configure.in: Use AC_LONG_FILE_NAMES.

1993-06-09  Jim Blandy  (jimb@wookumz.gnu.ai.mit.edu)

	* configure.in: Test for bison.
	* Makefile.in (YACC): New variable.
	(lib-src/Makefile.in): Edit YACC into the makefile.

1993-06-08  Jim Blandy  (jimb@totoro.cs.oberlin.edu)

	* Version 19.13 released.

	* configure.in (CFLAGS): Don't set this according to the value of
	the GCC shell variable.  Instead, consult the machine and system
	files for the values of C_OPTIMIZE_SWITCH and C_DEBUG_SWITCH, and
	test __GNUC__ while we're at it.

	* configure.in: Remove extra ;; from hpux cases.

1993-06-07  Jim Blandy  (jimb@totoro.cs.oberlin.edu)

	* configure.in: Check to see if the system has -ldnet.

1993-06-08  Jim Blandy  (jimb@wookumz.gnu.ai.mit.edu)

	* make-dist: Add clauses to distribute lisp/forms-mode.

1993-06-07  Richard Stallman  (rms@mole.gnu.ai.mit.edu)

	* configure.in (machine): Fix the versions in hpux version number test.
	Do not guess based on cpu type.  Do check for explicit system version.

1993-06-03  Richard Stallman  (rms@mole.gnu.ai.mit.edu)

	* configure.in: Do NOT look for `unknown' as company name.

1993-06-02  Richard Stallman  (rms@mole.gnu.ai.mit.edu)

	* configure.in: Fix typo in message.

1993-06-01  Richard Stallman  (rms@mole.gnu.ai.mit.edu)

	* Version 19.12 released.

	* Makefile.in (do-install): Correct previous etc-copying change.
	Partially rewrite using `if'.
	(src/Makefile): Insert --x-libraries option into LD_SWITCH_X_SITE.

	* Version 19.11 released.

	* configure.in: Handle 386bsd.

1993-05-31  Richard Stallman  (rms@mole.gnu.ai.mit.edu)

	* make-dist: Update getdate.c.

	* configure.in: Handle bsd386.

	* Makefile.in (do-install): Use `-' in tar options.

	* configure.in: Change  ! "${...}"  to  x"${...}" = x.

	* Makefile.in (do-install): Copy the DOC-* files from the build
	etc directory, as well as lots of things from ${srcdir}/etc.

	* make-dist: Copy config.guess.

	* configure.in: Handle AIX versions 1.2, 1.3.

1993-05-30  Jim Blandy  (jimb@wookumz.gnu.ai.mit.edu)

	* configure.in: Use s/bsd4-3.h for mips-mips-riscos4, and add
	the configuration name mips-mips-usg* to represent USG systems.

	* configure.in: Fix logic to detect if srcdir is already configured.

	* Makefile.in: Pass in LD_SWITCH_X_SITE.

	* Makefile.in (mkdir, clean, mostlyclean, do-install): Use `(cd
	foo && pwd)` instead of `(cd foo ; pwd)` to get the canonical name
	of a directory; cd might fail, and have pwd print out the current
	directory.

1993-05-30  Richard Stallman  (rms@mole.gnu.ai.mit.edu)

	* configure.in: When looking for sources, use '.', not `.`.  Also '..'.

1993-05-30  Jim Blandy  (jimb@wookumz.gnu.ai.mit.edu)

	* configure.in: Complain if srcdir points at an already-configured
	tree.

1993-05-30  Richard Stallman  (rms@mole.gnu.ai.mit.edu)

	* Version 19.10 released.

1993-05-29  Jim Blandy  (jimb@wookumz.gnu.ai.mit.edu)

	* Makefile.in: Use Makefile comments, not C comments.

	* configure.in: Add case for the Tektronix XD88.

1993-05-29  Richard Stallman  (rms@mole.gnu.ai.mit.edu)

	* configure.in: Handle sysv4.2 and sysvr4.2.

1993-05-29  Jim Blandy  (jimb@wookumz.gnu.ai.mit.edu)

	* configure.in: Traverse the argument list without destroying it;
	don't use shift.  It turns out that "set - ${saved_arguments}"
	doesn't work portably.

	* configure.in: Add missing "fi".

	* make-dist: Rebuild configure if configure.in is newer.

	* Makefile.in (src:, lib-src:, FRC:): Force the src and lib-src
	targets to be executed even if make remembers that it has already
	satisfied FRC.

1993-05-29  Richard Stallman  (rms@mole.gnu.ai.mit.edu)

	* Makefile.in (do-install): Delete redundant code to copy etc twice.

	* configure.in (romp): Handle various version numbers with aos and bsd.

1993-05-28  Richard Stallman  (rms@mole.gnu.ai.mit.edu)

	* configure.in: Fix message text.

1993-05-28  Jim Blandy  (jimb@geech.gnu.ai.mit.edu)

	* make-dist: Make a `site-lisp' directory in the distribution,
	instead of a `local-lisp' directory, which hasn't been the
	appropriate name for a long time.
	* Makefile.in (@rip_paths@locallisppath): Use site-lisp directory
	from the distribution first, then /usr/local/lib/emacs/site-lisp.

	* Makefile.in (do-install): Correctly detect if ./etc and
	${srcdir}/etc are the same.

	* configure.in: Extract UNEXEC from the system configuration
	files, compute the name of the source file corresponding to the
	object file, and #define it as UNEXEC_SRC in config.h.

	* configure.in: If srcdir is '.', then try using PWD to make it
	absolute.

	* configure.in: Include ${srcdir} in the printed report, to help
	people notice if it's an automounter path.

1993-05-27  Jim Blandy  (jimb@geech.gnu.ai.mit.edu)

	* configure.in (prefix): Don't run pwd on srcdir unnecessarily.

1993-05-27  Richard Stallman  (rms@mole.gnu.ai.mit.edu)

	* Makefile.in (do-install): Delete the dest dir, not the source dir,
	when they are different.  Add  `shift' command.
	(COPYDESTS, COPYDIR): Delete external-lisp dir.
	(externallispdir): Var deleted.

	* configure.in: Delete spurious paren outputting short_usage.

1993-05-27  Jim Blandy  (jimb@geech.gnu.ai.mit.edu)

	* Version 19.9 released.

1993-05-26  Jim Blandy  (jimb@wookumz.gnu.ai.mit.edu)

	* Makefile.in (${SUBDIR}): Pass the value of the make variable to
	subdirectory makes.

	* make-dist: Check for .elc files with no corresponding .el file.

	* Makefile.in (mkdir): Make all the directories in locallisppath.

	* config.guess: New file.
	* configure.in: Use it, tentatively.
	* INSTALL: Mention its usage.

	* configure.in (hppa-hp-hpux): Use uname -r instead of uname -m;
	the former gives you the operating system rev directly.
	Use s/hpux.h if we don't recognize what we got.

	* Makefile.in (do-install): Don't remove a destination directory
	if it's the same as the source.  If ${srcdir}/info == ${infodir},
	don't try to copy the info files.

	* Makefile.in (COPYDIR, COPYDESTS): Don't mention etc twice; this
	doesn't work if you're not using a separate source directory.
	(do-install): Copy the build tree's etc directory only after
	making sure it's not also the source tree's etc directory.

1993-05-26  Richard Stallman  (rms@mole.gnu.ai.mit.edu)

	* configure.in: Handle sunos4.1.3 specially.

1993-05-25  Richard Stallman  (rms@mole.gnu.ai.mit.edu)

	* Makefile.in (INSTALL): Add definition.

	* configure.in: Fix some messages.  Support -with-gnu-cc.
	At the end, use `set --', not `set -'.
	Delete spurious `.h' in hpux alternatives.

1993-05-25  Jim Blandy  (jimb@wookumz.gnu.ai.mit.edu)

	* Version 19.8 released.

1993-05-25  Jim Blandy  (jimb@wookumz.gnu.ai.mit.edu)

	* configure.in: When looking for source in the same directory as
	the configure script, make the path thus discovered absolute.
	If the user specifies the `--srcdir' switch, make that directory
	absolute too.

	* Makefile.in (srcdir): Remove comment saying this doesn't work.

	* Makefile.in (src/paths.h): Edit the `infodir' variable into this
	too, as the value of the PATH_INFO macro.

	* configure.in: Check to see if the source lives in the same
	directory as the configure script.

1993-05-24  Jim Blandy  (jimb@wookumz.gnu.ai.mit.edu)

	* Makefile.in (install): Split this into `install' and
	`do-install', to give people more control over exactly what gets
	done.
	(do-install): New target, containing the guts of `install'.
	Don't remove and recreate the directories inside the copying loop - do
	it all before the copying loop.  Pass more flags to the lib-src
	make.
	(mkdir): Create ${infodir}, ${mandir}, and ${sitelispdir} here, to
	avoid errors and warnings.

	* configure.in: For generic IBM PC boxes, insist on "unknown" for
	the manufacturer - the more general case was blocking other i386
	configuration names below, and that's how the names are written in
	MACHINES anyway.

	* make-dist: When breaking links, remove the link before moving
	the copy onto it, to avoid interactive behavior.

	* Makefile.in: Doc fix.

	* configure.in: Doc fix.

	* INSTALL: Mention --exec-prefix option.

	* configure.in: Add support for the `--exec-prefix' option.
	* Makefile.in: Accept that support.

	* configure.in: Use the AC_PROG_INSTALL macro.
	* Makefile.in (INSTALL): Variable removed.
	(INSTALL_PROGRAM, INSTALL_DATA): Accept these values from configure.

	* configure.in: Distinguish between hp800's and hp700's by calling
	"uname -m".

1993-05-24  Richard Stallman  (rms@mole.gnu.ai.mit.edu)

	* configure.in: Recognize configuration names for i860 boxes
	running SYSV.

1993-05-23  Jim Blandy  (jimb@geech.gnu.ai.mit.edu)

	* configure.in: Distinguish between hp800's and hp700's by the
	version of HP/UX they run, since that's something people are more
	likely to know - hp700's run 8.0.
	Add HP 700 configuration.

	* configure.in: Test for the presence of the `rename' function.

	* Makefile.in (C_SWITCH_X_SITE): New variable - get this from
	configure.in.
	(oldXMenu/Makefile): Edit C_SWITCH_X_SITE into this.

	* make-dist: Break intra-tree links.

	* configure.in: Explain that this is an autoconf script, and give
	instructions for rebuilding configure from it.  Arrange to put
	comments in configure explaining this too.

	* configure.in: Make the first line of the configure script be
	"#!/bin/sh".  Leaving the first line blank didn't work.

	* configure.in (long_usage): Remove; made short_usage describe
	the options briefly.

	* configure.in: Implement the --prefix option.
	* Makefile.in (prefix): Add support for it here.
	* INSTALL: Document it here.

	* Makefile.in (install): Don't assume that the files in the `info'
	subdirectory match  *.info.  They don't have that prefix.

1993-05-22  Jim Blandy  (jimb@geech.gnu.ai.mit.edu)

	* configure.in: Add case for version 5 of Esix.

1993-05-22  Jim Blandy  (jimb@geech.gnu.ai.mit.edu)

	* Version 19.7 released.

	* make-dist: There aren't any *.com files in lib-src anymore.

	* make-dist: Copy texinfo.tex and texindex.c, rather than linking
	them; they're symlinks to other filesystems on the GNU machines.

	* make-dist: Check that the manual reflects the same version of
	Emacs as stated in lisp/version.el.  Edit that version number into
	the README file.

1993-05-21  Jim Blandy  (jimb@geech.gnu.ai.mit.edu)

	* configure.in: Remove the hack of AC_DEFINE; use
	AC_DEFINE_UNQUOTED.

1993-05-20  Jim Blandy  (jimb@wookumz.gnu.ai.mit.edu)

	* make-dist: Don't distribute precomp.com, compile.com, or
	link.com from ./src; they're in ./vms now.

	Some time-handling patches from Paul Eggert:
	* configure.in: Add AC_TIMEZONE.

1993-05-19  Jim Blandy  (jimb@wookumz.gnu.ai.mit.edu)

	* configure.in: Recognize Linux as a valid operating system for
	the i386.

1993-05-18  Jim Blandy  (jimb@wookumz.gnu.ai.mit.edu)

	* make-dist: Distribute some VMS files we got from Richard Levitte.

	* Makefile.in (oldXMenu/Makefile): Take oldXMenu/Makefile.in as
	the source for the sed command, not oldXMenu/Makefile.

1993-05-17  Jim Blandy  (jimb@totoro.cs.oberlin.edu)

	* INSTALL: Don't claim the srcdir option doesn't work.

1993-05-16  Jim Blandy  (jimb@totoro.cs.oberlin.edu)

	* configure.in: Include remarks saying what order the autoconf
	tests should go in, and remind people to change config.h.in
	whenever they add autoconf tests which make #definitions.

	* make-dist: Distribute oldXMenu/Makefile.in, not oldXMenu/Makefile.

1993-05-15  Jim Blandy  (jimb@geech.gnu.ai.mit.edu)

	* Makefile.in (oldXMenu/Makefile): Make this depend on
	${srcdir}/oldXMenu/Makefile.in, not itself.

	* PROBLEMS: Some updates from David J. Mackenzie.

	More changes from David J. Mackenzie.
	* Makefile.in (install.sysv, install.xenix, install.aix):
	Targets removed; autoconf and config.h should specify all these
	differences.
	(buildlisppath): Make this path depend on ${srcdir}.
	(INSTALLFLAGS): Remove.
	(INSTALL): Include the -c flag.
	(install): Change the way we invoke install accordingly.

	Install ${srcdir} changes from DJM.
	* Makefile.in (SUBDIR_MAKEFILES): Add oldXMenu/Makefile to this
	list.
	(COPYDIR, COPYDESTS): Install files from both the etc directory in
	the source tree and the etc directory in the object tree.
	(${SUBDIR}): Pass the prefix variable down to submakes.
	(everywhere): Use `sed', not `/bin/sed'.  Not all systems have sed
	in /bin.
	(lib-src/Makefile, src/Makefile, oldXMenu/Makefile): Edit in
	values for srcdir and VPATH.
	(install): Add `v' flag to tar command.  Make sure that `dir'
	exists in ${srcdir}/info before copying it.  Remember that the man
	pages come from the source tree, not the object tree.
	* configure.in: Remove remarks saying that the --srcdir option
	doesn't work.
	Create the etc directory in the object tree.
	Recognize configuration names of the form *-sun-solaris*.
	Recognize sunos5 and solaris as operating system names.

	* configure.in: Use the AC_TIME_WITH_SYS_TIME macro, for
	lib-src/getdate.y and src/systime.h.

1993-05-15  Richard Stallman  (rms@mole.gnu.ai.mit.edu)

	* make-dist: Make links in info subdir.

1993-05-13  Jim Blandy  (jimb@totoro.cs.oberlin.edu)

	* configure.in: Call AC_STDC_HEADERS.

1993-05-10  Jim Blandy  (jimb@geech.gnu.ai.mit.edu)

	* configure.in: Sidestep autoconf's quoting of the second argument
	of AC_DEFINE, so we can specify the value to put there.  It would
	be nice if autoconf provided some way to specify computed values
	for macros.

1993-05-09  Jim Blandy  (jimb@totoro.cs.oberlin.edu)

	* Makefile.in (DEFS): Delete; since we're using AC_CONFIG_HEADER,
	this is always just -DHAVE_CONFIG_H.

	The GNU coding standards specify that CFLAGS should be left for
	users to set.
	* Makefile.in (CFLAGS): Let configure determine the default value
	for this.
	Don't have it default to DEFS.
	(${SUBDIR}): Pass CFLAGS down to submakes, not DEFS.
	(lib-src/Makefile, src/Makefile): Edit the default value for
	CFLAGS into these files, not DEFS.
	* configure.in (CFLAGS): Choose a default value for this - "-g"
	normally, or "-g -O" if we're using GCC.  Edit it into the
	top-level Makefile.

	* configure.in: When scanning the machine and system description
	#include files, write their names to conftest.c properly.

1993-05-07  Jim Blandy  (jimb@totoro.cs.oberlin.edu)

	* configure.in: In configuration name case for Apallos running
	Domainios, set opsys, not opsysfile.

	* configure.in: Use the autoconf AC_CONFIG_HEADER macro to produce
	src/config.h, instead of AC_OUTPUT; the latter overwrites
	src/config.h even when it hasn't changed, puts a makefile-style
	comment at the top even though it's C code, and produces a
	config.status script which doesn't do the job right.

	* configure.in: Add AC_LN_S test, so we can tell whether or not we
	can use a symbolic link to get the X Menu library into src.
	* Makefile.in (LN_S): New variable.
	(src/Makefile): Edit the value of LN_S into this makefile.

1993-05-06  Richard Stallman  (rms@mole.gnu.ai.mit.edu)

	* configure.in: Support *-sco3.2v4* as opsystem.

	* make-dist: Don't include calc directory.
	Exclude many files in the man directory; copy a few.

1993-05-04  Jim Blandy  (jimb@geech.gnu.ai.mit.edu)

	* configure.in: Use AC_HAVE_HEADERS to test for sys/time.h, and
	call AC_STRUCT_TM to see what's in time.h.

	* configure.in: Employ quoting stupidity to get the value of CPP
	to expand properly.

1993-04-27  Jim Blandy  (jimb@totoro.cs.oberlin.edu)

	* configure.in: Use the AC_PROG_CPP macro, and then use the CPP
	variable to scan the machine and system description files.

	* configure.in: Use the AC_HAVE_HEADERS to check for sys/timeb.h,
	so that getdate.y builds correctly.

1993-04-26  Jim Blandy  (jimb@totoro.cs.oberlin.edu)

	* configure.in (tempcname): Change this to "conftest.c", so it will
	work properly on systems with short filenames; this is the name
	autoconf uses.

	* configure.in: Also detect the availability of dup2 and
	gethostname.

	* configure.in: Use the AC_ALLOCA test.
	* Makefile.in (ALLOCA): New variable, to be set by ./configure.
	(lib-src/Makefile): Edit the value of ALLOCA into lib-src/Makefile.

1993-04-24  Jim Blandy  (jimb@totoro.cs.oberlin.edu)

	* make-dist: Distribute configure, as well as configure.in.
	Oversight.

1993-04-23  Jim Blandy  (jimb@totoro.cs.oberlin.edu)

	* Makefile.in (install): Print out the name of the directory we're
	copying, so people can have some idea of whether we're making
	progress.

	* Makefile.in (install.aix, install.xenix, install.sysv, install):
	Don't forget to re-create the COPYDESTS directories after we clear
	them out.

1993-04-13  Jim Blandy  (jimb@totoro.cs.oberlin.edu)

	* Makefile.in: Add autoconf cookies so that the configure
	script can comment out sections of path variable definitions to
	choose between the installable configuration and the run-in-place
	configuration.
	* configure.in: Add new option `--run-in-place', to select the
	run-in-place path definitions.

	* configure.in: Add a clause to the big configuration name case
	for the NeXT machine.

1993-04-12  Jim Blandy  (jimb@totoro.cs.oberlin.edu)

	* Makefile.in (install, install.sysv, install.xenix, install.aix):
	Make sure that each source directory exists, and is different from
	the destination directory; then, delete the destination before
	copying over the source.

	* make-dist: Distribute configure.in, instead of configure.

1993-04-10  Jim Blandy  (jimb@geech.gnu.ai.mit.edu)

	* configure.in: Don't set CC to "gcc -O" if the user specifies
	`--with-gcc'.  Add -O to DEFS if GCC is set.

1993-04-09  Jim Blandy  (jimb@totoro.cs.oberlin.edu)

	* Makefile.in (clean mostlyclean): Missing right paren.

	* configure.in: When checking for X windows, search for an X11
	subdirectory of ${x_includes}.

	* configure.in: Check for gettimeofday function, for getdate.y.

	Change `configure' to a mixture of custom code and autoconf stuff.
	autoconf can't derive all the information we need, but we'd really
	like to be able to take advantage of some of its tests, and its
	file-editing facilities.
	* configure.in: Renamed from configure.
	Quote the sections of shell script we want copied literally to
	the configure script.
	(compile): Initialize this to make the autoconf macros' code happy.
	Use AC_PROG_CC, AC_CONST, and AC_RETSIGTYPE instead of writing out
	code to do their jobs.
	Use autoconf to produce Makefile and src/config.h.
	Remove the Makefile-style comment that autoconf places at the top
	of src/config.h.
	(config_h_opts): Remove - no longer necessary.
	* Makefile.in (configname): Rename to configuration.
	(CONFIG_CFLAGS): Rename to DEFS.
	(CC, DEFS, C_SWITCH_SYSTEM, version, configuration): Adjust to
	get values via autoload @cookies@.
	(libsrc_libs): Get this from autoconf.  We used to do nothing
	about this.
	(${SUBDIR}): Pass DEFS to submakes instead of CONFIG_CFLAGS.

	* Makefile.in (src/paths.h, lib-src/Makefile, src/Makefile):
	Don't echo the move-if-change command.

1993-04-08  Jim Blandy  (jimb@churchy.gnu.ai.mit.edu)

	* make-dist: Distribute lib-src/rcs-checkin.

	* make-dist: It's oldXMenu/compile.com, not oldXMenu/compile.mms.
	Don't try to make links to the RCS or Old subdirectories.
	Use the appropriate extension for the compression type in use.
	Create the tar file in the shell's initial default directory, not
	in ${tempparent}.
	Erase the whole ${tempparent} tree, not just ${tempdir}.

1993-03-30  Jim Blandy  (jimb@geech.gnu.ai.mit.edu)

	* Makefile.in (src/paths.h): Don't echo the huge sed command we
	use to build paths.h.
	(lib-src/Makefile, src/Makefile): Similarly.

	* configure: Extend test for working `const' keyword to handle AIX
	3.2 cc.

1993-03-24  Jim Blandy  (jimb@geech.gnu.ai.mit.edu)

	* make-dist: Distribute lisp/term/ChangeLog.

	Arrange for C compilation throughout the tree to get
	C_SWITCH_SYSTEM from the configuration files.
	* configure: Extract C_SWITCH_SYSTEM from the machine and
	system-dependent files, and save it in the top-level Makefile.
	* Makefile.in (C_SWITCH_SYSTEM): New flag for configure to edit.
	(lib-src/Makefile): Edit C_SWITCH_SYSTEM into lib-src/Makefile.

	* make-dist: Include the VMS support files in oldXMenu in the
	distribution.

	* configure: Doc fix.

	* configure: Fix corrupted config_h_opts.

	* configure: Properly report option names in error messages.

	* configure: Properly recognize --x-includes and --x-libraries
	options.

	* configure: Fix syntax errors in code handling XFree386.

1993-03-23  Jim Blandy  (jimb@geech.gnu.ai.mit.edu)

	* configure: Add special code to detect XFree386, and tell
	config.h about it.

	* configure: Properly handle extracting values of LIBS_MACHINE and
	LIBS_SYSTEM that contain spaces.

	* configure: Add `--x-includes' and `--x-libraries' options.
	I think these are dopey, but no less than three alpha testers, at
	large sites, have said they have their X files installed in odd
	places.  Implement them by setting C_SWITCH_X_SITE and
	LD_SWITCH_X_SITE in src/config.h.

1993-03-22  Eric S. Raymond  (eric@geech.gnu.ai.mit.edu)

	* make-dist: Don't distribute etc/Old files.

	* GETTING.GNU.SOFTWARE, PROBLEMS: Registered into RCS with their
	backups.

1993-03-20  Jim Blandy  (jimb@geech.gnu.ai.mit.edu)

	* make-dist: Fix typo.

1993-03-19  Eric S. Raymond  (eric@geech.gnu.ai.mit.edu)

	* make-dist: Corrected typo, fixed it to discard = and TAGS files
	in some cases where it should but didn't seen to.

	* Makefile.in: Added unlock and relock productions.

1993-03-18  Jim Blandy  (jimb@geech.gnu.ai.mit.edu)

	* make-dist: Add a --compress option to force make-dist to use
	compress.

	* make-dist: Use gzip, if we can find it.

	* configure: Recognize rs6000-ibm-aix32 and rs6000-ibm-aix, and
	make rs6000-ibm-aix default to -aix32.

1993-03-17  Eric S. Raymond  (eric@geech.gnu.ai.mit.edu)

	* Makefile.in: Added `Developer's configuration' section.

1993-03-17  Eric S. Raymond  (eric@mole.gnu.ai.mit.edu)

	* Makefile.in: Add commented-out variable settings for developer's
	configuration.

1993-03-14  Jim Blandy  (jimb@wookumz.gnu.ai.mit.edu)

	* make-dist: Distribute `src/bitmaps' too.

1993-03-14  Charles Hannum  (mycroft@hal.gnu.ai.mit.edu)

	* configure: Recognize rs6000-ibm-aix32 and rs6000-ibm-aix, and
	make rs6000-ibm-aix default to -aix32.

1993-03-09  Jim Blandy  (jimb@totoro.cs.oberlin.edu)

	* configure: Recognize strings like "sysvr0" or "sysvr1" as System V.

	* Makefile.in (install.sysv): Add a second `$' in front of
	`${dest}', so that the shell will expand it, instead of Make.

	* configure: When processing the name of the configure script,
	collapse `././' to `./', but leave a single `./' prefix alone.

	* configure: Doc fix.

1993-03-04  Jim Blandy  (jimb@wookumz.gnu.ai.mit.edu)

	* configure: Handle isc3.0 correctly.

1993-02-25  Jim Blandy  (jimb@totoro.cs.oberlin.edu)

	* make-dist: Don't try to copy the COPYING notice into
	external-lisp; we're not distributing that directory any more.

1993-02-24  Jim Blandy  (jimb@totoro.cs.oberlin.edu)

	* Makefile.in (install, install.aix, install.xenix, install.sysv):
	Remove CVS subdirectories from the installed directory trees, as
	well as RCS directories.

1993-02-23  Jim Blandy  (jimb@wookumz.gnu.ai.mit.edu)

	* make-dist: Only copy gmalloc.c if we couldn't link it.
	Don't try to copy man/{README,Makefile} unless they actually exist.

	* Makefile.in (lisppath): Don't include externallispdir in this.
	We're not sure whether we're even going to distribute the
	directory yet.

1993-02-17  Jim Blandy  (jimb@totoro.cs.oberlin.edu)

	* make-dist: Don't distribute the external-lisp directory anymore.
	* INSTALL: Remove all references to external-lisp.

	* configure: Detect whether the compiler supports `const'
	properly, and edit src/config.h accordingly.

	* configure: Tweak layout of final report.

	* Makefile.in (${SUBDIR}): Pass CONFIG_CFLAGS to the submakes, not
	CFLAGS.

	* Makefile.in (locallisppath): Make this default to
	${datadir}/emacs/site-lisp, instead of
	${datadir}/emacs/local-lisp.  ${datadir} and ${statedir} are often
	the same thing, and local-lisp causes completion conflicts with
	lock.
	(lisppath): Add ${externallispdir} to this.
	* INSTALL: Adjust installation directions.

	* Makefile.in (externallispdir): New variable, to say where to
	install the externally-maintained lisp files.
	(COPYDIR, COPYDESTS): Copy the external lisp directory just like
	the others.
	* INSTALL: Describe external-lisp and the new externallispdir
	variable.

1993-02-14  Jim Blandy  (jimb@totoro.cs.oberlin.edu)

	* configure (progname): New option `--with-gcc'.  Make it clearer
	how we are trying to guess whether or not we have GCC.
	* INSTALL: Document the `--with-gcc' option, and improve
	description of `--with-x' options.

1993-02-06  Jim Blandy  (jimb@totoro.cs.oberlin.edu)

	* Makefile.in (COPYDIR, COPYDESTS): Remove ${srcdir}/info and
	${infodir} from these variables; we have written out explicit code
	to install the info files.

1993-01-25  Jim Blandy  (jimb@geech.gnu.ai.mit.edu)

	* make-dist: Don't distributed the RCS files in the etc directory.

1993-01-24  Jim Blandy  (jimb@totoro.cs.oberlin.edu)

	* Makefile.in: Some makes can't handle comments in the middle of
	commands; move them to before the whole rule.

1993-01-16  Jim Blandy  (jimb@wookumz.gnu.ai.mit.edu)

	* README: Mention what Emacs is.

1993-01-14  Jim Blandy  (jimb@wookumz.gnu.ai.mit.edu)

	* make-dist: Include `./lisp/calc-2.02' in the distribution.
	Add `./cpp' and `./man' back into the distribution.

1993-01-13  Richard Stallman  (rms@mole.gnu.ai.mit.edu)

	* Makefile.in: Define MAKE, and use where appropriate.

1993-01-07  Jim Blandy  (jimb@totoro.cs.oberlin.edu)

	* make-dist: Remember that the authoritative COPYING notice is
	`etc/COPYING', not `../etc/COPYING'.

1992-12-20  Jim Blandy  (jimb@totoro.cs.oberlin.edu)

	* make-dist: Make sure that the COPYING notices in each directory
	are copies, not symlinks.

1992-12-19  Jim Blandy  (jimb@totoro.cs.oberlin.edu)

	* INSTALL: The build process produces an executable called `emacs'
	now.  Change references.
	* Makefile.in: Adjust `install.mumble' targets to install
	`src/emacs', not `src/xemacs'.

	* configure: Start with a blank line; this keeps some old CSH's
	from thinking it's a CSH script.  Most systems will just use
	/bin/sh to run it, which is what we're expecting; the only other
	shells which might try to interpret it themselves are probably
	Bourne-compatible.

1992-12-14  Jim Blandy  (jimb@totoro.cs.oberlin.edu)

	* INSTALL: Improvements suggested by David Mackenzie.

1992-12-12  Jim Blandy  (jimb@totoro.cs.oberlin.edu)

	* Makefile.in (install, install.sysv, install.xenix, install.aix):
	Don't try to copy the info files if there aren't any; the
	unexpanded globbing pattern disappoints `install'.  Ignore the
	return status of that command.

	* INSTALL: Updated for new configuration arrangement.

	* configure: Don't make the top-level Makefile read-only - people
	may want to edit the values of the path variables.

	* Makefile.in (install, install.sysv, install.xenix, install.aix):
	Install the info files in ${infodir}.  Install the executable
	under both `emacs' and `emacs-VERSION'.

	* Makefile.in: Doc fix.

	* Makefile.in (exec_prefix): New variable, as per latest version
	of coding standards.
	(bindir, libdir): Use it, instead of `prefix'.
	(lib-src/Makefile): Edit value of exec_prefix into lib-src/Makefile.

	* Makefile.in (mandir): Make the default value for this depend on
	$(prefix).

	* Makefile.in (datadir, statedir, libdir): Make these all default
	to ${prefix}/lib.
	(lispdir, locallisppath, etcdir, lockdir, archlibdir):
	Adjust to compensate.

	* Makefile.in (install, install.sysv, install.xenix, install.aix):
	Install the etags and ctags man pages too.

	* Makefile.in (distclean): Don't delete backup files; that's the
	job of extraclean.
	(extraclean): Like distclean, but deletes backup and autosave files.

1992-12-10  Jim Blandy  (jimb@totoro.cs.oberlin.edu)

	Make path specification conform to GNU coding standards.
	* configure (long_usage): Remove all traces of old arguments from
	usage messages, and document the options we do accept in more
	detail: -with-x... and --srcdir.
	(options, boolean_opts): Delete; we don't have enough options to
	make this worthwhile.
	(prefix, bindir, lisppath, datadir, libdir, lockdir): Deleted,
	along with the code which supported them; these should be set as
	arguments to the top-level make.
	(config_h_opts): Since this no longer doubles as a list of option
	names, make them upper case; this simplifies the code which uses
	them to build the sed command to edit src/config.h.  Change the
	code which sets them.
	(cc, g, O): Don't allow the user to set these using options; they
	should be specified using `CC=' and `CFLAGS=' arguments to the
	top-level make.  Just choose reasonable default values for them,
	and edit them into Makefile.in's default CC and CONFIG_CFLAGS
	values.
	(gnu_malloc, rel_alloc): Don't allow the user to set these using
	options; use them whenever the configuration files say they're
	possible.
	Simplify the argument processing loop.  Don't accept abbreviations
	for option names; these might conflict with other configuration
	options in the future.
	Add some support for the `--srcdir' option.  Check for the sources
	in . and .. if `--srcdir' is omitted.  If the directories we will
	compile in don't exist yet, create them under the current directory.
	Note that the rest of the build process doesn't really support
	this.
	Edit only the top Makefile.  That should edit the others.
	Edit into the makefile: `version', from lisp/version.el, `configname'
	and `srcdir' from the configuration arguments, `CC' and
	`CONFIG_CFLAGS' as guessed from the presence or absence of GCC in
	the user's path, and LOADLIBES as gleaned from the system
	description files.
	Simplify the report generated; it doesn't need to include any
	description of paths now.
	Make `config.status' exec configure instead of just calling it, so
	there's no harm in overwriting `config.status'.
	* Makefile.in (version, configname): New variables, used to choose
	the default values for datadir and libdir.
	Path variables rearranged into two clearer groups:
	- In the first group are the variables specified by the GNU coding
	  standards (prefix, bindir, datadir, statedir, libdir, mandir,
	  manext, infodir, and srcdir).
	- In the second are the variables actually used for Emacs's paths
	  (lispdir, locallisppath, lisppath, buildlisppath, etcdir, lockdir,
	  archlibdir), which depend on the first category.
	datadir and libdir default to directories under
	${prefix}/lib/emacs instead of ${prefix}/emacs, by popular
	demand.
	etcdir and lispdir default to subdirectories of datadir.
	archlibdir defaults to libdir.
	The new installation tree is a bit deeper than it used to be, so
	use the new make-path program in lib-src to build them all.
	Always build a new src/paths.h.tmp and then move-if-change it to
	src/paths.h, to avoid unnecessary rebuilds while responding to the
	right changes.
	Remove all mention of arch-lib.  Run utility commands from
	lib-src, and let the executables be copied into archlibdir when
	Emacs is installed.
	Add targets for src/Makefile, lib-src/Makefile, and
	oldXMenu/Makefile, editing the values of the path variables into
	them.
	Let lib-src do its own installation.
	(datadir): Default to putting data files under
	${prefix}/lib/emacs/${version}, not /usr/local/emacs.
	(emacsdir): Variable deleted; it would only be confusing to use.
	(lispdir, etcdir): Default to ${datadir}/lisp.
	(mkdir): Use make-path for this.
	(lockdir): Do this in mkdir.
	(Makefile): New target.

	* configure (usage_message): Rename to long_usage.

	* make-dist: Don't bother creating an arch-lib directory; that's
	only for installation now.

1992-11-20  Jim Blandy  (jimb@totoro.cs.oberlin.edu)

	* configure: Use GCC-style configuration names, using config.sub.
	Change the usage and help messages.

	* configure: Initialize window_system, not indow_system.

	* configure: Report which window system, compiler, and signal
	handler return type we decide to use.

	* make-dist: Explain what's going on if config.sub and gmalloc.c
	can't be linked.  Place the code which copies them near the code
	which links the rest of the files around them.

1992-11-15  Jim Blandy  (jimb@apple-gunkies.gnu.ai.mit.edu)

	* make-dist: Don't bother to distribute src/*.com, or
	src/vmsbuild; those have all been moved to `../vms'.

1992-11-07  Jim Blandy  (jimb@wookumz.gnu.ai.mit.edu)

	* make-dist: Don't forget that the way to avoid filenames starting
	with `=' is to use the pattern `[a-zA-Z0-9]*.h', not
	`[a-zA-Z0-9].h'.  Add a new section for dealing with files that we
	couldn't make hard links to, since we have two already, and
	perhaps more to come.

1992-11-04  Jim Blandy  (jimb@totoro.cs.oberlin.edu)

	* configure: When editing parameters into lib-src/Makefile, change
	the definition of CONFIG_CFLAGS instead of CFLAGS itself; CFLAGS
	needs some other flags too.

1992-11-03  Jim Blandy  (jimb@totoro.cs.oberlin.edu)

	* configure: Remove spurious echo of the configuration name.

	* make-dist: Don't distribute files in src/m and src/s whose names
	begin with `='.

1992-10-27  Richard Stallman  (rms@mole.gnu.ai.mit.edu)

	* configure: Update GNU_MALLOC and REL_ALLOC in config.h.
	Also LISP_FLOAT_TYPE.

1992-10-26  Jim Blandy  (jimb@wookumz.gnu.ai.mit.edu)

	* make-dist: Copy config.sub, since it's a symbolic link to a file
	on another file system.

1992-10-17  Jim Blandy  (jimb@totoro.cs.oberlin.edu)

	* make-dist: Include lib-src/makedoc.com and emacs.csh in the
	distribution.

	* config.sub: New file, to help us recognize configuration names.
	* make-dist: Include it in the distribution.

1992-09-14  Richard Stallman  (rms@mole.gnu.ai.mit.edu)

	* configure: Convert `-' to `_' in specified option names.
	Accept options with --.  Delete --highpri and --have-x-menu options.
	New options --with-x and --with-x10 replace -window-system.
	Don't mention options --gnu-malloc, --rel-alloc
	or --lisp-float-type in help message.

1992-09-13  Jim Blandy  (jimb@pogo.cs.oberlin.edu)

	* make-dist: Include the `vms' subdirectory in the distribution.

1992-09-10  Jim Blandy  (jimb@pogo.cs.oberlin.edu)

	* configure: Remove lines starting with "# DIST: " when building
	lib-src/Makefile and src/Makefile.  This allows us to mark the
	"Makefile.in" files with explanatory comments which won't also get
	stuck in the Makefiles.

1992-09-05  Jim Blandy  (jimb@pogo.cs.oberlin.edu)

	* make-dist: Don't use the '+' operator in the sed regular
	expression that extracts the version number from lisp/version.el;
	Ultrix sed doesn't seem support the operator.  Just double the
	operand and use *.

1992-09-01  Jim Blandy  (jimb@pogo.cs.oberlin.edu)

	* Makefile.in: Doc fix.

1992-08-31  Jim Blandy  (jimb@totoro.cs.oberlin.edu)

	* configure: Rewrite sed command to remove at most one ./ prefix;
	Ultrix's sed doesn't allow us to apply the * operator to a \( \)
	group.

1992-08-25  Richard Stallman  (rms@mole.gnu.ai.mit.edu)

	* Makefile.in (src/paths.h): Use sed, not /bin/sed.

1992-08-18  Jim Blandy  (jimb@pogo.cs.oberlin.edu)

	* make-dist: Go ahead and build a new TAGS file, unless the
	--newer option was specified.  Don't try to delete a TAGS file
	from etc; it's not kept there, and shouldn't be deleted anyway.

1992-08-14  Jim Blandy  (jimb@pogo.cs.oberlin.edu)

	* make-dist: If the lisp directory contains a default.el, don't
	distribute it.

	* configure: When searching signal.h for the type of a signal
	return handler, make a copy of it, not a symbolic link to it; that
	way, it will work on systems that don't have symbolic links.

1992-08-14  Eric S. Raymond  (eric@mole.gnu.ai.mit.edu)

	* make-dist: Taught it about vcdiff and rcs2log, added --newer
	option for generating incremental distributions.  Stopped it from
	generating a TAGS file into the distribution; that sucker is
	*big*, and easily enough generated with the toplevel makefile.

1992-08-13  Jim Blandy  (jimb@pogo.cs.oberlin.edu)

	* configure: When writing config.status, don't prefix progname
	with a '.'; it might be absolute.

1992-08-05  Jim Blandy  (jimb@pogo.cs.oberlin.edu)

	* configure: Choose to use X11 if either /usr/lib/libX11.a or
	/usr/include/X11 exist, not only if both exist.

1992-07-27  Jim Blandy  (jimb@wookumz.gnu.ai.mit.edu)

	* make-dist: Make the new external-lisp directory a duplicate of
	the external-lisp directory, not the lisp directory.

1992-07-07  Jim Blandy  (jimb@wookumz.gnu.ai.mit.edu)

	* Makefile.in (clean, mostlyclean): Don't bother trying to `make
	clean' in arch-lib; it doesn't even have a Makefile.

	* Makefile.in (clean, mostlyclean): In the test which tries to
	distinguish between the build directory, which should be cleaned,
	and the installed directory, which shouldn't, cd to `${emacsdir}',
	not `${DESTDIR}${LIBDIR}'.

1992-06-30  Jim Blandy  (jimb@pogo.cs.oberlin.edu)

	* make-dist: Be sure to delete the .c and .h files that YACC and
	BISON create from getdate.y.

	* external-lisp: New directory; see `external-lisp/README'.
	* make-dist: Added support for the external-lisp subdirectory.

	* make-dist: Changed message which complains that make-dist wasn't
	invoked in the right directory to indicate which files it was
	looking for.

1992-06-29  Jim Blandy  (jimb@pogo.cs.oberlin.edu)

	* configure: Add comments explaining why we can't translate
	character ranges or control characters in `tr'.

1992-06-24  Jim Blandy  (jimb@pogo.cs.oberlin.edu)

	* configure: When generating the configuration message, we used to
	build the message from the start so that each line began with "# "
	so that it would be a comment in `config.status'.  However, this
	causes trouble if any of the variables we use in the message
	expand to more than one line of text - as gnu_malloc_reason
	sometimes does.  So instead, we build the message as it should be
	printed to the user (i.e. without the "# " prefixes), and stick on
	the "# "s when we write it to `config.status'.

	* Makefile.in (clean, mostlyclean): Don't neglect to clean out
	`lib-src' and `arch-lib'.

	* configure: When generating report and `config.status' file, note
	that bindir only determines where `make install' and
	`build-install' will place the executables; this should make it
	clear that the ordinary build process will not try to install
	things.

1992-06-10  Jim Blandy  (jimb@wookumz.gnu.ai.mit.edu)

	* make-dist: Change messages to say that we are 'making links to
	X', rather than 'copying X'.  And put `' quotes around file names.

	* make-dist: Include '.tmp' in the name of the staging directory.

	* make-dist: Pass the `-f' option to rm when you're not sure that
	the files you're removing actually exist.

	* make-dist: When setting up etc/COPYING, always nuke whatever is
	there, and then copy it in, to make sure we get a real file.

	* make-dist: Don't try to distribute *.defns files any more.
	The only such file was for simula.el, which has been superseded by a
	version which doesn't have a separate .defns file.

1992-05-28  Ken Raeburn  (Raeburn@Cygnus.COM)

	* make-dist: Don't distribute configured versions of config.h.in,
	paths.h.in, Makefile.in in src.

	* configure: Delete .tmp files before creating them; don't bother
	trying to make final targets writable first, since it won't
	matter to move-if-change.

1992-05-19  Jim Blandy  (jimb@pogo.cs.oberlin.edu)

	* Makefile.in (mkdir, lockdir): Don't put dashes in front of the
	mkdir and chmod in the center of all the conditionals.  GNU Make
	will strip these out, but other makes won't.

1992-05-18  Jim Blandy  (jimb@pogo.cs.oberlin.edu)

	* make-dist: Include move-if-change in list of files to distribute.

1992-05-04  Jim Blandy  (jimb@pogo.cs.oberlin.edu)

	* configure: Remove any "." elements from the program name.

	* configure: Don't record the values of all the possible arguments
	in config.status; only record the options that the user specified.

	* configure: Use move-if-change to move in the new src/config.h.

1992-04-29  Ken Raeburn  (Raeburn@Cygnus.COM)

	* move-if-change: New file, copied from gcc release.
	* Makefile.in (src/paths.h): Use it, and put the "sed" output into
	a temp file, so we don't update paths.h if an error occurs or if
	it doesn't need changing.

1992-04-28  Jim Blandy  (jimb@pogo.cs.oberlin.edu)

	* Makefile.in (src/paths.h): Do not install a value for the
	PATH_SUPERLOCK value; that macro doesn't exist anymore.
	* build-install.in: Same thing.

1992-04-24  Jim Blandy  (jimb@pogo.cs.oberlin.edu)

	* make-dist: Check the flag called "make_tar", not "make_dir"; the
	latter, being a typo, is always false, resulting in a program
	whose default behavior is to painstakingly build a copy of the
	source tree, and then delete it.  Rah.

	* Makefile.in: Add dist target, and comment for it.

	* configure: When scanning <signal.h> for a declaration for
	signal, create a symbolic link with a name ending in .c, so the
	compiler won't complain that it's only been given .h files.

	* configure: Check whether there are any arguments available
	before shifting to get the value of a non-boolean parameter.

	* make-dist: Doc fix.

1992-04-20  Jim Blandy  (jimb@pogo.cs.oberlin.edu)

	* configure: Instead of grepping /usr/include/signal.h for a
	signal declaration, run /usr/include/signal.h or
	/usr/include/sys/signal.h through cpp and grep for the
	declaration.

	* configure: Redirect the output of grep to /dev/null instead of
	using grep -s - that flag means different things on other systems.

	* Makefile.in: Use 'buildlisppath' instead of 'dumplisppath',
	since the former is recognizable even if you don't know what
	'dumping' is.
	* configure: Accommodate that change.

	* configure: Accept options for all of the directories you can
	change in the Makefile.

	* configure: Accept "-OPTION VALUE" as well as "-OPTION=VALUE".

	* INSTALL: Mention that you have to copy all the 'FOO.in' files to
	FOO before you can use them.

	* build-install.in: Made the "Where To Install Things" section
	conform with the similar section from Makefile.in.  Copied section
	which builds src/paths.h from src/paths.h.in from the Makefile.

1992-04-19  Jim Blandy  (jimb@pogo.cs.oberlin.edu)

	* configure: Write config.status to pass its command-line
	arguments on to configure, so that people can use it to recreate
	an old configuration, with minor changes.

1992-04-16  Jim Blandy  (jimb@pogo.cs.oberlin.edu)

	* configure: Don't rely on option variables being unset if their
	values are the empty string.  In particular, when producing the
	English report, don't assume that highpri will be unset when no
	increased priority has been requested; -highpri='' should be the
	same as omitting -highpri altogether.

	* configure: Fix dumb bug: when running the system and machine
	description files through cpp, mark those lines that we want to
	evaluate with the string '@configure@', and then only evaluate
	them.  This way if the files include anything that actually
	generates text (type definitions or external declarations, say),
	we won't try to eval it.

1992-04-11  Jim Blandy  (jimb@pogo.cs.oberlin.edu)

	* make-dist: New shell script.

	* configure: When creating foo from foo.in, make foo read-only to
	remind people to edit the .in file instead.

	* INSTALL: Changed references to config.h-dist to config.h.in.
	The "BUILDING GNU EMACS BY HAND" section neglected to mention how
	to build src/paths.h from src/paths.h.in; added a paragraph to do
	this.
	* configure, Makefile, build-install: Changed filenames like
	FOO-dist to FOO.in.

1992-04-08  Jim Blandy  (jimb@pogo.cs.oberlin.edu)

	* Makefile, build-install: Renamed to Makefile.in and
	build-install.in; the configure script will edit these to produce
	the usable Makefile and build-install.
	* configure: Changed to produce ./Makefile, ./build-install,
	lib-src/Makefile, and src/Makefile from their *.in counterparts,
	instead of editing them in place.

1992-04-07  Jim Blandy  (jimb@pogo.cs.oberlin.edu)

	* Makefile: Re-arranged so that the undumped Emacs will search
	../lisp *after* the site's local elisp files.
	(locallisppath, dumplisppath): New variables.
	(lisppath): This variable's default value is now chosen based on
	$(locallisppath) and $(lispdir); while it used to be the
	customization point for adding site-local elisp directories to
	load-path, that job is now handled mostly by locallisppath.
	(src/paths.h): Edit the value of a new macro, PATH_DUMPLOADSEARCH.
	Check the values being assigned to the *LOADSEARCH macros for null
	path elements (like '::' in 'foo::bar').

	* configure: When checking if the machine- and system-dependent
	files define a particular macro or not, actually run them through
	CPP and test the macros with #ifs, instead of just grepping for
	the macros' names.  In particular, check for SYSTEM_MALLOC in this
	way.

1992-04-03  Richard Stallman  (rms@mole.gnu.ai.mit.edu)

	* Makefile (install): Don't use -s in install.  (Keep the symbols.)

1992-04-02  Jim Blandy  (jimb@pogo.cs.oberlin.edu)

	* configure: Make the config.status file an executable shell
	script which will recreate the same configuration.  Include the
	verbal description of the current configuration as a comment in
	the script.
	* INSTALL: Doc fix.

	* Makefile: Brought the Makefile up to the GNU coding
	standards, as described in standards.text:
	(TAGS): New name for the target which rebuilds the tags table.
	(check): New target; doesn't do anything yet.
	(mostlyclean): New target, synonymous with clean.
	(realclean): New target.  Currently, this just calls the
	subdirectories's makefiles and then deletes config.status.
	(INSTALL, INSTALLFLAGS, INSTALL_PROGRAM, INSTALL_DATA):
	New variables.
	Installation directory variables changed to conform.
	(install, install.sysv, install.xenix, install.aix): Change the
	code which copies the directories into their installed location to
	allow the installed locations to be in several different
	directories; the old version assumed that they would all be in
	$(emacsdir).
	(mkdir, lockdir): Allow the installed locations to be in several
	different directories.
	* INSTALL: Doc fix.

	* build-install: Use the same variable names as the Makefile.
	Allow the installed locations to be in several different
	directories.

1992-03-31  Jim Blandy  (jimb@pogo.cs.oberlin.edu)

	* Makefile (src/paths.h): Instead of using a single sed command to
	edit both the PATH_LOCK and PATH_SUPERLOCK macros, edit the two
	separately, and don't forget to append "/!!!SuperLock!!!" to the
	value of the PATH_SUPERLOCK macro.

	* config.emacs: Renamed to configure, for consistency with other
	GNU products.  Internal references changed.
	INSTALL, Makefile: References changed.

	* lock: New directory, which should always be empty.  If this
	directory doesn't exist, Emacs won't complain; it just won't lock.
	Having this here means that people can just unpack Emacs, build
	it, and have locking work.

	* share-lib: Re-renamed to etc, for the sake of tradition.
	* config.emacs: Changed default value for datadir to ../etc.
	* INSTALL, README: Adjusted.

1992-03-18  Jim Blandy  (jimb@pogo.cs.oberlin.edu)

	* config.emacs: Guess the value for LOADLIBES in lib-src/Makefile
	by running CPP on the appropriate s/*.h and m/*.h files.

1992-03-16  Jim Blandy  (jimb@pogo.cs.oberlin.edu)

	* config.emacs: Make sure to set the "exit on error" flag once
	we've removed config.status; errors should abort the configuration.

1992-02-15  Jim Blandy  (jimb@pogo.cs.oberlin.edu)

	* config.emacs: Added -distribute option, so that the Makefile
	paths are in their proper form.  I don't know why this matters.

1992-02-14  Jim Blandy  (jimb@pogo.cs.oberlin.edu)

	* local-lisp: New directory, empty in the distribution, for people
	to put local elisp code in.
	* config.emacs: Include it in the default load path.
	* README: Document it.

1992-01-30  Jim Blandy  (jimb@pogo.cs.oberlin.edu)

	* config.emacs: Guess the type of signal handling functions based
	on the contents of /usr/include/signal.h.

	* config.emacs: Print out progress report messages.

	* Makefile (src/paths.h): Don't generically replace
	/usr/local/lib/emacs with LIBROOT.  This can hide bugs in the
	editing of the other entries, and each entry should be dealt with
	explicitly anyway.

	* build-install: Converted from C-shell to Bourne shell.
	* config.emacs: Edit build-install properly.

	* config.emacs: Doc fix.

1992-01-27  Richard Stallman  (rms@mole.gnu.ai.mit.edu)

	* Makefile (install): Remove `B' from tar xf command.

1992-01-13  Jim Blandy  (jimb@pogo.cs.oberlin.edu)

	* config.emacs: Removed support for the `maintain-environment'
	option; the only important difference between this and its absence
	has been removed.
	* INSTALL: Removed mention of `maintain-environment'.

	* config.emacs: Fix arguments to sed when processing boolean
	arguments.

1991-12-05  Jim Blandy  (jimb@pogo.gnu.ai.mit.edu)

	* config.emacs: New file, to help automate the installation
	process.

	* Makefile: Lots of changes to support the separation of etc into
	architecture-dependent and -independent files:
	(EMACSROOT): New variable, giving the directory under which all of
	Emacs's libraries should be installed.  Changed rest of file to
	use it.
	(LIBDIR): Now denotes only architecture-dependent dir.
	(DATADIR): New variable, denoting architecture-independent dir.
	(LOCKDIR): New variable, for completeness.
	(SUBDIR): No more etc, new lib-src.
	(COPYDIR): No more etc, new arch-lib and share-lib.
	(src/paths.h): Set PATH_DATA and the LOCK macros too.
	(src): Now depends on lib-src, not etc.
	* build-install: Changes parallel to the above.
	* README: Describe the new arrangement.

	* vms: New subdirectory for all the VMS stuff.

1991-12-03  Jim Blandy  (jimb@pogo.gnu.ai.mit.edu)

	* Makefile (LISPPATH): New variable.
	(src/paths.h): Define PATH_LOADSEARCH according to LISPPATH.

1990-09-28  Richard Stallman  (rms@mole.ai.mit.edu)

	* Makefile (install, install.sysv, install.xenix):
	Install wakeup instead of loadst.  No need for setuid or setgid.

1990-08-07  Richard Stallman  (rms@sugar-bombs.ai.mit.edu)

	* Makefile (clean): Clean etc if that's not the installation dir.

1990-04-26  Richard Stallman  (rms@sugar-bombs.ai.mit.edu)

	* Makefile (paths.h): Make sed alter each name in the path.

1988-08-30  Richard Stallman  (rms@sugar-bombs.ai.mit.edu)

	* Makefile (install.sysv): Use cpio, not tar.

1988-08-03  Richard Stallman  (rms@sugar-bombs.ai.mit.edu)

	* Makefile (lockdir): Rename `lock' target.
	Depend on it from install*, not from `all'.

1988-05-16  Richard Stallman  (rms@frosted-flakes.ai.mit.edu)

	* Makefile: Changed LIBDIR and BINDIR back to /usr/local/{emacs,bin}
	to match build-install and paths.h.

;; Local Variables:
;; coding: utf-8
;; End:

  Copyright (C) 1993-1999, 2001-2014 Free Software Foundation, Inc.

  This file is part of GNU Emacs.

  GNU Emacs is free software: you can redistribute it and/or modify
  it under the terms of the GNU General Public License as published by
  the Free Software Foundation, either version 3 of the License, or
  (at your option) any later version.

  GNU Emacs is distributed in the hope that it will be useful,
  but WITHOUT ANY WARRANTY; without even the implied warranty of
  MERCHANTABILITY or FITNESS FOR A PARTICULAR PURPOSE.  See the
  GNU General Public License for more details.

  You should have received a copy of the GNU General Public License
  along with GNU Emacs.  If not, see <http://www.gnu.org/licenses/>.<|MERGE_RESOLUTION|>--- conflicted
+++ resolved
@@ -1,4 +1,7 @@
-<<<<<<< HEAD
+2014-04-30  Glenn Morris  <rgm@gnu.org>
+
+	* configure.ac: Treat MirBSD as OpenBSD.  (Bug#17339)
+
 2014-04-21  Daniel Colascione  <dancol@dancol.org>
 
 	* .bzrignore: Add a.out to bzr ignore list (a test generates this
@@ -22,11 +25,6 @@
 	All uses removed.  This hack is no longer needed here
 	now that we can assume GNU Make's .PHONY feature works.
 	(bootstrap): No need to make 'info', since 'all' now implies 'info'.
-=======
-2014-04-29  Glenn Morris  <rgm@gnu.org>
-
-	* configure.ac: Treat MirBSD as OpenBSD.  (Bug#17339)
->>>>>>> 426b5daf
 
 2014-04-16  Eli Zaretskii  <eliz@gnu.org>
 
